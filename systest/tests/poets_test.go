package tests

import (
	"testing"

	spacemeshv1 "github.com/spacemeshos/api/release/go/spacemesh/v1"
	"github.com/stretchr/testify/assert"
	"github.com/stretchr/testify/require"
	"golang.org/x/sync/errgroup"

	"github.com/spacemeshos/go-spacemesh/systest/cluster"
	"github.com/spacemeshos/go-spacemesh/systest/parameters"
	"github.com/spacemeshos/go-spacemesh/systest/testcontext"
)

var layersToCheck = parameters.Int(
	"layers-to-check",
	"number of layers to check in TestPoetsFailures",
	20,
)

func TestPoetsFailures(t *testing.T) {
	t.Parallel()
	tctx := testcontext.New(t, testcontext.Labels("sanity"))
	tctx.Log.Debug("TestPoetsFailures start")

	cl, err := cluster.Reuse(tctx, cluster.WithKeys(10))
	require.NoError(t, err)
	tctx.Log.Debug("Obtained cluster")

	testPoetDies(t, tctx, cl)
	tctx.Log.Debug("TestPoetsFailures is done")
}

func testPoetDies(t *testing.T, tctx *testcontext.Context, cl *cluster.Cluster) {
<<<<<<< HEAD
	layersCount := uint32(layersToCheck.Get(tctx.Parameters))
	const epochSize = 4
	first := nextFirstLayer(currentLayer(tctx, t, cl.Client(0)), epochSize)
=======
	layersCount := uint32(20)
	if value, err := strconv.ParseUint(os.Getenv("SYSTEST_LAYERS_TO_CHECK"), 10, 32); err == nil {
		layersCount = uint32(value)
	}
	first := nextFirstLayer(currentLayer(tctx, t, cl.Client(0)), layersPerEpoch)
>>>>>>> dc3bf11a
	last := first + layersCount - 1
	tctx.Log.Debugw("watching layers between", "first", first, "last", last)

	createdch := make(chan *spacemeshv1.Proposal, cl.Total()*(int(layersCount)))

	eg, ctx := errgroup.WithContext(tctx)
	for i := 0; i < cl.Total(); i++ {
		clientId := i
		client := cl.Client(clientId)
		tctx.Log.Debugw("watching", "client", client.Name, "clientId", clientId)
		watchProposals(ctx, eg, client, func(proposal *spacemeshv1.Proposal) (bool, error) {
			if proposal.Layer.Number < first {
				return true, nil
			}
			if proposal.Layer.Number > last {
				tctx.Log.Debug("proposal watcher is done")
				return false, nil
			}

			if proposal.Status == spacemeshv1.Proposal_Created {
				tctx.Log.Debugw("received proposal event",
					"client", client.Name,
					"layer", proposal.Layer.Number,
					"eligibilities", len(proposal.Eligibilities),
				)
				createdch <- proposal
			}
			return true, nil
		})
	}

	watchLayers(ctx, eg, cl.Client(0), func(layer *spacemeshv1.LayerStreamResponse) (bool, error) {
		// Will kill a poet from time to time
		if layer.Layer.Number.Number > last {
			tctx.Log.Debug("Poet killer is done")
			return false, nil
		}
		if layer.Layer.GetStatus() != spacemeshv1.Layer_LAYER_STATUS_APPLIED {
			return true, nil
		}
		// don't kill a poet if this is not ~middle of epoch
		if ((layer.Layer.GetNumber().GetNumber() + layersPerEpoch/2) % layersPerEpoch) != 0 {
			return true, nil
		}

		poetToDelete := cl.Poet(0)
		tctx.Log.Debugw("deleting poet pod", "poet", poetToDelete.Name, "layer", layer.Layer.GetNumber().GetNumber())
		require.NoError(t, cl.DeletePoet(tctx, 0))
		require.NoError(t, cl.AddPoet(tctx))

		return true, nil
	})

	require.NoError(t, eg.Wait())
	close(createdch)

	created := map[uint32][]*spacemeshv1.Proposal{}
	beacons := map[uint64]map[string]struct{}{}
	for proposal := range createdch {
		created[proposal.Layer.Number] = append(created[proposal.Layer.Number], proposal)
		if edata := proposal.GetData(); edata != nil {
			if _, exist := beacons[proposal.Epoch.Value]; !exist {
				beacons[proposal.Epoch.Value] = map[string]struct{}{}
			}
			beacons[proposal.Epoch.Value][prettyHex(edata.Beacon)] = struct{}{}
		}
	}

	requireEqualEligibilities(t, created)

	for epoch := range beacons {
		assert.Len(t, beacons[epoch], 1, "epoch=%d", epoch)
	}
}<|MERGE_RESOLUTION|>--- conflicted
+++ resolved
@@ -33,17 +33,9 @@
 }
 
 func testPoetDies(t *testing.T, tctx *testcontext.Context, cl *cluster.Cluster) {
-<<<<<<< HEAD
 	layersCount := uint32(layersToCheck.Get(tctx.Parameters))
 	const epochSize = 4
-	first := nextFirstLayer(currentLayer(tctx, t, cl.Client(0)), epochSize)
-=======
-	layersCount := uint32(20)
-	if value, err := strconv.ParseUint(os.Getenv("SYSTEST_LAYERS_TO_CHECK"), 10, 32); err == nil {
-		layersCount = uint32(value)
-	}
 	first := nextFirstLayer(currentLayer(tctx, t, cl.Client(0)), layersPerEpoch)
->>>>>>> dc3bf11a
 	last := first + layersCount - 1
 	tctx.Log.Debugw("watching layers between", "first", first, "last", last)
 
