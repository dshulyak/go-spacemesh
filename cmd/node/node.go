// Package node contains the main executable for go-spacemesh node
package node

import (
	"context"
	"errors"
	"fmt"
	"io/ioutil"
	"net/http"
	"os"
	"os/signal"
	"path/filepath"
	"runtime"
	"strconv"
	"time"

	"github.com/mitchellh/mapstructure"
	"github.com/pyroscope-io/pyroscope/pkg/agent/profiler"
	"github.com/spf13/cobra"
	"github.com/spf13/viper"
	"go.uber.org/zap"
	"go.uber.org/zap/zapcore"

	"github.com/spacemeshos/go-spacemesh/activation"
	"github.com/spacemeshos/go-spacemesh/api/grpcserver"
	"github.com/spacemeshos/go-spacemesh/blocks"
	cmdp "github.com/spacemeshos/go-spacemesh/cmd"
	"github.com/spacemeshos/go-spacemesh/cmd/mapstructureutil"
	"github.com/spacemeshos/go-spacemesh/common/types"
	"github.com/spacemeshos/go-spacemesh/common/util"
	"github.com/spacemeshos/go-spacemesh/config"
	"github.com/spacemeshos/go-spacemesh/database"
	"github.com/spacemeshos/go-spacemesh/events"
	"github.com/spacemeshos/go-spacemesh/fetch"
	"github.com/spacemeshos/go-spacemesh/filesystem"
	"github.com/spacemeshos/go-spacemesh/hare"
	"github.com/spacemeshos/go-spacemesh/hare/eligibility"
	"github.com/spacemeshos/go-spacemesh/layerfetcher"
	"github.com/spacemeshos/go-spacemesh/layerpatrol"
	"github.com/spacemeshos/go-spacemesh/log"
	"github.com/spacemeshos/go-spacemesh/mempool"
	"github.com/spacemeshos/go-spacemesh/mesh"
	"github.com/spacemeshos/go-spacemesh/metrics"
	"github.com/spacemeshos/go-spacemesh/miner"
	"github.com/spacemeshos/go-spacemesh/p2p"
	"github.com/spacemeshos/go-spacemesh/p2p/pubsub"
	"github.com/spacemeshos/go-spacemesh/pendingtxs"
	"github.com/spacemeshos/go-spacemesh/signing"
	"github.com/spacemeshos/go-spacemesh/svm"
	"github.com/spacemeshos/go-spacemesh/svm/state"
	"github.com/spacemeshos/go-spacemesh/syncer"
	"github.com/spacemeshos/go-spacemesh/system"
	"github.com/spacemeshos/go-spacemesh/timesync"
	timeCfg "github.com/spacemeshos/go-spacemesh/timesync/config"
	"github.com/spacemeshos/go-spacemesh/timesync/peersync"
	"github.com/spacemeshos/go-spacemesh/tortoise"
	"github.com/spacemeshos/go-spacemesh/tortoisebeacon"
	"github.com/spacemeshos/go-spacemesh/tortoisebeacon/weakcoin"
	"github.com/spacemeshos/go-spacemesh/turbohare"
)

const edKeyFileName = "key.bin"

// Logger names.
const (
	AppLogger             = "app"
	P2PLogger             = "p2p"
	PostLogger            = "post"
	StateDbLogger         = "stateDbStore"
	AtxDbStoreLogger      = "atxDbStore"
	TBeaconDbStoreLogger  = "tbDbStore"
	TBeaconLogger         = "tBeacon"
	WeakCoinLogger        = "weakCoin"
	PoetDbStoreLogger     = "poetDbStore"
	StoreLogger           = "store"
	PoetDbLogger          = "poetDb"
	MeshDBLogger          = "meshDb"
	TrtlLogger            = "trtl"
	AtxDbLogger           = "atxDb"
	BlkEligibilityLogger  = "blkElgValidator"
	MeshLogger            = "mesh"
	SyncLogger            = "sync"
	HareBeaconLogger      = "hareBeacon"
	HareOracleLogger      = "hareOracle"
	HareLogger            = "hare"
	ProposalBuilderLogger = "proposalBuilder"
	BlockListenerLogger   = "blockListener"
	PoetListenerLogger    = "poetListener"
	NipostBuilderLogger   = "nipostBuilder"
	LayerFetcher          = "layerFetcher"
	TimeSyncLogger        = "timesync"
	SVMLogger             = "SVM"
)

// Cmd is the cobra wrapper for the node, that allows adding parameters to it.
var Cmd = &cobra.Command{
	Use:   "node",
	Short: "start node",
	Run: func(cmd *cobra.Command, args []string) {
		conf, err := LoadConfigFromFile()
		if err != nil {
			log.With().Error("can't load config file", log.Err(err))
			return
		}
		if err := cmdp.EnsureCLIFlags(cmd, conf); err != nil {
			log.With().Error("can't ensure that cli flags match config value types", log.Err(err))
			return
		}

		if conf.TestMode {
			log.JSONLog(true)
		}

		app := New(
			WithConfig(conf),
			// NOTE(dshulyak) this needs to be max level so that child logger can can be current level or below.
			// otherwise it will fail later when child logger will try to increase level.
			WithLog(log.RegisterHooks(
				log.NewWithLevel("", zap.NewAtomicLevelAt(zapcore.DebugLevel)),
				events.EventHook())),
		)
		starter := func() error {
			if err := app.Initialize(); err != nil {
				log.With().Error("Failed to initialize node.", log.Err(err))
				return fmt.Errorf("init node: %w", err)
			}
			// This blocks until the context is finished or until an error is produced
			if err := app.Start(); err != nil {
				log.With().Error("Failed to start the node. See logs for details.", log.Err(err))
				return fmt.Errorf("start node: %w", err)
			}

			return nil
		}
		err = starter()
		app.Cleanup()
		if err != nil {
			os.Exit(1)
		}
	},
}

// VersionCmd returns the current version of spacemesh.
var VersionCmd = &cobra.Command{
	Use:   "version",
	Short: "Show version info",
	Run: func(cmd *cobra.Command, args []string) {
		fmt.Print(cmdp.Version)
		if cmdp.Commit != "" {
			fmt.Printf("+%s", cmdp.Commit)
		}
		fmt.Println()
	},
}

func init() {
	// TODO add commands actually adds flags
	cmdp.AddCommands(Cmd)
	Cmd.AddCommand(VersionCmd)
}

// Service is a general service interface that specifies the basic start/stop functionality.
type Service interface {
	Start(ctx context.Context) error
	Close()
}

// HareService is basic definition of hare algorithm service, providing consensus results for a layer.
type HareService interface {
	Service
	GetResult(types.LayerID) ([]types.BlockID, error)
}

// TickProvider is an interface to a glopbal system clock that releases ticks on each layer.
type TickProvider interface {
	Subscribe() timesync.LayerTimer
	Unsubscribe(timesync.LayerTimer)
	GetCurrentLayer() types.LayerID
	StartNotifying()
	GetGenesisTime() time.Time
	LayerToTime(types.LayerID) time.Time
	Close()
	AwaitLayer(types.LayerID) chan struct{}
}

// LoadConfigFromFile tries to load configuration file if the config parameter was specified.
func LoadConfigFromFile() (*config.Config, error) {
	fileLocation := viper.GetString("config")
	vip := viper.New()
	// read in default config if passed as param using viper
	if err := config.LoadConfig(fileLocation, vip); err != nil {
		log.Error(fmt.Sprintf("couldn't load config file at location: %s switching to defaults \n error: %v.",
			fileLocation, err))
		// return err
	}

	conf := config.DefaultConfig()

	hook := mapstructure.ComposeDecodeHookFunc(
		mapstructure.StringToTimeDurationHookFunc(),
		mapstructure.StringToSliceHookFunc(","),
		mapstructureutil.BigRatDecodeFunc(),
	)

	// load config if it was loaded to our viper
	if err := vip.Unmarshal(&conf, viper.DecodeHook(hook)); err != nil {
		log.With().Error("Failed to parse config", log.Err(err))
		return nil, fmt.Errorf("unmarshal viper: %w", err)
	}

	return &conf, nil
}

// Option to modify an App instance.
type Option func(app *App)

// WithLog enables logger for an App.
func WithLog(logger log.Log) Option {
	return func(app *App) {
		app.log = logger
	}
}

// WithConfig overvwrites default App config.
func WithConfig(conf *config.Config) Option {
	return func(app *App) {
		app.Config = conf
	}
}

// New creates an instance of the spacemesh app.
func New(opts ...Option) *App {
	defaultConfig := config.DefaultConfig()
	app := &App{
		Config:  &defaultConfig,
		log:     log.NewNop(),
		loggers: make(map[string]*zap.AtomicLevel),
		term:    make(chan struct{}),
		started: make(chan struct{}),
	}
	for _, opt := range opts {
		opt(app)
	}
	lvl := zap.NewAtomicLevelAt(zap.InfoLevel)
	log.SetupGlobal(app.log.SetLevel(&lvl))
	return app
}

// App is the cli app singleton.
type App struct {
	*cobra.Command
	nodeID          types.NodeID
	Config          *config.Config
	grpcAPIService  *grpcserver.Server
	jsonAPIService  *grpcserver.JSONHTTPServer
	gatewaySvc      *grpcserver.GatewayService
	globalstateSvc  *grpcserver.GlobalStateService
	txService       *grpcserver.TransactionService
	syncer          *syncer.Syncer
	blockListener   *blocks.BlockHandler
	state           *state.TransactionProcessor
	proposalBuilder *miner.ProposalBuilder
	txProcessor     *state.TransactionProcessor
	mesh            *mesh.Mesh
	clock           TickProvider
	hare            HareService
	postSetupMgr    *activation.PostSetupManager
	atxBuilder      *activation.Builder
	atxDb           *activation.DB
	poetListener    *activation.PoetListener
	edSgn           *signing.EdSigner
	tortoiseBeacon  *tortoisebeacon.TortoiseBeacon
	closers         []interface{ Close() }
	log             log.Log
	txPool          *mempool.TxMempool
	svm             *svm.SVM
	layerFetch      *layerfetcher.Logic
	ptimesync       *peersync.Sync
	tortoise        *tortoise.Tortoise

	host *p2p.Host

	loggers map[string]*zap.AtomicLevel
	term    chan struct{} // this channel is closed when closing services, goroutines should wait on this channel in order to terminate
	started chan struct{} // this channel is closed once the app has finished starting
}

func (app *App) introduction() {
	log.Info("Welcome to Spacemesh. Spacemesh full node is starting...")
}

// Initialize sets up an exit signal, logging and checks the clock, returns error if clock is not in sync.
func (app *App) Initialize() (err error) {
	// tortoise wait zdist layers for hare to timeout for a layer. once hare timeout, tortoise will
	// vote against all blocks in that layer. so it's important to make sure zdist takes longer than
	// hare's max time duration to run consensus for a layer
	maxHareRoundsPerLayer := 1 + app.Config.HARE.LimitIterations*hare.RoundsPerIteration // pre-round + 4 rounds per iteration
	maxHareLayerDurationSec := app.Config.HARE.WakeupDelta + maxHareRoundsPerLayer*app.Config.HARE.RoundDuration
	if app.Config.LayerDurationSec*int(app.Config.Tortoise.Zdist) <= maxHareLayerDurationSec {
		log.With().Error("incompatible params",
			log.Uint32("tortoise_zdist", app.Config.Tortoise.Zdist),
			log.Int("layer_duration", app.Config.LayerDurationSec),
			log.Int("hare_wakeup_delta", app.Config.HARE.WakeupDelta),
			log.Int("hare_limit_iterations", app.Config.HARE.LimitIterations),
			log.Int("hare_round_duration", app.Config.HARE.RoundDuration))
		return errors.New("incompatible tortoise hare params")
	}

	// override default config in timesync since timesync is using TimeCongigValues
	timeCfg.TimeConfigValues = app.Config.TIME

	// ensure all data folders exist
	err = filesystem.ExistOrCreate(app.Config.DataDir())
	if err != nil {
		return fmt.Errorf("ensure folders exist: %w", err)
	}

	// exit gracefully - e.g. with app Cleanup on sig abort (ctrl-c)
	signalChan := make(chan os.Signal, 1)
	signal.Notify(signalChan, os.Interrupt)

	// Goroutine that listens for Ctrl ^ C command
	// and triggers the quit app
	go func() {
		for range signalChan {
			app.log.Info("Received an interrupt, stopping services...\n")

			cmdp.Cancel()()
		}
	}()

	app.setupLogging()

	app.introduction()

	drift, err := timesync.CheckSystemClockDrift()
	if err != nil {
		return fmt.Errorf("check system clock drift: %w", err)
	}

	log.Info("System clock synchronized with ntp. drift: %s", drift)
	return nil
}

// setupLogging configured the app logging system.
func (app *App) setupLogging() {
	log.Info("%s", app.getAppInfo())

	msg := "initializing event reporter"
	if app.Config.PublishEventsURL != "" {
		msg += fmt.Sprintf(" with pubsub URL: %s", app.Config.PublishEventsURL)
	}
	log.Info(msg)
	if err := events.InitializeEventReporter(app.Config.PublishEventsURL); err != nil {
		log.With().Error("unable to initialize event reporter", log.Err(err))
	}
}

func (app *App) getAppInfo() string {
	return fmt.Sprintf("App version: %s. Git: %s - %s . Go Version: %s. OS: %s-%s ",
		cmdp.Version, cmdp.Branch, cmdp.Commit, runtime.Version(), runtime.GOOS, runtime.GOARCH)
}

// Cleanup stops all app services.
func (app *App) Cleanup() {
	log.Info("app cleanup starting...")
	app.stopServices()
	// add any other Cleanup tasks here....
	log.Info("app cleanup completed")
}

// Wrap the top-level logger to add context info and set the level for a
// specific module.
func (app *App) addLogger(name string, logger log.Log) log.Log {
	lvl := zap.NewAtomicLevel()
	loggers, err := decodeLoggers(app.Config.LOGGING)
	if err != nil {
		app.log.With().Panic("unable to decode loggers into map[string]string", log.Err(err))
	}
	level, ok := loggers[name]
	if ok {
		if err := lvl.UnmarshalText([]byte(level)); err != nil {
			app.log.Error("cannot parse logging for %v error %v", name, err)
			lvl.SetLevel(log.DefaultLevel())
		}
	} else {
		lvl.SetLevel(log.DefaultLevel())
	}

	if logger.Check(lvl.Level()) {
		app.loggers[name] = &lvl
		logger = logger.SetLevel(&lvl)
	}
	return logger.WithName(name).WithFields(log.String("module", name))
}

func (app *App) getLevel(name string) log.Level {
	alvl, exist := app.loggers[name]
	if !exist {
		return 0
	}
	return alvl.Level()
}

// SetLogLevel updates the log level of an existing logger.
func (app *App) SetLogLevel(name, loglevel string) error {
	lvl, ok := app.loggers[name]
	if !ok {
		return fmt.Errorf("cannot find logger %v", name)
	}

	if err := lvl.UnmarshalText([]byte(loglevel)); err != nil {
		return fmt.Errorf("unmarshal text: %w", err)
	}

	return nil
}

func (app *App) initServices(ctx context.Context,
	nodeID types.NodeID,
	dbStorepath string,
	sgn *signing.EdSigner,
	isFixedOracle bool,
	rolacle hare.Rolacle,
	layerSize uint32,
	poetClient activation.PoetProvingServiceClient,
	vrfSigner *signing.VRFSigner,
	layersPerEpoch uint32, clock TickProvider) error {
	app.nodeID = nodeID

	lg := app.log.Named(nodeID.ShortString()).WithFields(nodeID)
	types.SetLayersPerEpoch(app.Config.LayersPerEpoch)

	app.log = app.addLogger(AppLogger, lg)

	db, err := database.NewLDBDatabase(filepath.Join(dbStorepath, "state"), 0, 0, app.addLogger(StateDbLogger, lg))
	if err != nil {
		return fmt.Errorf("create state DB: %w", err)
	}
	app.closers = append(app.closers, db)

	atxdbstore, err := database.NewLDBDatabase(filepath.Join(dbStorepath, "atx"), 0, 0, app.addLogger(AtxDbStoreLogger, lg))
	if err != nil {
		return fmt.Errorf("create ATX DB: %w", err)
	}
	app.closers = append(app.closers, atxdbstore)

	tBeaconDBStore, err := database.NewLDBDatabase(filepath.Join(dbStorepath, "tbeacon"), 0, 0, app.addLogger(TBeaconDbStoreLogger, lg))
	if err != nil {
		return fmt.Errorf("create tortoise beacon DB: %w", err)
	}
	app.closers = append(app.closers, tBeaconDBStore)

	poetDbStore, err := database.NewLDBDatabase(filepath.Join(dbStorepath, "poet"), 0, 0, app.addLogger(PoetDbStoreLogger, lg))
	if err != nil {
		return fmt.Errorf("create PoET DB: %w", err)
	}
	app.closers = append(app.closers, poetDbStore)

	iddbstore, err := database.NewLDBDatabase(filepath.Join(dbStorepath, "ids"), 0, 0, app.addLogger(StateDbLogger, lg))
	if err != nil {
		return fmt.Errorf("create IDs DB: %w", err)
	}
	app.closers = append(app.closers, iddbstore)

	store, err := database.NewLDBDatabase(filepath.Join(dbStorepath, "store"), 0, 0, app.addLogger(StoreLogger, lg))
	if err != nil {
		return fmt.Errorf("create store DB: %w", err)
	}
	app.closers = append(app.closers, store)

	idStore := activation.NewIdentityStore(iddbstore)
	poetDb := activation.NewPoetDb(poetDbStore, app.addLogger(PoetDbLogger, lg))
	validator := activation.NewValidator(poetDb, app.Config.POST)
	mdb, err := mesh.NewPersistentMeshDB(filepath.Join(dbStorepath, "mesh"), app.Config.BlockCacheSize, app.addLogger(MeshDBLogger, lg))
	if err != nil {
		return fmt.Errorf("create mesh DB: %w", err)
	}

	app.txPool = mempool.NewTxMemPool()
	meshAndPoolProjector := pendingtxs.NewMeshAndPoolProjector(mdb, app.txPool)

	appliedTxs, err := database.NewLDBDatabase(filepath.Join(dbStorepath, "appliedTxs"), 0, 0, lg.WithName("appliedTxs"))
	if err != nil {
		return fmt.Errorf("create applied txs DB: %w", err)
	}
	app.closers = append(app.closers, appliedTxs)
	processor := state.NewTransactionProcessor(db, appliedTxs, meshAndPoolProjector, app.txPool, lg.WithName("state"))

	goldenATXID := types.ATXID(types.HexToHash32(app.Config.GoldenATXID))
	if goldenATXID == *types.EmptyATXID {
		return errors.New("invalid golden atx id")
	}

	fetcherWrapped := &layerFetcher{}
	atxDB := activation.NewDB(atxdbstore, fetcherWrapped, idStore, layersPerEpoch, goldenATXID, validator, app.addLogger(AtxDbLogger, lg))

	edVerifier := signing.NewEDVerifier()
	vrfVerifier := signing.VRFVerifier{}

	wc := weakcoin.New(app.host,
		vrfSigner, vrfVerifier,
		weakcoin.WithLog(app.addLogger(WeakCoinLogger, lg)),
		weakcoin.WithMaxRound(app.Config.TortoiseBeacon.RoundsNumber),
	)

	tBeacon := tortoisebeacon.New(
		app.Config.TortoiseBeacon,
		nodeID,
		app.host,
		atxDB,
		sgn,
		edVerifier,
		vrfSigner,
		vrfVerifier,
		wc,
		tBeaconDBStore,
		clock,
		app.addLogger(TBeaconLogger, lg))

	var msh *mesh.Mesh
	var trtl *tortoise.Tortoise

	processed, err := mdb.GetProcessedLayer()
	if err != nil && !errors.Is(err, database.ErrNotFound) {
		return fmt.Errorf("failed to load processed layer: %w", err)
	}
<<<<<<< HEAD
	app.closers = append(app.closers, trtlStateDB)

	processed, err := mdb.GetProcessedLayer()
	if err != nil && !errors.Is(err, database.ErrNotFound) {
		return fmt.Errorf("failed to load processed layer: %w", err)
	}
	verified, err := mdb.GetVerifiedLayer()
	if err != nil && !errors.Is(err, database.ErrNotFound) {
		return fmt.Errorf("failed to load verified layer: %w", err)
	}
=======
>>>>>>> c77d60f9

	trtlCfg := app.Config.Tortoise
	trtlCfg.LayerSize = layerSize
	trtlCfg.BadBeaconVoteDelayLayers = app.Config.LayersPerEpoch
<<<<<<< HEAD
	trtlCfg.Processed = processed
	trtlCfg.Verified = verified
=======
	trtlCfg.MeshProcessed = processed
>>>>>>> c77d60f9

	trtl = tortoise.New(mdb, atxDB, tBeacon,
		tortoise.WithContext(ctx),
		tortoise.WithLogger(app.addLogger(TrtlLogger, lg)),
		tortoise.WithConfig(trtlCfg),
	)
	svm := svm.New(processor, app.addLogger(SVMLogger, lg))

	if mdb.PersistentData() {
		msh = mesh.NewRecoveredMesh(ctx, mdb, atxDB, app.Config.REWARD, fetcherWrapped, trtl, app.txPool, svm, app.addLogger(MeshLogger, lg))
		go msh.CacheWarmUp(app.Config.LayerAvgSize)
	} else {
		msh = mesh.NewMesh(mdb, atxDB, app.Config.REWARD, fetcherWrapped, trtl, app.txPool, svm, app.addLogger(MeshLogger, lg))
		if err := svm.SetupGenesis(app.Config.Genesis); err != nil {
			return fmt.Errorf("setup genesis: %w", err)
		}
	}

	eValidator := blocks.NewBlockEligibilityValidator(layerSize, layersPerEpoch, atxDB, tBeacon,
		signing.VRFVerify, msh, app.addLogger(BlkEligibilityLogger, lg))

	if app.Config.AtxsPerBlock > miner.ATXsPerBallotLimit { // validate limit
		return fmt.Errorf("number of atxs per block required is bigger than the limit. atxs_per_block: %d. limit: %d",
			app.Config.AtxsPerBlock, miner.ATXsPerBallotLimit,
		)
	}

	// we can't have an epoch offset which is greater/equal than the number of layers in an epoch

	if app.Config.HareEligibility.EpochOffset >= app.Config.BaseConfig.LayersPerEpoch {
		return fmt.Errorf("epoch offset cannot be greater than or equal to the number of layers per epoch. epoch_offset: %d. layers_per_epoch: %d",
			app.Config.HareEligibility.EpochOffset, app.Config.BaseConfig.LayersPerEpoch)
	}

	blockListener := blocks.NewBlockHandler(fetcherWrapped, msh, eValidator,
		blocks.WithLogger(app.addLogger(BlockListenerLogger, lg)),
		blocks.WithMaxExceptions(trtlCfg.MaxExceptions),
	)

	dbStores := fetch.LocalDataSource{
		fetch.BlockDB: mdb.Blocks(),
		fetch.ATXDB:   atxdbstore,
		fetch.TXDB:    mdb.Transactions(),
		fetch.POETDB:  poetDbStore,
	}
	layerFetch := layerfetcher.NewLogic(ctx, app.Config.FETCH, blockListener, atxDB, poetDb, atxDB, svm, app.host, dbStores, msh, app.addLogger(LayerFetcher, lg))
	fetcherWrapped.Fetcher = layerFetch

	patrol := layerpatrol.New()
	syncerConf := syncer.Configuration{
		SyncInterval: time.Duration(app.Config.SyncInterval) * time.Second,
		AlwaysListen: app.Config.AlwaysListen,
	}
	newSyncer := syncer.NewSyncer(ctx, syncerConf, clock, tBeacon, msh, layerFetch, patrol, app.addLogger(SyncLogger, lg))
	// TODO(dshulyak) this needs to be improved, but dependency graph is a bit complicated
	tBeacon.SetSyncState(newSyncer)

	// TODO: we should probably decouple the apptest and the node (and duplicate as necessary) (#1926)
	var hOracle hare.Rolacle
	if isFixedOracle {
		// fixed rolacle, take the provided rolacle
		hOracle = rolacle
	} else {
		// regular oracle, build and use it
		hOracle = eligibility.New(tBeacon, atxDB, mdb, signing.VRFVerify, vrfSigner, app.Config.LayersPerEpoch, app.Config.HareEligibility, app.addLogger(HareOracleLogger, lg))
		// TODO: genesisMinerWeight is set to app.Config.SpaceToCommit, because PoET ticks are currently hardcoded to 1
	}

	rabbit := app.HareFactory(ctx, mdb, sgn, nodeID, patrol, newSyncer, msh, tBeacon, hOracle, idStore, clock, lg)

	stateAndMeshProjector := pendingtxs.NewStateAndMeshProjector(processor, msh)
	proposalBuilder := miner.NewProposalBuilder(
		ctx,
		clock.Subscribe(),
		sgn,
		vrfSigner,
		atxDB,
		app.host,
		msh,
		trtl,
		tBeacon,
		newSyncer,
		stateAndMeshProjector,
		app.txPool,
		miner.WithDBPath(dbStorepath),
		miner.WithMinerID(nodeID),
		miner.WithTxsPerProposal(app.Config.TxsPerBlock),
		miner.WithLayerSize(layerSize),
		miner.WithLayerPerEpoch(layersPerEpoch),
		miner.WithLogger(app.addLogger(ProposalBuilderLogger, lg)))

	poetListener := activation.NewPoetListener(poetDb, app.addLogger(PoetListenerLogger, lg))

	postSetupMgr, err := activation.NewPostSetupManager(util.Hex2Bytes(nodeID.Key), app.Config.POST, app.addLogger(PostLogger, lg))
	if err != nil {
		app.log.Panic("failed to create post setup manager: %v", err)
	}

	nipostBuilder := activation.NewNIPostBuilder(util.Hex2Bytes(nodeID.Key), postSetupMgr, poetClient, poetDb, store, app.addLogger(NipostBuilderLogger, lg))

	coinbaseAddr := types.HexToAddress(app.Config.SMESHING.CoinbaseAccount)
	if app.Config.SMESHING.Start {
		if coinbaseAddr.Big().Uint64() == 0 {
			app.log.Panic("invalid coinbase account")
		}
	}

	builderConfig := activation.Config{
		CoinbaseAccount: coinbaseAddr,
		GoldenATXID:     goldenATXID,
		LayersPerEpoch:  layersPerEpoch,
	}
	atxBuilder := activation.NewBuilder(builderConfig, nodeID, sgn, atxDB, app.host, nipostBuilder,
		postSetupMgr, clock, newSyncer, store, app.addLogger("atxBuilder", lg), activation.WithContext(ctx),
	)

	syncHandler := func(_ context.Context, _ p2p.Peer, _ []byte) pubsub.ValidationResult {
		if newSyncer.ListenToGossip() {
			return pubsub.ValidationAccept
		}
		return pubsub.ValidationIgnore
	}

	app.host.Register(weakcoin.GossipProtocol, pubsub.ChainGossipHandler(syncHandler, wc.HandleProposal))
	app.host.Register(tortoisebeacon.TBProposalProtocol,
		pubsub.ChainGossipHandler(syncHandler, tBeacon.HandleSerializedProposalMessage))
	app.host.Register(tortoisebeacon.TBFirstVotingProtocol,
		pubsub.ChainGossipHandler(syncHandler, tBeacon.HandleSerializedFirstVotingMessage))
	app.host.Register(tortoisebeacon.TBFollowingVotingProtocol,
		pubsub.ChainGossipHandler(syncHandler, tBeacon.HandleSerializedFollowingVotingMessage))
	app.host.Register(blocks.NewBlockProtocol, pubsub.ChainGossipHandler(syncHandler, blockListener.HandleBlock))
	app.host.Register(activation.AtxProtocol, pubsub.ChainGossipHandler(syncHandler, atxDB.HandleGossipAtx))
	app.host.Register(state.IncomingTxProtocol, pubsub.ChainGossipHandler(syncHandler, svm.HandleGossipTransaction))
	app.host.Register(activation.PoetProofProtocol, poetListener.HandlePoetProofMessage)

	app.proposalBuilder = proposalBuilder
	app.blockListener = blockListener
	app.mesh = msh
	app.syncer = newSyncer
	app.clock = clock
	app.state = processor
	app.hare = rabbit
	app.poetListener = poetListener
	app.atxBuilder = atxBuilder
	app.postSetupMgr = postSetupMgr
	app.txProcessor = processor
	app.atxDb = atxDB
	app.layerFetch = layerFetch
	app.tortoiseBeacon = tBeacon
	app.svm = svm
	app.tortoise = trtl
	if !app.Config.TIME.Peersync.Disable {
		app.ptimesync = peersync.New(
			app.host,
			app.host,
			peersync.WithLog(app.addLogger(TimeSyncLogger, lg)),
			peersync.WithConfig(app.Config.TIME.Peersync),
		)
	}

	return nil
}

// periodically checks that our clock is sync.
func (app *App) checkTimeDrifts() {
	checkTimeSync := time.NewTicker(app.Config.TIME.RefreshNtpInterval)
	defer checkTimeSync.Stop() // close ticker

	for {
		select {
		case <-app.term:
			return

		case <-checkTimeSync.C:
			_, err := timesync.CheckSystemClockDrift()
			if err != nil {
				app.log.With().Error("unable to synchronize system time", log.Err(err))

				cmdp.Cancel()()

				return
			}
		}
	}
}

// HareFactory returns a hare consensus algorithm according to the parameters in app.Config.Hare.SuperHare.
func (app *App) HareFactory(
	ctx context.Context,
	mdb *mesh.DB,
	sgn hare.Signer,
	nodeID types.NodeID,
	patrol *layerpatrol.LayerPatrol,
	syncer system.SyncStateProvider,
	msh *mesh.Mesh,
	beacons system.BeaconGetter,
	hOracle hare.Rolacle,
	idStore *activation.IdentityStore,
	clock TickProvider,
	lg log.Log,
) HareService {
	if app.Config.HARE.SuperHare {
		hr := turbohare.New(ctx, app.Config.HARE, msh, clock.Subscribe(), app.addLogger(HareLogger, lg))
		mdb.InputVectorBackupFunc = hr.GetResult
		return hr
	}

	ha := hare.New(
		app.Config.HARE,
		app.host.ID(),
		app.host,
		sgn,
		nodeID,
		syncer,
		msh,
		beacons,
		hOracle,
		patrol,
		uint16(app.Config.LayersPerEpoch),
		idStore,
		hOracle,
		clock,
		app.addLogger(HareLogger, lg))
	return ha
}

func (app *App) startServices(ctx context.Context) error {
	app.layerFetch.Start()
	go app.startSyncer(ctx)

	if err := app.tortoiseBeacon.Start(ctx); err != nil {
		return fmt.Errorf("cannot start tortoise beacon: %w", err)
	}
	if err := app.hare.Start(ctx); err != nil {
		return fmt.Errorf("cannot start hare: %w", err)
	}
	if err := app.proposalBuilder.Start(ctx); err != nil {
		return fmt.Errorf("cannot start block producer: %w", err)
	}

	if app.Config.SMESHING.Start {
		coinbaseAddr := types.HexToAddress(app.Config.SMESHING.CoinbaseAccount)
		go func() {
			if err := app.atxBuilder.StartSmeshing(coinbaseAddr, app.Config.SMESHING.Opts); err != nil {
				log.Panic("failed to start smeshing: %v", err)
			}
		}()
	} else {
		log.Info("smeshing not started, waiting to be triggered via smesher api")
	}

	app.clock.StartNotifying()
	if app.ptimesync != nil {
		app.ptimesync.Start()
	}
	go app.checkTimeDrifts()
	return nil
}

func (app *App) startAPIServices(ctx context.Context) {
	apiConf := &app.Config.API
	layerDuration := app.Config.LayerDurationSec

	// API SERVICES
	// Since we have multiple GRPC services, we cannot automatically enable them if
	// the gateway server is enabled (since we don't know which ones to enable), so
	// it's an error if the gateway server is enabled without enabling at least one
	// GRPC service.

	// Make sure we only create the server once.
	services := []grpcserver.ServiceAPI{}
	registerService := func(svc grpcserver.ServiceAPI) {
		if app.grpcAPIService == nil {
			app.grpcAPIService = grpcserver.NewServerWithInterface(apiConf.GrpcServerPort, apiConf.GrpcServerInterface)
		}
		services = append(services, svc)
		svc.RegisterService(app.grpcAPIService)
	}

	// Register the requested services one by one
	if apiConf.StartDebugService {
		registerService(grpcserver.NewDebugService(app.mesh))
	}
	if apiConf.StartGatewayService {
		registerService(grpcserver.NewGatewayService(app.host))
	}
	if apiConf.StartGlobalStateService {
		registerService(grpcserver.NewGlobalStateService(app.mesh, app.txPool))
	}
	if apiConf.StartMeshService {
		registerService(grpcserver.NewMeshService(app.mesh, app.clock, app.Config.LayersPerEpoch, app.Config.P2P.NetworkID, layerDuration, app.Config.LayerAvgSize, app.Config.TxsPerBlock))
	}
	if apiConf.StartNodeService {
		nodeService := grpcserver.NewNodeService(app.host, app.mesh, app.clock, app.syncer, app.atxBuilder)
		registerService(nodeService)
		app.closers = append(app.closers, nodeService)
	}
	if apiConf.StartSmesherService {
		registerService(grpcserver.NewSmesherService(app.postSetupMgr, app.atxBuilder))
	}
	if apiConf.StartTransactionService {
		registerService(grpcserver.NewTransactionService(app.host, app.mesh, app.txPool, app.syncer))
	}

	// Now that the services are registered, start the server.
	if app.grpcAPIService != nil {
		app.grpcAPIService.Start()
	}

	if apiConf.StartJSONServer {
		if app.grpcAPIService == nil {
			// This panics because it should not happen.
			// It should be caught inside apiConf.
			log.Panic("one or more new grpc services must be enabled with new json gateway server")
		}
		app.jsonAPIService = grpcserver.NewJSONHTTPServer(apiConf.JSONServerPort)
		app.jsonAPIService.StartService(ctx, services...)
	}
}

func (app *App) stopServices() {
	// all go-routines that listen to app.term will close
	// note: there is no guarantee that a listening go-routine will close before stopServices exits
	close(app.term)

	if app.jsonAPIService != nil {
		log.Info("stopping json gateway service")
		if err := app.jsonAPIService.Close(); err != nil {
			log.With().Error("error stopping json gateway server", log.Err(err))
		}
	}

	if app.grpcAPIService != nil {
		log.Info("stopping grpc service")
		// does not return any errors
		_ = app.grpcAPIService.Close()
	}

	if app.proposalBuilder != nil {
		app.log.Info("closing proposal builder")
		app.proposalBuilder.Close()
	}

	if app.clock != nil {
		app.log.Info("closing clock")
		app.clock.Close()
	}

	if app.tortoiseBeacon != nil {
		app.log.Info("stopping tortoise beacon")
		app.tortoiseBeacon.Close()
	}

	if app.atxBuilder != nil {
		app.log.Info("closing atx builder")
		_ = app.atxBuilder.StopSmeshing(false)
	}

	if app.hare != nil {
		app.log.Info("closing hare")
		app.hare.Close()
	}

	if app.layerFetch != nil {
		app.log.Info("closing layerFetch")
		app.layerFetch.Close()
	}

	if app.syncer != nil {
		app.log.Info("closing sync")
		app.syncer.Close()
	}

	if app.mesh != nil {
		app.log.Info("closing mesh")
		app.mesh.Close()
	}

	if app.ptimesync != nil {
		app.ptimesync.Stop()
		app.log.Debug("peer timesync stopped")
	}
	if app.tortoise != nil {
		app.log.Info("stopping tortoise. if tortoise is in rerun it may take a while")
		app.tortoise.Stop()
	}

	if app.host != nil {
		if err := app.host.Stop(); err != nil {
			app.log.With().Warning("p2p host exited with error", log.Err(err))
		}
	}

	events.CloseEventReporter()
	events.CloseEventPubSub()

	// Close all databases.
	for _, closer := range app.closers {
		if closer != nil {
			closer.Close()
		}
	}
}

// LoadOrCreateEdSigner either loads a previously created ed identity for the node or creates a new one if not exists.
func (app *App) LoadOrCreateEdSigner() (*signing.EdSigner, error) {
	filename := filepath.Join(app.Config.SMESHING.Opts.DataDir, edKeyFileName)
	log.Info("Looking for identity file at `%v`", filename)

	data, err := ioutil.ReadFile(filename)
	if err != nil {
		if !os.IsNotExist(err) {
			return nil, fmt.Errorf("failed to read identity file: %w", err)
		}

		log.Info("Identity file not found. Creating new identity...")

		edSgn := signing.NewEdSigner()
		err := os.MkdirAll(filepath.Dir(filename), filesystem.OwnerReadWriteExec)
		if err != nil {
			return nil, fmt.Errorf("failed to create directory for identity file: %w", err)
		}
		err = ioutil.WriteFile(filename, edSgn.ToBuffer(), filesystem.OwnerReadWrite)
		if err != nil {
			return nil, fmt.Errorf("failed to write identity file: %w", err)
		}

		log.With().Info("created new identity", edSgn.PublicKey())
		return edSgn, nil
	}

	edSgn, err := signing.NewEdSignerFromBuffer(data)
	if err != nil {
		return nil, fmt.Errorf("failed to construct identity from data file: %w", err)
	}

	log.Info("Loaded existing identity; public key: %v", edSgn.PublicKey())

	return edSgn, nil
}

type identityFileFound struct{}

func (identityFileFound) Error() string {
	return "identity file found"
}

func (app *App) getIdentityFile() (string, error) {
	var f string
	err := filepath.Walk(app.Config.SMESHING.Opts.DataDir, func(path string, info os.FileInfo, err error) error {
		if err != nil {
			return nil
		}
		if !info.IsDir() && info.Name() == edKeyFileName {
			f = path
			return &identityFileFound{}
		}
		return nil
	})
	if _, ok := err.(*identityFileFound); ok {
		return f, nil
	}
	if err != nil {
		return "", fmt.Errorf("failed to traverse Post data dir: %w", err)
	}
	return "", fmt.Errorf("not found")
}

func (app *App) startSyncer(ctx context.Context) {
	app.log.With().Info("sync: waiting for p2p host to find outbound peers",
		log.Int("outbound", app.Config.P2P.TargetOutbound))
	_, err := app.host.WaitPeers(ctx, app.Config.P2P.TargetOutbound)
	if err != nil {
		return
	}
	app.log.Info("sync: waiting for tortoise to load state")
	if err := app.tortoise.WaitReady(ctx); err != nil {
		app.log.With().Error("sync: tortoise failed to load state", log.Err(err))
		return
	}
	app.syncer.Start(ctx)
}

// Start starts the Spacemesh node and initializes all relevant services according to command line arguments provided.
func (app *App) Start() error {
	// we use the main app context
	ctx := cmdp.Ctx()
	// Create a contextual logger for local usage (lower-level modules will create their own contextual loggers
	// using context passed down to them)
	logger := app.log.WithContext(ctx)

	hostname, err := os.Hostname()
	if err != nil {
		return fmt.Errorf("error reading hostname: %w", err)
	}
	logger.With().Info("starting spacemesh",
		log.String("data-dir", app.Config.DataDir()),
		log.String("post-dir", app.Config.SMESHING.Opts.DataDir),
		log.String("hostname", hostname))

	err = filesystem.ExistOrCreate(app.Config.DataDir())
	if err != nil {
		return fmt.Errorf("data-dir %s not found or could not be created: %w", app.Config.DataDir(), err)
	}

	/* Setup monitoring */
	pprofErr := make(chan error, 1)
	if app.Config.PprofHTTPServer {
		logger.Info("starting pprof server")
		srv := &http.Server{Addr: ":6060"}
		defer srv.Shutdown(ctx)
		go func() {
			if err := srv.ListenAndServe(); err != nil {
				pprofErr <- fmt.Errorf("cannot start pprof http server: %w", err)
			}
		}()
	}

	if app.Config.ProfilerURL != "" {
		p, err := profiler.Start(profiler.Config{
			ApplicationName: app.Config.ProfilerName,
			// app.Config.ProfilerURL should be the pyroscope server address
			// TODO: AuthToken? no need right now since server isn't public
			ServerAddress: app.Config.ProfilerURL,
			// by default all profilers are enabled,
		})
		if err != nil {
			return fmt.Errorf("cannot start profiling client: %w", err)
		}
		defer p.Stop()
	}

	/* Create or load miner identity */

	app.edSgn, err = app.LoadOrCreateEdSigner()
	if err != nil {
		return fmt.Errorf("could not retrieve identity: %w", err)
	}

	poetClient := activation.NewHTTPPoetClient(app.Config.PoETServer)

	edPubkey := app.edSgn.PublicKey()
	vrfSigner, vrfPub, err := signing.NewVRFSigner(app.edSgn.Sign(edPubkey.Bytes()))
	if err != nil {
		return fmt.Errorf("failed to create vrf signer: %w", err)
	}

	nodeID := types.NodeID{Key: edPubkey.String(), VRFPublicKey: vrfPub}

	lg := logger.Named(nodeID.ShortString()).WithFields(nodeID)

	/* Initialize all protocol services */

	dbStorepath := app.Config.DataDir()
	gTime, err := time.Parse(time.RFC3339, app.Config.GenesisTime)
	if err != nil {
		return fmt.Errorf("cannot parse genesis time %s: %d", app.Config.GenesisTime, err)
	}
	ld := time.Duration(app.Config.LayerDurationSec) * time.Second
	clock := timesync.NewClock(timesync.RealClock{}, ld, gTime, lg.WithName("clock"))

	lg.Info("initializing p2p services")

	cfg := app.Config.P2P
	cfg.DataDir = filepath.Join(app.Config.DataDir(), "p2p")
	p2plog := app.addLogger(P2PLogger, lg)
	// if addLogger won't add a level we will use a default 0 (info).
	cfg.LogLevel = app.getLevel(P2PLogger)
	app.host, err = p2p.New(ctx, p2plog, cfg,
		p2p.WithNodeReporter(events.ReportNodeStatusUpdate),
	)
	if err != nil {
		return fmt.Errorf("failed to initialize p2p host: %w", err)
	}

	if err = app.initServices(ctx,
		nodeID,
		dbStorepath,
		app.edSgn,
		false,
		nil,
		uint32(app.Config.LayerAvgSize),
		poetClient,
		vrfSigner,
		app.Config.LayersPerEpoch,
		clock); err != nil {
		return fmt.Errorf("cannot start services: %w", err)
	}

	if app.Config.CollectMetrics {
		metrics.StartMetricsServer(app.Config.MetricsPort)
	}

	if app.Config.MetricsPush != "" {
		metrics.StartPushingMetrics(app.Config.MetricsPush, app.Config.MetricsPushPeriod,
			app.host.ID().String(), strconv.Itoa(int(app.Config.P2P.NetworkID)))
	}

	if err := app.startServices(ctx); err != nil {
		return fmt.Errorf("error starting services: %w", err)
	}

	app.startAPIServices(ctx)

	events.SubscribeToLayers(clock.Subscribe())
	logger.Info("app started")

	// notify anyone who might be listening that the app has finished starting.
	// this can be used by, e.g., app tests.
	close(app.started)

	defer events.ReportError(events.NodeError{
		Msg:   "node is shutting down",
		Level: zapcore.InfoLevel,
	})
	syncErr := make(chan error, 1)
	if app.ptimesync != nil {
		go func() {
			syncErr <- app.ptimesync.Wait()
			// if nil node was already stopped
			if syncErr != nil {
				cmdp.Cancel()()
			}
		}()
	}
	// app blocks until it receives a signal to exit
	// this signal may come from the node or from sig-abort (ctrl-c)
	select {
	case <-ctx.Done():
		return nil
	case err := <-pprofErr:
		return err
	case err := <-syncErr:
		return err
	}
}

type layerFetcher struct {
	system.Fetcher
}

func decodeLoggers(cfg config.LoggerConfig) (map[string]string, error) {
	rst := map[string]string{}
	if err := mapstructure.Decode(cfg, &rst); err != nil {
		return nil, fmt.Errorf("mapstructure decode: %w", err)
	}
	return rst, nil
}<|MERGE_RESOLUTION|>--- conflicted
+++ resolved
@@ -525,29 +525,11 @@
 	if err != nil && !errors.Is(err, database.ErrNotFound) {
 		return fmt.Errorf("failed to load processed layer: %w", err)
 	}
-<<<<<<< HEAD
-	app.closers = append(app.closers, trtlStateDB)
-
-	processed, err := mdb.GetProcessedLayer()
-	if err != nil && !errors.Is(err, database.ErrNotFound) {
-		return fmt.Errorf("failed to load processed layer: %w", err)
-	}
-	verified, err := mdb.GetVerifiedLayer()
-	if err != nil && !errors.Is(err, database.ErrNotFound) {
-		return fmt.Errorf("failed to load verified layer: %w", err)
-	}
-=======
->>>>>>> c77d60f9
 
 	trtlCfg := app.Config.Tortoise
 	trtlCfg.LayerSize = layerSize
 	trtlCfg.BadBeaconVoteDelayLayers = app.Config.LayersPerEpoch
-<<<<<<< HEAD
-	trtlCfg.Processed = processed
-	trtlCfg.Verified = verified
-=======
 	trtlCfg.MeshProcessed = processed
->>>>>>> c77d60f9
 
 	trtl = tortoise.New(mdb, atxDB, tBeacon,
 		tortoise.WithContext(ctx),
