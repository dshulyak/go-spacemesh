--- conflicted
+++ resolved
@@ -78,17 +78,11 @@
 				votesMargin: tc.votesMargin,
 			}
 
-<<<<<<< HEAD
-			result, undecided, err := tb.calcVotes(tc.epoch, tc.round)
+			result, undecided, err := tb.calcVotes(context.TODO(), tc.epoch, tc.round)
 			require.NoError(t, err)
 			sort.Strings(undecided)
 			require.Equal(t, tc.undecided, undecided)
 			require.EqualValues(t, tc.expected, result)
-=======
-			result, err := tb.calcVotes(context.TODO(), tc.epoch, tc.round, false)
-			r.NoError(err)
-			r.EqualValues(tc.expected, result)
->>>>>>> cc90bd45
 		})
 	}
 }
