--- conflicted
+++ resolved
@@ -11,11 +11,10 @@
 	GetNumEligibleSlots = util.GetNumEligibleSlots
 )
 
-<<<<<<< HEAD
-func MustGeetNumEligibleSlots(weight, minWeight, totalWeight uint64, committeeSize, layersPerEpoch uint32) uint32 {
-=======
-func MustGetNumEligibleSlots(weight, minWeight, totalWeight uint64, committeeSize, layersPerEpoch uint32) uint32 {
->>>>>>> 299b49d3
+func MustGetNumEligibleSlots(
+	weight, minWeight, totalWeight uint64,
+	committeeSize, layersPerEpoch uint32,
+) uint32 {
 	slots, err := GetNumEligibleSlots(weight, minWeight, totalWeight, committeeSize, layersPerEpoch)
 	if err != nil {
 		panic(err)
@@ -35,7 +34,12 @@
 }
 
 // MustSerializeVRFMessage serializes a message for generating/verifying a VRF signature.
-func MustSerializeVRFMessage(beacon types.Beacon, epoch types.EpochID, nonce types.VRFPostIndex, counter uint32) []byte {
+func MustSerializeVRFMessage(
+	beacon types.Beacon,
+	epoch types.EpochID,
+	nonce types.VRFPostIndex,
+	counter uint32,
+) []byte {
 	m := VrfMessage{
 		Type:    types.EligibilityVoting,
 		Beacon:  beacon,
