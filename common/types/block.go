--- conflicted
+++ resolved
@@ -405,7 +405,6 @@
 	return l.blocks
 }
 
-<<<<<<< HEAD
 // BlocksIDs returns the list of IDs of blocks in this layer.
 func (l *Layer) BlocksIDs() []BlockID {
 	blockIDs := make([]BlockID, len(l.blocks))
@@ -415,11 +414,8 @@
 	return blockIDs
 }
 
-// Hash returns the 32-byte sha256 sum of the block IDs in this layer, sorted in lexicographic order.
-=======
 // Hash returns the 32-byte sha256 sum of the block IDs of both contextually valid and invalid blocks in this layer,
 // sorted in lexicographic order.
->>>>>>> 33c175d4
 func (l Layer) Hash() Hash32 {
 	return CalcBlocksHash32(SortBlockIDs(BlockIDs(l.blocks)), nil)
 }
