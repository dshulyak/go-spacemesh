package activation

import (
	"context"
	"fmt"
	"math/big"
	"os"
	"path/filepath"
	"runtime"
	"sync"
	"sync/atomic"
	"testing"
	"time"

	"github.com/google/uuid"
	"github.com/stretchr/testify/assert"
	"github.com/stretchr/testify/mock"
	"github.com/stretchr/testify/require"

	"github.com/spacemeshos/ed25519"
	"github.com/spacemeshos/go-spacemesh/common/types"
	"github.com/spacemeshos/go-spacemesh/common/util"
	"github.com/spacemeshos/go-spacemesh/database"
	"github.com/spacemeshos/go-spacemesh/log/logtest"
	"github.com/spacemeshos/go-spacemesh/mesh"
	"github.com/spacemeshos/go-spacemesh/rand"
	"github.com/spacemeshos/go-spacemesh/signing"
)

func createLayerWithAtx2(t require.TestingT, msh *mesh.Mesh, id types.LayerID, numOfBlocks int, atxs []*types.ActivationTx, votes []types.BlockID, views []types.BlockID) (created []types.BlockID) {
	for i := 0; i < numOfBlocks; i++ {
		block1 := types.NewExistingBlock(id, []byte(rand.String(8)), nil)
		block1.ForDiff = append(block1.ForDiff, votes...)
		for _, atx := range atxs {
			*block1.ActiveSet = append(*block1.ActiveSet, atx.ID())
		}
	loop:
		for _, v := range views {
			for _, vv := range votes {
				if vv == v {
					continue loop
				}
			}
			block1.AgainstDiff = append(block1.AgainstDiff, v)
		}
		err := msh.AddBlockWithTxs(context.TODO(), block1)
		require.NoError(t, err)
		created = append(created, block1.ID())
	}
	return
}

type MeshValidatorMock struct{}

func (m *MeshValidatorMock) Persist() error {
	return nil
}

func (m *MeshValidatorMock) LatestComplete() types.LayerID {
	panic("implement me")
}

func (m *MeshValidatorMock) HandleIncomingLayer(layer *types.Layer) (types.LayerID, types.LayerID) {
	return layer.Index().Sub(1), layer.Index()
}
func (m *MeshValidatorMock) HandleLateBlock(bl *types.Block) (types.LayerID, types.LayerID) {
	return bl.Layer().Sub(1), bl.Layer()
}

type MockState struct{}

func (MockState) GetAllAccounts() (*types.MultipleAccountsState, error) {
	panic("implement me")
}

func (MockState) ValidateAndAddTxToPool(tx *types.Transaction) error {
	panic("implement me")
}

func (MockState) LoadState(types.LayerID) error {
	panic("implement me")
}

func (MockState) GetStateRoot() types.Hash32 {
	panic("implement me")
}

func (MockState) ValidateNonceAndBalance(*types.Transaction) error {
	panic("implement me")
}

func (MockState) GetLayerApplied(types.TransactionID) *types.LayerID {
	panic("implement me")
}

func (MockState) ApplyTransactions(types.LayerID, []*types.Transaction) (int, error) {
	return 0, nil
}

func (MockState) ApplyRewards(types.LayerID, []types.Address, *big.Int) {
}

func (MockState) AddressExists(types.Address) bool {
	return true
}

func (MockState) GetLayerStateRoot(layer types.LayerID) (types.Hash32, error) {
	panic("implement me")
}

func (MockState) GetBalance(addr types.Address) uint64 {
	panic("implement me")
}
func (MockState) GetNonce(addr types.Address) uint64 {
	panic("implement me")
}

type ATXDBMock struct {
	mock.Mock
	counter     int
	workSymLock sync.Mutex
	activeSet   uint32
}

func (mock *ATXDBMock) CalcMinerWeights(types.EpochID, map[types.BlockID]struct{}) (map[string]uint64, error) {
	mock.workSymLock.Lock()
	defer mock.workSymLock.Unlock()

	mock.counter++
	return map[string]uint64{"aaaaac": 1, "aaabddb": 2, "aaaccc": 3}, nil
}

type MockTxMemPool struct{}

func (MockTxMemPool) Get(types.TransactionID) (*types.Transaction, error) {
	return &types.Transaction{}, nil
}

func (MockTxMemPool) Put(types.TransactionID, *types.Transaction) {}
func (MockTxMemPool) Invalidate(types.TransactionID)              {}

type MockAtxMemPool struct{}

func (MockAtxMemPool) Get(types.ATXID) (*types.ActivationTx, error) {
	return &types.ActivationTx{}, nil
}

func (MockAtxMemPool) Put(*types.ActivationTx) {}
func (MockAtxMemPool) Invalidate(types.ATXID)  {}

func ConfigTst() mesh.Config {
	return mesh.Config{
		BaseReward: big.NewInt(5000),
	}
}

const layersPerEpochBig = 1000

func getAtxDb(tb testing.TB, id string) (*DB, *mesh.Mesh, database.Database) {
	lg := logtest.New(tb).WithName(id)
	memesh := mesh.NewMemMeshDB(lg.WithName("meshDB"))
	atxStore := database.NewMemDatabase()
	atxdb := NewDB(atxStore, NewIdentityStore(database.NewMemDatabase()), memesh, layersPerEpochBig, goldenATXID, &ValidatorMock{}, lg.WithName("atxDB"))
	layers := mesh.NewMesh(memesh, atxdb, ConfigTst(), &MeshValidatorMock{}, &MockTxMemPool{}, &MockState{}, lg.WithName("mesh"))
	return atxdb, layers, atxStore
}

func rndStr() string {
	a := make([]byte, 8)
	_, _ = rand.Read(a)
	return string(a)
}

func createLayerWithAtx(t *testing.T, msh *mesh.Mesh, id types.LayerID, numOfBlocks int, atxs []*types.ActivationTx, votes []types.BlockID, views []types.BlockID) (created []types.BlockID) {
	if numOfBlocks < len(atxs) {
		panic("not supported")
	}
	for i := 0; i < numOfBlocks; i++ {
		block1 := types.NewExistingBlock(id, []byte(rand.String(8)), nil)
		block1.ForDiff = append(block1.ForDiff, votes...)
		activeSet := []types.ATXID{}
		if i < len(atxs) {
			activeSet = append(activeSet, atxs[i].ID())
		}
		block1.ActiveSet = &activeSet
	viewLoop:
		for _, v := range views {
			for _, vv := range votes {
				if v == vv {
					continue viewLoop
				}
			}
			block1.AgainstDiff = append(block1.AgainstDiff, v)
		}
		var actualAtxs []*types.ActivationTx
		if i < len(atxs) {
			actualAtxs = atxs[i : i+1]
		}
		msh.ProcessAtxs(actualAtxs)
		block1.Initialize()
		err := msh.AddBlockWithTxs(context.TODO(), block1)
		require.NoError(t, err)
		created = append(created, block1.ID())
	}
	return
}

func TestATX_ActiveSetForLayerView(t *testing.T) {
	atxdb, layers, _ := getAtxDb(t, t.Name())
	blocksMap := make(map[types.BlockID]struct{})
	id1 := types.NodeID{Key: rndStr(), VRFPublicKey: []byte("anton")}
	id2 := types.NodeID{Key: rndStr(), VRFPublicKey: []byte("anton")}
	id3 := types.NodeID{Key: rndStr(), VRFPublicKey: []byte("anton")}
	id4 := types.NodeID{Key: rndStr(), VRFPublicKey: []byte("anton")}
	coinbase1 := types.HexToAddress("aaaa")
	coinbase2 := types.HexToAddress("bbbb")
	coinbase3 := types.HexToAddress("cccc")
	coinbase4 := types.HexToAddress("cccc")
	atxs := []*types.ActivationTx{
		newActivationTx(id1, 0, *types.EmptyATXID, *types.EmptyATXID, types.NewLayerID(1), 0, 100, coinbase1, 100, &types.NIPost{}),
		newActivationTx(id1, 0, *types.EmptyATXID, *types.EmptyATXID, types.NewLayerID(2), 0, 100, coinbase1, 100, &types.NIPost{}),
		newActivationTx(id1, 0, *types.EmptyATXID, *types.EmptyATXID, types.NewLayerID(3), 0, 100, coinbase1, 100, &types.NIPost{}),
		newActivationTx(id2, 0, *types.EmptyATXID, *types.EmptyATXID, types.NewLayerID(2), 0, 100, coinbase2, 200, &types.NIPost{}),
		newActivationTx(id4, 0, *types.EmptyATXID, *types.EmptyATXID, types.NewLayerID(2), 0, 100, coinbase4, 400, &types.NIPost{}),
		newActivationTx(id3, 0, *types.EmptyATXID, *types.EmptyATXID, types.NewLayerID(11), 0, 100, coinbase3, 300, &types.NIPost{}),
	}

	poetRef := []byte{0xba, 0xb0}
	for _, atx := range atxs {
		hash, err := atx.NIPostChallenge.Hash()
		assert.NoError(t, err)
		atx.NIPost = NewNIPostWithChallenge(hash, poetRef)
	}
	blocks := createLayerWithAtx(t, layers, types.NewLayerID(1), 6, atxs, []types.BlockID{}, []types.BlockID{})
	before := blocks[:2]
	two := blocks[2:3]
	after := blocks[3:]
	for i := uint32(2); i <= 10; i++ {
		before = createLayerWithAtx(t, layers, types.NewLayerID(i), 1, []*types.ActivationTx{}, before, before)
		two = createLayerWithAtx(t, layers, types.NewLayerID(i), 1, []*types.ActivationTx{}, two, two)
		after = createLayerWithAtx(t, layers, types.NewLayerID(i), 1, []*types.ActivationTx{}, after, after)
	}
	for _, x := range before {
		blocksMap[x] = struct{}{}
	}

	for _, x := range after {
		blocksMap[x] = struct{}{}
	}

	layer := types.NewLayerID(10)
	layersPerEpoch := uint32(6)
	types.SetLayersPerEpoch(6)
	atxdb.LayersPerEpoch = layersPerEpoch
	epoch := layer.GetEpoch()
	actives, err := atxdb.GetMinerWeightsInEpochFromView(epoch, blocksMap)
	assert.NoError(t, err)
	// TODO: check this test failure
	_ = actives
	//assert.Len(t, actives, 2)
	//assert.Equal(t, uint64(10000), actives[id1.Key], "actives[id1.Key] (%d) != %d", actives[id1.Key], 10000)
	//assert.Equal(t, uint64(20000), actives[id2.Key], "actives[id2.Key] (%d) != %d", actives[id2.Key], 20000)
}

func TestMesh_ActiveSetForLayerView2(t *testing.T) {
	atxdb, _, _ := getAtxDb(t, t.Name())
	actives, err := atxdb.GetMinerWeightsInEpochFromView(0, nil)
	assert.Error(t, err)
	assert.Equal(t, errGenesisEpoch, err)
	assert.Nil(t, actives)
}

func TestActivationDb_GetNodeLastAtxId(t *testing.T) {
	r := require.New(t)

	atxdb, _, _ := getAtxDb(t, "t6")
	id1 := types.NodeID{Key: uuid.New().String()}
	coinbase1 := types.HexToAddress("aaaa")
	epoch1 := types.EpochID(2)
	atx1 := types.NewActivationTx(newChallenge(id1, 0, *types.EmptyATXID, goldenATXID, epoch1.FirstLayer()), coinbase1, &types.NIPost{}, 0, nil)
	r.NoError(atxdb.StoreAtx(epoch1, atx1))

	epoch2 := types.EpochID(1) + (1 << 8)
	// This will fail if we convert the epoch id to bytes using LittleEndian, since LevelDB's lexicographic sorting will
	// then sort by LSB instead of MSB, first.
	atx2 := types.NewActivationTx(newChallenge(id1, 1, atx1.ID(), atx1.ID(), epoch2.FirstLayer()), coinbase1, &types.NIPost{}, 0, nil)
	r.NoError(atxdb.StoreAtx(epoch2, atx2))

	id, err := atxdb.GetNodeLastAtxID(id1)
	r.NoError(err)
	r.Equal(atx2.ShortString(), id.ShortString(), "atx1.ShortString(): %v", atx1.ShortString())
}

func Test_DBSanity(t *testing.T) {
	types.SetLayersPerEpoch(layersPerEpochBig)

	atxdb, _, _ := getAtxDb(t, "t6")

	id1 := types.NodeID{Key: uuid.New().String()}
	id2 := types.NodeID{Key: uuid.New().String()}
	id3 := types.NodeID{Key: uuid.New().String()}
	coinbase1 := types.HexToAddress("aaaa")
	coinbase2 := types.HexToAddress("bbbb")
	coinbase3 := types.HexToAddress("cccc")

	atx1 := newActivationTx(id1, 0, *types.EmptyATXID, *types.EmptyATXID, types.NewLayerID(1), 0, 100, coinbase1, 100, &types.NIPost{})
	atx2 := newActivationTx(id1, 0, *types.EmptyATXID, *types.EmptyATXID, types.NewLayerID(1001), 0, 100, coinbase2, 100, &types.NIPost{})
	atx3 := newActivationTx(id1, 0, *types.EmptyATXID, *types.EmptyATXID, types.NewLayerID(2001), 0, 100, coinbase3, 100, &types.NIPost{})

	err := atxdb.storeAtxUnlocked(atx1)
	assert.NoError(t, err)
	err = atxdb.storeAtxUnlocked(atx2)
	assert.NoError(t, err)
	err = atxdb.storeAtxUnlocked(atx3)
	assert.NoError(t, err)

	err = atxdb.addAtxToNodeID(id1, atx1)
	assert.NoError(t, err)
	id, err := atxdb.GetNodeLastAtxID(id1)
	assert.NoError(t, err)
	assert.Equal(t, atx1.ID(), id)
	assert.Equal(t, types.EpochID(1), atx1.TargetEpoch())
	id, err = atxdb.GetNodeAtxIDForEpoch(id1, atx1.PubLayerID.GetEpoch())
	assert.NoError(t, err)
	assert.Equal(t, atx1.ID(), id)

	err = atxdb.addAtxToNodeID(id2, atx2)
	assert.NoError(t, err)

	err = atxdb.addAtxToNodeID(id1, atx3)
	assert.NoError(t, err)

	id, err = atxdb.GetNodeLastAtxID(id2)
	assert.NoError(t, err)
	assert.Equal(t, atx2.ID(), id)
	assert.Equal(t, types.EpochID(2), atx2.TargetEpoch())
	id, err = atxdb.GetNodeAtxIDForEpoch(id2, atx2.PubLayerID.GetEpoch())
	assert.NoError(t, err)
	assert.Equal(t, atx2.ID(), id)

	id, err = atxdb.GetNodeLastAtxID(id1)
	assert.NoError(t, err)
	assert.Equal(t, atx3.ID(), id)
	assert.Equal(t, types.EpochID(3), atx3.TargetEpoch())
	id, err = atxdb.GetNodeAtxIDForEpoch(id1, atx3.PubLayerID.GetEpoch())
	assert.NoError(t, err)
	assert.Equal(t, atx3.ID(), id)

	id, err = atxdb.GetNodeLastAtxID(id3)
	assert.EqualError(t, err, fmt.Sprintf("atx for node %v does not exist", id3.ShortString()))
	assert.Equal(t, *types.EmptyATXID, id)
}

func TestMesh_processBlockATXs(t *testing.T) {
	types.SetLayersPerEpoch(layersPerEpochBig)
	atxdb, _, _ := getAtxDb(t, "t6")

	id1 := types.NodeID{Key: uuid.New().String(), VRFPublicKey: []byte("anton")}
	id2 := types.NodeID{Key: uuid.New().String(), VRFPublicKey: []byte("anton")}
	id3 := types.NodeID{Key: uuid.New().String(), VRFPublicKey: []byte("anton")}
	coinbase1 := types.HexToAddress("aaaa")
	coinbase2 := types.HexToAddress("bbbb")
	coinbase3 := types.HexToAddress("cccc")
	chlng := types.HexToHash32("0x3333")
	poetRef := []byte{0x76, 0x45}
	npst := NewNIPostWithChallenge(&chlng, poetRef)
	posATX := newActivationTx(types.NodeID{Key: "aaaaaa", VRFPublicKey: []byte("anton")}, 0, *types.EmptyATXID, *types.EmptyATXID, types.NewLayerID(1000), 0, 100, coinbase1, 100, npst)
	err := atxdb.StoreAtx(0, posATX)
	assert.NoError(t, err)
	atxs := []*types.ActivationTx{
		newActivationTx(id1, 0, *types.EmptyATXID, posATX.ID(), types.NewLayerID(1012), 0, 100, coinbase1, 100, &types.NIPost{}),
		newActivationTx(id2, 0, *types.EmptyATXID, posATX.ID(), types.NewLayerID(1300), 0, 100, coinbase2, 100, &types.NIPost{}),
		newActivationTx(id3, 0, *types.EmptyATXID, posATX.ID(), types.NewLayerID(1435), 0, 100, coinbase3, 100, &types.NIPost{}),
	}
	for _, atx := range atxs {
		hash, err := atx.NIPostChallenge.Hash()
		assert.NoError(t, err)
		atx.NIPost = NewNIPostWithChallenge(hash, poetRef)
	}

	err = atxdb.ProcessAtxs(atxs)
	assert.NoError(t, err)

	// check that further atxs dont affect current epoch count
	atxs2 := []*types.ActivationTx{
		newActivationTx(id1, 1, atxs[0].ID(), atxs[0].ID(), types.NewLayerID(2012), 0, 100, coinbase1, 100, &types.NIPost{}),
		newActivationTx(id2, 1, atxs[1].ID(), atxs[1].ID(), types.NewLayerID(2300), 0, 100, coinbase2, 100, &types.NIPost{}),
		newActivationTx(id3, 1, atxs[2].ID(), atxs[2].ID(), types.NewLayerID(2435), 0, 100, coinbase3, 100, &types.NIPost{}),
	}
	for _, atx := range atxs2 {
		hash, err := atx.NIPostChallenge.Hash()
		assert.NoError(t, err)
		atx.NIPost = NewNIPostWithChallenge(hash, poetRef)
	}
	err = atxdb.ProcessAtxs(atxs2)
	assert.NoError(t, err)

	assertEpochWeight(t, atxdb, 2, 100*100*4) // 1 posATX + 3 from `atxs`
	assertEpochWeight(t, atxdb, 3, 100*100*3) // 3 from `atxs2`
}

func assertEpochWeight(t *testing.T, atxdb *DB, epochID types.EpochID, expectedWeight uint64) {
	epochWeight, _, err := atxdb.GetEpochWeight(epochID)
	assert.NoError(t, err)
	assert.Equal(t, int(expectedWeight), int(epochWeight),
		fmt.Sprintf("expectedWeight (%d) != epochWeight (%d)", expectedWeight, epochWeight))
}

func TestActivationDB_ValidateAtx(t *testing.T) {
	atxdb, layers, _ := getAtxDb(t, "t8")

	signer := signing.NewEdSigner()
	idx1 := types.NodeID{Key: signer.PublicKey().String(), VRFPublicKey: []byte("anton")}

	id1 := types.NodeID{Key: uuid.New().String(), VRFPublicKey: []byte("anton")}
	id2 := types.NodeID{Key: uuid.New().String(), VRFPublicKey: []byte("anton")}
	id3 := types.NodeID{Key: uuid.New().String(), VRFPublicKey: []byte("anton")}
	coinbase1 := types.HexToAddress("aaaa")
	coinbase2 := types.HexToAddress("bbbb")
	coinbase3 := types.HexToAddress("cccc")
	atxs := []*types.ActivationTx{
		newActivationTx(id1, 0, *types.EmptyATXID, *types.EmptyATXID, types.NewLayerID(1), 0, 100, coinbase1, 100, &types.NIPost{}),
		newActivationTx(id2, 0, *types.EmptyATXID, *types.EmptyATXID, types.NewLayerID(1), 0, 100, coinbase2, 100, &types.NIPost{}),
		newActivationTx(id3, 0, *types.EmptyATXID, *types.EmptyATXID, types.NewLayerID(1), 0, 100, coinbase3, 100, &types.NIPost{}),
	}
	poetRef := []byte{0x12, 0x21}
	for _, atx := range atxs {
		hash, err := atx.NIPostChallenge.Hash()
		assert.NoError(t, err)
		atx.NIPost = NewNIPostWithChallenge(hash, poetRef)
	}

	blocks := createLayerWithAtx(t, layers, types.NewLayerID(1), 10, atxs, []types.BlockID{}, []types.BlockID{})
	blocks = createLayerWithAtx(t, layers, types.NewLayerID(10), 10, []*types.ActivationTx{}, blocks, blocks)
	blocks = createLayerWithAtx(t, layers, types.NewLayerID(100), 10, []*types.ActivationTx{}, blocks, blocks)

	prevAtx := newActivationTx(idx1, 0, *types.EmptyATXID, *types.EmptyATXID, types.NewLayerID(100), 0, 100, coinbase1, 100, &types.NIPost{})
	hash, err := prevAtx.NIPostChallenge.Hash()
	assert.NoError(t, err)
	prevAtx.NIPost = NewNIPostWithChallenge(hash, poetRef)

	atx := newActivationTx(idx1, 1, prevAtx.ID(), prevAtx.ID(), types.NewLayerID(1012), 0, 100, coinbase1, 100, &types.NIPost{})
	hash, err = atx.NIPostChallenge.Hash()
	assert.NoError(t, err)
	atx.NIPost = NewNIPostWithChallenge(hash, poetRef)
	err = SignAtx(signer, atx)
	assert.NoError(t, err)
	err = atxdb.StoreNodeIdentity(idx1)
	assert.NoError(t, err)
	err = atxdb.StoreAtx(1, prevAtx)
	assert.NoError(t, err)

	err = atxdb.SyntacticallyValidateAtx(atx)
	assert.NoError(t, err)

	err = atxdb.ContextuallyValidateAtx(atx.ActivationTxHeader)
	assert.NoError(t, err)
}

func TestActivationDB_ValidateAtxErrors(t *testing.T) {
	types.SetLayersPerEpoch(layersPerEpochBig)

	atxdb, layers, _ := getAtxDb(t, "t8")
	signer := signing.NewEdSigner()
	idx1 := types.NodeID{Key: signer.PublicKey().String()}
	idx2 := types.NodeID{Key: uuid.New().String()}
	coinbase := types.HexToAddress("aaaa")

	id1 := types.NodeID{Key: uuid.New().String()}
	id2 := types.NodeID{Key: uuid.New().String()}
	id3 := types.NodeID{Key: uuid.New().String()}
	atxs := []*types.ActivationTx{
		newActivationTx(id1, 0, *types.EmptyATXID, *types.EmptyATXID, types.NewLayerID(1), 0, 100, coinbase, 100, &types.NIPost{}),
		newActivationTx(id2, 0, *types.EmptyATXID, *types.EmptyATXID, types.NewLayerID(1), 0, 100, coinbase, 100, &types.NIPost{}),
		newActivationTx(id3, 0, *types.EmptyATXID, *types.EmptyATXID, types.NewLayerID(1), 0, 100, coinbase, 100, &types.NIPost{}),
	}

	blocks := createLayerWithAtx(t, layers, types.NewLayerID(1), 10, atxs, []types.BlockID{}, []types.BlockID{})
	blocks = createLayerWithAtx(t, layers, types.NewLayerID(10), 10, []*types.ActivationTx{}, blocks, blocks)
	blocks = createLayerWithAtx(t, layers, types.NewLayerID(100), 10, []*types.ActivationTx{}, blocks, blocks)

	chlng := types.HexToHash32("0x3333")
	poetRef := []byte{0xba, 0xbe}
	npst := NewNIPostWithChallenge(&chlng, poetRef)
	prevAtx := newActivationTx(idx1, 0, *types.EmptyATXID, *types.EmptyATXID, types.NewLayerID(100), 0, 100, coinbase, 100, npst)
	posAtx := newActivationTx(idx2, 0, *types.EmptyATXID, *types.EmptyATXID, types.NewLayerID(100), 0, 100, coinbase, 100, npst)
	err := atxdb.StoreNodeIdentity(idx1)
	assert.NoError(t, err)
	err = atxdb.StoreAtx(1, prevAtx)
	assert.NoError(t, err)
	err = atxdb.StoreAtx(1, posAtx)
	assert.NoError(t, err)

	// Wrong sequence.
	atx := newActivationTx(idx1, 0, prevAtx.ID(), posAtx.ID(), types.NewLayerID(1012), 0, 100, coinbase, 100, &types.NIPost{})
	err = SignAtx(signer, atx)
	assert.NoError(t, err)
	err = atxdb.SyntacticallyValidateAtx(atx)
	assert.EqualError(t, err, "sequence number is not one more than prev sequence number")

	// Wrong active set.
	/*atx = newActivationTx(idx1, 1, prevAtx.ID(), posatx.ID(), types.NewLayerID(1012), 0, 100, 100, coinbase, 10, []types.BlockID{}, &types.NIPost{})
	err = SignAtx(signer, atx)
	assert.NoError(t, err)
	err = atxdb.SyntacticallyValidateAtx(atx)
	assert.EqualError(t, err, "atx contains view with unequal weight (10) than seen (0)")
	*/
	// Wrong positioning atx.
	atx = newActivationTx(idx1, 1, prevAtx.ID(), atxs[0].ID(), types.NewLayerID(1012), 0, 100, coinbase, 100, &types.NIPost{})
	err = SignAtx(signer, atx)
	assert.NoError(t, err)
	err = atxdb.SyntacticallyValidateAtx(atx)
	assert.EqualError(t, err, "expected distance of one epoch (1000 layers) from pos atx but found 1011")

	// Empty positioning atx.
	atx = newActivationTx(idx1, 1, prevAtx.ID(), *types.EmptyATXID, types.NewLayerID(2000), 0, 1, coinbase, 3, &types.NIPost{})
	err = SignAtx(signer, atx)
	assert.NoError(t, err)
	err = atxdb.SyntacticallyValidateAtx(atx)
	assert.EqualError(t, err, "empty positioning atx")

	// Using Golden ATX in epochs other than 1 is not allowed. Testing epoch 0.
	atx = newActivationTx(idx1, 0, *types.EmptyATXID, goldenATXID, types.NewLayerID(0), 0, 1, coinbase, 3, &types.NIPost{PostMetadata: &types.PostMetadata{}})
	atx.InitialPost = initialPost
	atx.InitialPostIndices = initialPost.Indices
	err = SignAtx(signer, atx)
	assert.NoError(t, err)
	err = atxdb.SyntacticallyValidateAtx(atx)
	assert.EqualError(t, err, "golden atx used for atx in epoch 0, but is only valid in epoch 1")

	// Using Golden ATX in epochs other than 1 is not allowed. Testing epoch 2.
	atx = newActivationTx(idx1, 1, prevAtx.ID(), goldenATXID, types.NewLayerID(2000), 0, 1, coinbase, 3, &types.NIPost{})
	err = SignAtx(signer, atx)
	assert.NoError(t, err)
	err = atxdb.SyntacticallyValidateAtx(atx)
	assert.EqualError(t, err, "golden atx used for atx in epoch 2, but is only valid in epoch 1")

	// Wrong prevATx.
	atx = newActivationTx(idx1, 1, atxs[0].ID(), posAtx.ID(), types.NewLayerID(1012), 0, 100, coinbase, 100, &types.NIPost{})
	err = SignAtx(signer, atx)
	assert.NoError(t, err)
	err = atxdb.SyntacticallyValidateAtx(atx)
	assert.EqualError(t, err, fmt.Sprintf("previous atx belongs to different miner. atx.ID: %v, atx.NodeID: %v, prevAtx.NodeID: %v", atx.ShortString(), atx.NodeID.Key, atxs[0].NodeID.Key))

	// Wrong layerId.
	posAtx2 := newActivationTx(idx2, 0, *types.EmptyATXID, *types.EmptyATXID, types.NewLayerID(1020), 0, 100, coinbase, 100, npst)
	err = SignAtx(signer, atx)
	assert.NoError(t, err)
	err = atxdb.StoreAtx(1, posAtx2)
	assert.NoError(t, err)
	err = atxdb.StoreNodeIdentity(idx1)
	assert.NoError(t, err)
	atx = newActivationTx(idx1, 1, prevAtx.ID(), posAtx2.ID(), types.NewLayerID(1012), 0, 100, coinbase, 100, npst)
	err = SignAtx(signer, atx)
	assert.NoError(t, err)
	err = atxdb.SyntacticallyValidateAtx(atx)
	assert.EqualError(t, err, "atx layer (1012) must be after positioning atx layer (1020)")

	// Atx already exists.
	err = atxdb.StoreAtx(1, atx)
	assert.NoError(t, err)
	atx = newActivationTx(idx1, 1, prevAtx.ID(), posAtx.ID(), types.NewLayerID(12), 0, 100, coinbase, 100, &types.NIPost{})
	err = atxdb.ContextuallyValidateAtx(atx.ActivationTxHeader)
	assert.EqualError(t, err, "last atx is not the one referenced")

	// Prev atx declared but not found.
	err = atxdb.StoreAtx(1, atx)
	assert.NoError(t, err)
	atx = newActivationTx(idx1, 1, prevAtx.ID(), posAtx.ID(), types.NewLayerID(12), 0, 100, coinbase, 100, &types.NIPost{})
<<<<<<< HEAD
	iter := atxdb.atxs.Find(getNodeAtxPrefix(atx.NodeID.Key).Bytes())
=======
	iter := atxdb.atxs.Find(getNodeAtxPrefix(atx.NodeID))
>>>>>>> 7ce5b444
	for iter.Next() {
		err = atxdb.atxs.Delete(iter.Key())
		assert.NoError(t, err)
	}
	err = SignAtx(signer, atx)
	assert.NoError(t, err)
	err = atxdb.ContextuallyValidateAtx(atx.ActivationTxHeader)
	assert.EqualError(t, err,
		fmt.Sprintf("could not fetch node last atx: atx for node %v does not exist", atx.NodeID.ShortString()))

	// Prev atx not declared but initial Post not included.
	atx = newActivationTx(idx1, 0, *types.EmptyATXID, posAtx.ID(), types.NewLayerID(1012), 0, 100, coinbase, 100, &types.NIPost{})
	err = SignAtx(signer, atx)
	assert.NoError(t, err)
	err = atxdb.SyntacticallyValidateAtx(atx)
	assert.EqualError(t, err, "no prevATX declared, but initial Post is not included")

	// Prev atx not declared but initial Post indices not included.
	atx = newActivationTx(idx1, 0, *types.EmptyATXID, posAtx.ID(), types.NewLayerID(1012), 0, 100, coinbase, 100, &types.NIPost{})
	atx.InitialPost = initialPost
	err = SignAtx(signer, atx)
	assert.NoError(t, err)
	err = atxdb.SyntacticallyValidateAtx(atx)
	assert.EqualError(t, err, "no prevATX declared, but initial Post indices is not included in challenge")

	// Challenge and initial Post indices mismatch.
	atx = newActivationTx(idx1, 0, *types.EmptyATXID, posAtx.ID(), types.NewLayerID(1012), 0, 100, coinbase, 100, &types.NIPost{})
	atx.InitialPost = initialPost
	atx.InitialPostIndices = append([]byte{}, initialPost.Indices...)
	atx.InitialPostIndices[0]++
	err = SignAtx(signer, atx)
	assert.NoError(t, err)
	err = atxdb.SyntacticallyValidateAtx(atx)
	assert.EqualError(t, err, "initial Post indices included in challenge does not equal to the initial Post indices included in the atx")

	// Prev atx declared but initial Post is included.
	atx = newActivationTx(idx1, 1, prevAtx.ID(), posAtx.ID(), types.NewLayerID(1012), 0, 100, coinbase, 100, &types.NIPost{})
	atx.InitialPost = initialPost
	err = SignAtx(signer, atx)
	assert.NoError(t, err)
	err = atxdb.SyntacticallyValidateAtx(atx)
	assert.EqualError(t, err, "prevATX declared, but initial Post is included")

	// Prev atx declared but initial Post indices is included.
	atx = newActivationTx(idx1, 1, prevAtx.ID(), posAtx.ID(), types.NewLayerID(1012), 0, 100, coinbase, 100, &types.NIPost{})
	atx.InitialPostIndices = initialPost.Indices
	err = SignAtx(signer, atx)
	assert.NoError(t, err)
	err = atxdb.SyntacticallyValidateAtx(atx)
	assert.EqualError(t, err, "prevATX declared, but initial Post indices is included in challenge")

	// Prev atx has publication layer in the same epoch as the atx.
	atx = newActivationTx(idx1, 1, prevAtx.ID(), posAtx.ID(), types.NewLayerID(100), 0, 100, coinbase, 100, &types.NIPost{})
	err = SignAtx(signer, atx)
	assert.NoError(t, err)
	err = atxdb.SyntacticallyValidateAtx(atx)
	assert.EqualError(t, err, "prevAtx epoch (0, layer 100) isn't older than current atx epoch (0, layer 100)")

	// NodeID and etracted pubkey dont match
	atx = newActivationTx(idx2, 0, *types.EmptyATXID, posAtx.ID(), types.NewLayerID(1012), 0, 100, coinbase, 1, &types.NIPost{})
	atx.InitialPost = initialPost
	atx.InitialPostIndices = append([]byte{}, initialPost.Indices...)
	err = SignAtx(signer, atx)
	assert.NoError(t, err)
	err = atxdb.SyntacticallyValidateAtx(atx)
	assert.EqualError(t, err, "node ids don't match")
}

func TestActivationDB_ValidateAndInsertSorted(t *testing.T) {
	atxdb, layers, _ := getAtxDb(t, "t8")
	signer := signing.NewEdSigner()
	idx1 := types.NodeID{Key: signer.PublicKey().String(), VRFPublicKey: []byte("12345")}
	coinbase := types.HexToAddress("aaaa")

	id1 := types.NodeID{Key: uuid.New().String()}
	id2 := types.NodeID{Key: uuid.New().String()}
	id3 := types.NodeID{Key: uuid.New().String()}
	atxs := []*types.ActivationTx{
		newActivationTx(id1, 0, *types.EmptyATXID, *types.EmptyATXID, types.NewLayerID(1), 0, 100, coinbase, 100, &types.NIPost{}),
		newActivationTx(id2, 0, *types.EmptyATXID, *types.EmptyATXID, types.NewLayerID(1), 0, 100, coinbase, 100, &types.NIPost{}),
		newActivationTx(id3, 0, *types.EmptyATXID, *types.EmptyATXID, types.NewLayerID(1), 0, 100, coinbase, 100, &types.NIPost{}),
	}

	blocks := createLayerWithAtx(t, layers, types.NewLayerID(1), 10, atxs, []types.BlockID{}, []types.BlockID{})
	blocks = createLayerWithAtx(t, layers, types.NewLayerID(10), 10, []*types.ActivationTx{}, blocks, blocks)
	blocks = createLayerWithAtx(t, layers, types.NewLayerID(100), 10, []*types.ActivationTx{}, blocks, blocks)

	chlng := types.HexToHash32("0x3333")
	poetRef := []byte{0x56, 0xbe}
	npst := NewNIPostWithChallenge(&chlng, poetRef)
	prevAtx := newActivationTx(idx1, 0, *types.EmptyATXID, *types.EmptyATXID, types.NewLayerID(100), 0, 100, coinbase, 100, npst)

	var nodeAtxIds []types.ATXID

	err := atxdb.StoreAtx(1, prevAtx)
	assert.NoError(t, err)
	nodeAtxIds = append(nodeAtxIds, prevAtx.ID())

	// wrong sequnce
	atx := newActivationTx(idx1, 1, prevAtx.ID(), prevAtx.ID(), types.NewLayerID(1012), 0, 100, coinbase, 100, &types.NIPost{})
	err = atxdb.StoreAtx(1, atx)
	assert.NoError(t, err)
	nodeAtxIds = append(nodeAtxIds, atx.ID())

	atx = newActivationTx(idx1, 2, atx.ID(), atx.ID(), types.NewLayerID(1012), 0, 100, coinbase, 100, &types.NIPost{})
	assert.NoError(t, err)
	err = SignAtx(signer, atx)
	assert.NoError(t, err)
	err = atxdb.StoreNodeIdentity(idx1)
	assert.NoError(t, err)
	err = atxdb.StoreAtx(1, atx)
	assert.NoError(t, err)
	nodeAtxIds = append(nodeAtxIds, atx.ID())
	atx2id := atx.ID()

	atx = newActivationTx(idx1, 4, prevAtx.ID(), prevAtx.ID(), types.NewLayerID(1012), 0, 100, coinbase, 100, &types.NIPost{})
	err = SignAtx(signer, atx)
	assert.NoError(t, err)
	err = atxdb.StoreNodeIdentity(idx1)
	assert.NoError(t, err)

	err = atxdb.SyntacticallyValidateAtx(atx)
	assert.EqualError(t, err, "sequence number is not one more than prev sequence number")

	err = atxdb.StoreAtx(1, atx)
	assert.NoError(t, err)
	id4 := atx.ID()

	atx = newActivationTx(idx1, 3, atx2id, prevAtx.ID(), types.NewLayerID(1012), 0, 100, coinbase, 100, &types.NIPost{})
	err = atxdb.ContextuallyValidateAtx(atx.ActivationTxHeader)
	assert.EqualError(t, err, "last atx is not the one referenced")

	err = atxdb.StoreAtx(1, atx)
	assert.NoError(t, err)
	nodeAtxIds = append(nodeAtxIds, atx.ID())
	nodeAtxIds = append(nodeAtxIds, id4)

	id, err := atxdb.GetNodeLastAtxID(idx1)
	assert.NoError(t, err)
	assert.Equal(t, atx.ID(), id)

	_, err = atxdb.GetAtxHeader(id)
	assert.NoError(t, err)

	_, err = atxdb.GetAtxHeader(atx2id)
	assert.NoError(t, err)

	// test same sequence
	idx2 := types.NodeID{Key: uuid.New().String(), VRFPublicKey: []byte("12345")}

	prevAtx = newActivationTx(idx2, 0, *types.EmptyATXID, *types.EmptyATXID, types.NewLayerID(100), 0, 100, coinbase, 100, npst)
	err = atxdb.StoreAtx(1, prevAtx)
	assert.NoError(t, err)
	atx = newActivationTx(idx2, 1, prevAtx.ID(), prevAtx.ID(), types.NewLayerID(1012), 0, 100, coinbase, 100, &types.NIPost{})
	err = atxdb.StoreAtx(1, atx)
	assert.NoError(t, err)
	atxID := atx.ID()

	atx = newActivationTx(idx2, 2, atxID, atx.ID(), types.NewLayerID(1012), 0, 100, coinbase, 100, &types.NIPost{})
	err = atxdb.StoreAtx(1, atx)
	assert.NoError(t, err)

	atx = newActivationTx(idx2, 2, atxID, atx.ID(), types.NewLayerID(1013), 0, 100, coinbase, 100, &types.NIPost{})
	err = atxdb.ContextuallyValidateAtx(atx.ActivationTxHeader)
	assert.EqualError(t, err, "last atx is not the one referenced")

	err = atxdb.StoreAtx(1, atx)
	assert.NoError(t, err)

}

func TestActivationDb_ProcessAtx(t *testing.T) {
	r := require.New(t)

	atxdb, _, _ := getAtxDb(t, "t8")
	idx1 := types.NodeID{Key: uuid.New().String(), VRFPublicKey: []byte("anton")}
	coinbase := types.HexToAddress("aaaa")
	atx := newActivationTx(idx1, 0, *types.EmptyATXID, *types.EmptyATXID, types.NewLayerID(100), 0, 100, coinbase, 100, &types.NIPost{})

	err := atxdb.ProcessAtx(atx)
	r.NoError(err)
	r.NoError(err)
	res, err := atxdb.GetIdentity(idx1.Key)
	r.Nil(err)
	r.Equal(idx1, res)
}

func BenchmarkActivationDb_SyntacticallyValidateAtx(b *testing.B) {
	r := require.New(b)
	atxdb, layers, _ := getAtxDb(b, "t8")

	const (
		activesetSize         = 300
		blocksPerLayer        = 200
		numberOfLayers uint32 = 100
	)

	coinbase := types.HexToAddress("c012ba5e")
	var atxs []*types.ActivationTx
	for i := 0; i < activesetSize; i++ {
		id := types.NodeID{Key: uuid.New().String(), VRFPublicKey: []byte("vrf")}
		atxs = append(atxs, newActivationTx(id, 0, *types.EmptyATXID, *types.EmptyATXID, types.NewLayerID(1), 0, 100, coinbase, 100, &types.NIPost{}))
	}

	poetRef := []byte{0x12, 0x21}
	for _, atx := range atxs {
		hash, err := atx.NIPostChallenge.Hash()
		r.NoError(err)
		atx.NIPost = NewNIPostWithChallenge(hash, poetRef)
	}

	blocks := createLayerWithAtx2(b, layers, types.LayerID{}, blocksPerLayer, atxs, []types.BlockID{}, []types.BlockID{})
	for i := uint32(1); i < numberOfLayers; i++ {
		blocks = createLayerWithAtx2(b, layers, types.NewLayerID(i), blocksPerLayer, []*types.ActivationTx{}, blocks, blocks)
	}

	idx1 := types.NodeID{Key: uuid.New().String(), VRFPublicKey: []byte("anton")}
	challenge := newChallenge(idx1, 0, *types.EmptyATXID, goldenATXID, types.LayerID{}.Add(numberOfLayers+1))
	hash, err := challenge.Hash()
	r.NoError(err)
	prevAtx := newAtx(challenge, NewNIPostWithChallenge(hash, poetRef))

	atx := newActivationTx(idx1, 1, prevAtx.ID(), prevAtx.ID(), types.LayerID{}.Add(numberOfLayers+1+layersPerEpochBig), 0, 100, coinbase, 100, &types.NIPost{})
	hash, err = atx.NIPostChallenge.Hash()
	r.NoError(err)
	atx.NIPost = NewNIPostWithChallenge(hash, poetRef)
	err = atxdb.StoreAtx(1, prevAtx)
	r.NoError(err)

	start := time.Now()
	err = atxdb.SyntacticallyValidateAtx(atx)
	b.Logf("\nSyntactic validation took %v\n", time.Since(start))
	r.NoError(err)

	start = time.Now()
	err = atxdb.SyntacticallyValidateAtx(atx)
	b.Logf("\nSecond syntactic validation took %v\n", time.Since(start))
	r.NoError(err)

	start = time.Now()
	err = atxdb.ContextuallyValidateAtx(atx.ActivationTxHeader)
	b.Logf("\nContextual validation took %v\n\n", time.Since(start))
	r.NoError(err)
}

func BenchmarkNewActivationDb(b *testing.B) {
	r := require.New(b)

	const tmpPath = "../tmp/atx"
	lg := logtest.New(b)

	msh := mesh.NewMemMeshDB(lg)
	store, err := database.NewLDBDatabase(tmpPath, 0, 0, lg.WithName("atxLDB"))
	r.NoError(err)
	atxdb := NewDB(store, NewIdentityStore(store), msh, layersPerEpochBig, goldenATXID, &ValidatorMock{}, lg.WithName("atxDB"))

	const (
		numOfMiners = 300
		batchSize   = 15
		numOfEpochs = 10 * batchSize
	)
	prevAtxs := make([]types.ATXID, numOfMiners)
	pPrevAtxs := make([]types.ATXID, numOfMiners)
	posAtx := prevAtxID
	var atx *types.ActivationTx
	layer := types.LayerID(postGenesisEpochLayer)

	start := time.Now()
	eStart := time.Now()
	for epoch := postGenesisEpoch; epoch < postGenesisEpoch+numOfEpochs; epoch++ {
		for miner := 0; miner < numOfMiners; miner++ {
			challenge := newChallenge(nodeID, 1, prevAtxs[miner], posAtx, layer)
			h, err := challenge.Hash()
			r.NoError(err)
			atx = newAtx(challenge, NewNIPostWithChallenge(h, poetBytes))
			prevAtxs[miner] = atx.ID()
			storeAtx(r, atxdb, atx, lg.WithName("storeAtx"))
		}
		//noinspection GoNilness
		posAtx = atx.ID()
		layer = layer.Add(layersPerEpoch)
		if epoch%batchSize == batchSize-1 {
			b.Logf("epoch %3d-%3d took %v\t", epoch-(batchSize-1), epoch, time.Since(eStart))
			eStart = time.Now()

			for miner := 0; miner < numOfMiners; miner++ {
				atx, err := atxdb.GetAtxHeader(prevAtxs[miner])
				r.NoError(err)
				r.NotNil(atx)
				atx, err = atxdb.GetAtxHeader(pPrevAtxs[miner])
				r.NoError(err)
				r.NotNil(atx)
			}
			b.Logf("reading last and previous epoch 100 times took %v\n", time.Since(eStart))
			eStart = time.Now()
		}
		copy(pPrevAtxs, prevAtxs)
	}
	b.Logf("\n>>> Total time: %v\n\n", time.Since(start))
	time.Sleep(1 * time.Second)

	// cleanup
	err = os.RemoveAll(tmpPath)
	r.NoError(err)
}

func TestActivationDb_TopAtx(t *testing.T) {
	r := require.New(t)

	atxdb, _, _ := getAtxDb(t, "t8")

	// ATX stored should become top ATX
	atx, err := createAndStoreAtx(atxdb, types.LayerID{}.Add(1))
	r.NoError(err)

	topAtx, err := atxdb.getTopAtx()
	r.NoError(err)
	r.Equal(atx.ID(), topAtx.AtxID)

	// higher-layer ATX stored should become new top ATX
	atx, err = createAndStoreAtx(atxdb, types.LayerID{}.Add(3))
	r.NoError(err)

	topAtx, err = atxdb.getTopAtx()
	r.NoError(err)
	r.Equal(atx.ID(), topAtx.AtxID)

	// lower-layer ATX stored should NOT become new top ATX
	atx, err = createAndStoreAtx(atxdb, types.LayerID{}.Add(1))
	r.NoError(err)

	topAtx, err = atxdb.getTopAtx()
	r.NoError(err)
	r.NotEqual(atx.ID(), topAtx.AtxID)
}

func createAndValidateSignedATX(r *require.Assertions, atxdb *DB, ed *signing.EdSigner, atx *types.ActivationTx) (*types.ActivationTx, error) {
	atxBytes, err := types.InterfaceToBytes(atx.InnerActivationTx)
	r.NoError(err)
	sig := ed.Sign(atxBytes)

	signedAtx := &types.ActivationTx{InnerActivationTx: atx.InnerActivationTx, Sig: sig}
	return signedAtx, atxdb.ValidateSignedAtx(*ed.PublicKey(), signedAtx)
}

func TestActivationDb_ValidateSignedAtx(t *testing.T) {
	r := require.New(t)
	lg := logtest.New(t).WithName("sigValidation")
	idStore := NewIdentityStore(database.NewMemDatabase())
	memesh := mesh.NewMemMeshDB(lg.WithName("meshDB"))
	atxdb := NewDB(database.NewMemDatabase(), idStore, memesh, layersPerEpochBig, goldenATXID, &ValidatorMock{}, lg.WithName("atxDB"))

	ed := signing.NewEdSigner()
	nodeID := types.NodeID{Key: ed.PublicKey().String(), VRFPublicKey: []byte("bbbbb")}

	// test happy flow of first ATX
	emptyAtx := types.EmptyATXID
	atx := newActivationTx(nodeID, 1, *emptyAtx, *emptyAtx, types.LayerID{}.Add(15), 1, 100, coinbase, 100, nipost)
	_, err := createAndValidateSignedATX(r, atxdb, ed, atx)
	r.NoError(err)

	// test negative flow no atx found in idstore
	prevAtx := types.ATXID(types.HexToHash32("0x111"))
	atx = newActivationTx(nodeID, 1, prevAtx, prevAtx, types.LayerID{}.Add(15), 1, 100, coinbase, 100, nipost)
	signedAtx, err := createAndValidateSignedATX(r, atxdb, ed, atx)
	r.Equal(errInvalidSig, err)

	// test happy flow not first ATX
	err = idStore.StoreNodeIdentity(nodeID)
	r.NoError(err)
	_, err = createAndValidateSignedATX(r, atxdb, ed, atx)
	r.NoError(err)

	// test negative flow not first ATX, invalid sig
	signedAtx.Sig = []byte("anton")
	_, err = ExtractPublicKey(signedAtx)
	r.Error(err)

}

func createAndStoreAtx(atxdb *DB, layer types.LayerID) (*types.ActivationTx, error) {
	id := types.NodeID{Key: uuid.New().String(), VRFPublicKey: []byte("vrf")}
	atx := newActivationTx(id, 0, *types.EmptyATXID, *types.EmptyATXID, layer, 0, 100, coinbase, 100, &types.NIPost{})
	err := atxdb.StoreAtx(atx.TargetEpoch(), atx)
	if err != nil {
		return nil, err
	}
	return atx, nil
}

func TestActivationDb_AwaitAtx(t *testing.T) {
	r := require.New(t)

	lg := logtest.New(t).WithName("sigValidation")
	idStore := NewIdentityStore(database.NewMemDatabase())
	memesh := mesh.NewMemMeshDB(lg.WithName("meshDB"))
	atxdb := NewDB(database.NewMemDatabase(), idStore, memesh, layersPerEpochBig, goldenATXID, &ValidatorMock{}, lg.WithName("atxDB"))
	id := types.NodeID{Key: uuid.New().String(), VRFPublicKey: []byte("vrf")}
	atx := newActivationTx(id, 0, *types.EmptyATXID, *types.EmptyATXID, types.NewLayerID(1), 0, 100, coinbase, 100, &types.NIPost{})

	ch := atxdb.AwaitAtx(atx.ID())
	r.Len(atxdb.atxChannels, 1) // channel was created

	select {
	case <-ch:
		r.Fail("notified before ATX was stored")
	default:
	}

	err := atxdb.StoreAtx(atx.TargetEpoch(), atx)
	r.NoError(err)
	r.Len(atxdb.atxChannels, 0) // after notifying subscribers, channel is cleared

	select {
	case <-ch:
	default:
		r.Fail("not notified after ATX was stored")
	}

	otherID := types.ATXID{}
	copy(otherID[:], "abcd")
	atxdb.AwaitAtx(otherID)
	r.Len(atxdb.atxChannels, 1) // after first subscription - channel is created
	atxdb.AwaitAtx(otherID)
	r.Len(atxdb.atxChannels, 1) // second subscription to same id - no additional channel
	atxdb.UnsubscribeAtx(otherID)
	r.Len(atxdb.atxChannels, 1) // first unsubscribe doesn't clear the channel
	atxdb.UnsubscribeAtx(otherID)
	r.Len(atxdb.atxChannels, 0) // last unsubscribe clears the channel
}

func TestActivationDb_ContextuallyValidateAtx(t *testing.T) {
	r := require.New(t)

	lg := logtest.New(t).WithName("sigValidation")
	idStore := NewIdentityStore(database.NewMemDatabase())
	memesh := mesh.NewMemMeshDB(lg.WithName("meshDB"))
	atxdb := NewDB(database.NewMemDatabase(), idStore, memesh, layersPerEpochBig, goldenATXID, &ValidatorMock{}, lg.WithName("atxDB"))

	validAtx := types.NewActivationTx(newChallenge(nodeID, 0, *types.EmptyATXID, goldenATXID, types.LayerID{}), [20]byte{}, nil, 0, nil)
	err := atxdb.ContextuallyValidateAtx(validAtx.ActivationTxHeader)
	r.NoError(err)

	arbitraryAtxID := types.ATXID(types.HexToHash32("11111"))
	malformedAtx := types.NewActivationTx(newChallenge(nodeID, 0, arbitraryAtxID, goldenATXID, types.LayerID{}), [20]byte{}, nil, 0, nil)
	err = atxdb.ContextuallyValidateAtx(malformedAtx.ActivationTxHeader)
	r.EqualError(err,
		fmt.Sprintf("could not fetch node last atx: atx for node %v does not exist", nodeID.ShortString()))
}

func TestActivateDB_HandleAtxNilNipst(t *testing.T) {
	atxdb, _, _ := getAtxDb(t, t.Name())
	atx := newActivationTx(nodeID, 0, *types.EmptyATXID, *types.EmptyATXID, types.LayerID{}, 0, 0, coinbase, 0, nil)
	buf, err := types.InterfaceToBytes(atx)
	require.NoError(t, err)
	require.Error(t, atxdb.HandleAtxData(context.TODO(), buf, nil))
}

func BenchmarkGetAtxHeaderWithConcurrentStoreAtx(b *testing.B) {
	path := b.TempDir()

	lg := logtest.New(b)
	iddbstore, err := database.NewLDBDatabase(filepath.Join(path, "ids"), 0, 0, lg)
	require.NoError(b, err)
	mdb, err := mesh.NewPersistentMeshDB(filepath.Join(path, "mesh"), 20, lg)
	require.NoError(b, err)
	idStore := NewIdentityStore(iddbstore)
	atxdbstore, err := database.NewLDBDatabase(filepath.Join(path, "atx"), 0, 0, lg)
	require.NoError(b, err)
	atxdb := NewDB(atxdbstore, idStore, mdb, 288, types.ATXID{}, &Validator{}, lg)

	var (
		stop uint64
		wg   sync.WaitGroup
	)
	for i := 0; i < runtime.NumCPU()/2; i++ {
		wg.Add(1)
		go func() {
			defer wg.Done()
			pub, _, _ := ed25519.GenerateKey(nil)
			id := types.NodeID{Key: util.Bytes2Hex(pub), VRFPublicKey: []byte("22222")}
			for i := 0; ; i++ {
				atx := types.NewActivationTx(newChallenge(id, uint64(i), *types.EmptyATXID, goldenATXID, types.NewLayerID(0)), [20]byte{}, nil, 0, nil)
				if !assert.NoError(b, atxdb.StoreAtx(types.EpochID(1), atx)) {
					return
				}
				if atomic.LoadUint64(&stop) == 1 {
					return
				}
			}
		}()
	}
	b.ResetTimer()
	for i := 0; i < b.N; i++ {
		_, err := atxdb.GetAtxHeader(types.ATXID{1, 1, 1})
		require.ErrorIs(b, err, database.ErrNotFound)
	}
	atomic.StoreUint64(&stop, 1)
	wg.Wait()
}<|MERGE_RESOLUTION|>--- conflicted
+++ resolved
@@ -567,11 +567,7 @@
 	err = atxdb.StoreAtx(1, atx)
 	assert.NoError(t, err)
 	atx = newActivationTx(idx1, 1, prevAtx.ID(), posAtx.ID(), types.NewLayerID(12), 0, 100, coinbase, 100, &types.NIPost{})
-<<<<<<< HEAD
-	iter := atxdb.atxs.Find(getNodeAtxPrefix(atx.NodeID.Key).Bytes())
-=======
-	iter := atxdb.atxs.Find(getNodeAtxPrefix(atx.NodeID))
->>>>>>> 7ce5b444
+	iter := atxdb.atxs.Find(getNodeAtxPrefix(atx.NodeID).Bytes())
 	for iter.Next() {
 		err = atxdb.atxs.Delete(iter.Key())
 		assert.NoError(t, err)
