--- conflicted
+++ resolved
@@ -264,13 +264,8 @@
 	atxdb := activation.NewDB(atxdbStore, &mockIStore{}, mshdb, conf.LayersPerEpoch, goldenATXID, &validatorMock{}, lg.WithOptions(log.Nop))
 	var msh *mesh.Mesh
 	if mshdb.PersistentData() {
-<<<<<<< HEAD
-		lg.Info("persistent data found ")
+		lg.Info("persistent data found")
 		msh = mesh.NewRecoveredMesh(context.TODO(), mshdb, atxdb, configTst(), &meshValidatorMock{}, txpool, &mockState{}, lg)
-=======
-		lg.Info("persistent data found")
-		msh = mesh.NewRecoveredMesh(mshdb, atxdb, configTst(), &meshValidatorMock{}, txpool, &mockState{}, lg)
->>>>>>> f87109c4
 	} else {
 		lg.Info("no persistent data found")
 		msh = mesh.NewMesh(mshdb, atxdb, configTst(), &meshValidatorMock{}, txpool, &mockState{}, lg)
