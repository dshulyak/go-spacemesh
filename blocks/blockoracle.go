--- conflicted
+++ resolved
@@ -7,8 +7,6 @@
 	"strings"
 	"sync"
 
-	"github.com/spacemeshos/go-spacemesh/common/util"
-
 	"github.com/spacemeshos/go-spacemesh/common/types"
 	"github.com/spacemeshos/go-spacemesh/common/util"
 	"github.com/spacemeshos/go-spacemesh/log"
@@ -29,22 +27,12 @@
 
 // Oracle is the oracle that provides block eligibility proofs for the miner.
 type Oracle struct {
-<<<<<<< HEAD
-	committeeSize      uint32
-	genesisTotalWeight uint64
-	layersPerEpoch     uint32
-	atxDB              activationDB
-	beaconProvider     *EpochBeaconProvider
-	vrfSigner          vrfSigner
-	nodeID             types.NodeID
-=======
 	committeeSize  uint32
-	layersPerEpoch uint16
+	layersPerEpoch uint32
 	atxDB          activationDB
 	beaconProvider BeaconGetter
 	vrfSigner      vrfSigner
 	nodeID         types.NodeID
->>>>>>> 6d654a43
 
 	proofsEpoch       types.EpochID
 	epochAtxs         []types.ATXID
@@ -56,11 +44,7 @@
 }
 
 // NewMinerBlockOracle returns a new Oracle.
-<<<<<<< HEAD
-func NewMinerBlockOracle(committeeSize uint32, genesisTotalWeight uint64, layersPerEpoch uint32, atxDB activationDB, beaconProvider *EpochBeaconProvider, vrfSigner vrfSigner, nodeID types.NodeID, isSynced func() bool, log log.Log) *Oracle {
-=======
-func NewMinerBlockOracle(committeeSize uint32, layersPerEpoch uint16, atxDB activationDB, beaconProvider BeaconGetter, vrfSigner vrfSigner, nodeID types.NodeID, isSynced func() bool, log log.Log) *Oracle {
->>>>>>> 6d654a43
+func NewMinerBlockOracle(committeeSize uint32, layersPerEpoch uint32, atxDB activationDB, beaconProvider BeaconGetter, vrfSigner vrfSigner, nodeID types.NodeID, isSynced func() bool, log log.Log) *Oracle {
 	return &Oracle{
 		committeeSize:  committeeSize,
 		layersPerEpoch: layersPerEpoch,
