--- conflicted
+++ resolved
@@ -30,10 +30,6 @@
 	Standalone               bool
 	GossipDuration           time.Duration  `mapstructure:"gossipduration"`
 	DisableMeshAgreement     bool           `mapstructure:"disable-mesh-agreement"`
-<<<<<<< HEAD
-=======
-	DisableAtxReconciliation bool           `mapstructure:"disable-atx-reconciliation"`
->>>>>>> 30a34b8f
 	OutOfSyncThresholdLayers uint32         `mapstructure:"out-of-sync-threshold"`
 	AtxSync                  atxsync.Config `mapstructure:"atx-sync"`
 }
@@ -463,7 +459,6 @@
 		s.backgroundSync.eg.Wait()
 		s.backgroundSync.epoch.Store(0)
 	}
-<<<<<<< HEAD
 	if s.backgroundSync.epoch.Load() == 0 && publish.Uint32() != 0 {
 		s.logger.With().Debug("download atx for epoch in background", publish, log.Context(ctx))
 		s.backgroundSync.epoch.Store(publish.Uint32())
@@ -475,21 +470,6 @@
 				s.logger.With().Warning("background atx sync failed", log.Context(ctx), publish.Field(), log.Err(err))
 				s.backgroundSync.epoch.Store(0)
 			}
-=======
-	if s.cfg.DisableAtxReconciliation {
-		s.logger.Debug("atx sync reconciliation is disabled")
-		return nil
-	}
-	// steady state atx syncing
-	curr := s.ticker.CurrentLayer()
-	if float64(
-		(curr - curr.GetEpoch().FirstLayer()).Uint32(),
-	) >= float64(
-		types.GetLayersPerEpoch(),
-	)*s.cfg.EpochEndFraction {
-		s.logger.WithContext(ctx).With().Debug("at end of epoch, syncing atx", curr.GetEpoch())
-		if err := s.fetchATXsForEpoch(ctx, curr.GetEpoch()); err != nil {
->>>>>>> 30a34b8f
 			return err
 		})
 	}
@@ -597,7 +577,6 @@
 }
 
 // fetching ATXs published the specified epoch.
-<<<<<<< HEAD
 func (s *Syncer) fetchATXsForEpoch(ctx context.Context, publish types.EpochID, background bool) error {
 	target := publish + 1
 	if background {
@@ -605,10 +584,6 @@
 	}
 	downloadUntil := s.ticker.LayerToTime(target.FirstLayer())
 	if err := s.atxsyncer.Download(ctx, publish, downloadUntil); err != nil {
-=======
-func (s *Syncer) fetchATXsForEpoch(ctx context.Context, epoch types.EpochID) error {
-	if err := s.atxsyncer.Download(ctx, epoch); err != nil {
->>>>>>> 30a34b8f
 		return err
 	}
 	s.setLastAtxEpoch(publish)
