package sync

import (
	"github.com/spacemeshos/go-spacemesh/log"
	"github.com/spacemeshos/go-spacemesh/mesh"
	"github.com/spacemeshos/go-spacemesh/p2p/server"
	"sync/atomic"
	"time"
)

type MessageServer server.MessageServer

const BlockProtocol = "/blocks/1.0/"

type BlockListener struct {
	*server.MessageServer
	Peers
	mesh.Mesh
	BlockValidator
	log.Log
	bufferSize   int
	semaphore    chan struct{}
	unknownQueue chan mesh.BlockID //todo consider benefits of changing to stack
	startLock    uint32
	timeout      time.Duration
	exit         chan struct {
	}
}

func (bl *BlockListener) Close() {
	close(bl.exit)
}

func (bl *BlockListener) Start() {
	if atomic.CompareAndSwapUint32(&bl.startLock, 0, 1) {
		go bl.run()
	}
}

func (bl *BlockListener) OnNewBlock(b *mesh.TortoiseBlock) {
	bl.addUnknownToQueue(b)
}

func NewBlockListener(net server.Service, bv BlockValidator, layers mesh.Mesh, timeout time.Duration, concurrency int, logger log.Log) *BlockListener {
	bl := BlockListener{
		BlockValidator: bv,
		Mesh:           layers,
		Peers:          NewPeers(net),
		MessageServer:  server.NewMsgServer(net, BlockProtocol, timeout, logger),
		semaphore:      make(chan struct{}, concurrency),
		unknownQueue:   make(chan mesh.BlockID, 200), //todo tune buffer size + get buffer from config
		exit:           make(chan struct{})}
	bl.RegisterMsgHandler(BLOCK, newBlockRequestHandler(layers, logger))
	return &bl
}

func (bl *BlockListener) run() {
	for {
		select {
		case <-bl.exit:
			bl.Logger.Info("run stoped")
			return
		case id := <-bl.unknownQueue:
			bl.Logger.Debug("fetch block ", id, "buffer is at ", len(bl.unknownQueue)/cap(bl.unknownQueue), " capacity")
			bl.semaphore <- struct{}{}
			go func() {
				defer func() { <-bl.semaphore }()
				bl.FetchBlock(id)
			}()
		}
	}
}

//todo handle case where no peer knows the block
func (bl *BlockListener) FetchBlock(id mesh.BlockID) {
	for _, p := range bl.GetPeers() {
		if ch, err := sendBlockRequest(bl.MessageServer, p, id, bl.Log); err == nil {
			if b := <-ch; b != nil && bl.ValidateBlock(b) {
				bl.AddBlock(b)
				//bl.Mesh.
				bl.addUnknownToQueue(b) //add all child blocks to unknown queue
				return
			}
		}
	}
}

<<<<<<< HEAD
func (bl *BlockListener) addUnknownToQueue(b *mesh.TortoiseBlock) {
	for block := range b.BlockVotes {
=======
func (bl *BlockListener) addUnknownToQueue(b *mesh.Block) {
	for block := range b.ViewEdges {
>>>>>>> a13eca61
		//if unknown block
		if _, err := bl.GetBlock(block); err != nil {
			bl.unknownQueue <- block
		}
	}
}<|MERGE_RESOLUTION|>--- conflicted
+++ resolved
@@ -85,13 +85,9 @@
 	}
 }
 
-<<<<<<< HEAD
+
 func (bl *BlockListener) addUnknownToQueue(b *mesh.TortoiseBlock) {
 	for block := range b.BlockVotes {
-=======
-func (bl *BlockListener) addUnknownToQueue(b *mesh.Block) {
-	for block := range b.ViewEdges {
->>>>>>> a13eca61
 		//if unknown block
 		if _, err := bl.GetBlock(block); err != nil {
 			bl.unknownQueue <- block
