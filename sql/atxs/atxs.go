--- conflicted
+++ resolved
@@ -506,7 +506,40 @@
 	return nil
 }
 
-<<<<<<< HEAD
+func IterateAtxsOps(
+	db sql.Executor,
+	operations builder.Operations,
+	fn func(*types.VerifiedActivationTx) bool,
+) error {
+	var derr error
+	_, err := db.Exec(
+		fullQuery+builder.FilterFrom(operations),
+		builder.BindingsFrom(operations),
+		decoder(func(atx *types.VerifiedActivationTx, err error) bool {
+			if atx != nil {
+				return fn(atx)
+			}
+			derr = err
+			return derr == nil
+		}))
+	if err != nil {
+		return err
+	}
+	return derr
+}
+
+func CountAtxsByOps(db sql.Executor, operations builder.Operations) (count uint32, err error) {
+	_, err = db.Exec(
+		"SELECT count(*) FROM atxs"+builder.FilterFrom(operations),
+		builder.BindingsFrom(operations),
+		func(stmt *sql.Statement) bool {
+			count = uint32(stmt.ColumnInt32(0))
+			return true
+		},
+	)
+	return
+}
+
 // IterateForGrading selects every atx from publish epoch and joins identities to load malfeasence proofs if they exist.
 func IterateForGrading(
 	db sql.Executor,
@@ -532,38 +565,4 @@
 		return fmt.Errorf("iterate for grading: %w", err)
 	}
 	return nil
-=======
-func IterateAtxsOps(
-	db sql.Executor,
-	operations builder.Operations,
-	fn func(*types.VerifiedActivationTx) bool,
-) error {
-	var derr error
-	_, err := db.Exec(
-		fullQuery+builder.FilterFrom(operations),
-		builder.BindingsFrom(operations),
-		decoder(func(atx *types.VerifiedActivationTx, err error) bool {
-			if atx != nil {
-				return fn(atx)
-			}
-			derr = err
-			return derr == nil
-		}))
-	if err != nil {
-		return err
-	}
-	return derr
-}
-
-func CountAtxsByOps(db sql.Executor, operations builder.Operations) (count uint32, err error) {
-	_, err = db.Exec(
-		"SELECT count(*) FROM atxs"+builder.FilterFrom(operations),
-		builder.BindingsFrom(operations),
-		func(stmt *sql.Statement) bool {
-			count = uint32(stmt.ColumnInt32(0))
-			return true
-		},
-	)
-	return
->>>>>>> 0c4c55d1
 }