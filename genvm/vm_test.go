package vm

import (
	"bytes"
	"fmt"
	"math/big"
	"math/rand"
	"path/filepath"
	"testing"
	"time"

	"github.com/oasisprotocol/curve25519-voi/primitives/ed25519"
	"github.com/spacemeshos/go-scale"
	"github.com/stretchr/testify/require"

	"github.com/spacemeshos/go-spacemesh/common/types"
	"github.com/spacemeshos/go-spacemesh/genvm/core"
	"github.com/spacemeshos/go-spacemesh/genvm/sdk"
	sdkmultisig "github.com/spacemeshos/go-spacemesh/genvm/sdk/multisig"
	sdkvesting "github.com/spacemeshos/go-spacemesh/genvm/sdk/vesting"
	sdkwallet "github.com/spacemeshos/go-spacemesh/genvm/sdk/wallet"
	"github.com/spacemeshos/go-spacemesh/genvm/templates/multisig"
	"github.com/spacemeshos/go-spacemesh/genvm/templates/vault"
	"github.com/spacemeshos/go-spacemesh/genvm/templates/vesting"
	"github.com/spacemeshos/go-spacemesh/genvm/templates/wallet"
	"github.com/spacemeshos/go-spacemesh/hash"
	"github.com/spacemeshos/go-spacemesh/log/logtest"
	"github.com/spacemeshos/go-spacemesh/signing"
	"github.com/spacemeshos/go-spacemesh/sql"
	"github.com/spacemeshos/go-spacemesh/sql/accounts"
	"github.com/spacemeshos/go-spacemesh/sql/layers"
)

const (
	testBaseReward = 1000
	testGasLimit   = 100_000_000
)

func testContext(lid types.LayerID) ApplyContext {
	return ApplyContext{
		Layer: lid,
	}
}

func newTester(tb testing.TB) *tester {
	return &tester{
		TB:  tb,
		VM:  New(sql.InMemory(), WithLogger(logtest.New(tb))),
		rng: rand.New(rand.NewSource(time.Now().UnixNano())),
	}
}

type testAccount interface {
	getAddress() core.Address
	getTemplate() core.Address
	spend(to core.Address, amount uint64, nonce core.Nonce) []byte
	selfSpawn(nonce core.Nonce) []byte

	spawn(template core.Address, args scale.Encodable, nonce core.Nonce) []byte
	spawnArgs() scale.Encodable

	// fixed gas for spawn and spend
	spawnGas() int
	spendGas() int
}

type singlesigAccount struct {
	pk      ed25519.PrivateKey
	address core.Address
}

func (a *singlesigAccount) getAddress() core.Address {
	return a.address
}

func (a *singlesigAccount) getTemplate() core.Address {
	return wallet.TemplateAddress
}

func (a *singlesigAccount) spend(to core.Address, amount uint64, nonce core.Nonce) []byte {
	return sdkwallet.Spend(signing.PrivateKey(a.pk), to, amount, nonce)
}

func (a *singlesigAccount) selfSpawn(nonce core.Nonce) []byte {
	return sdkwallet.SelfSpawn(signing.PrivateKey(a.pk), nonce)
}

func (a *singlesigAccount) spawn(template core.Address, args scale.Encodable, nonce core.Nonce) []byte {
	return sdkwallet.Spawn(signing.PrivateKey(a.pk), template, args, nonce)
}

func (a *singlesigAccount) spawnArgs() scale.Encodable {
	args := wallet.SpawnArguments{}
	copy(args.PublicKey[:], signing.Public(signing.PrivateKey(a.pk)))
	return &args
}

func (a *singlesigAccount) spendGas() int {
	return wallet.TotalGasSpend
}

func (a *singlesigAccount) spawnGas() int {
	return wallet.TotalGasSpawn
}

type multisigAccount struct {
	k        int
	pks      []ed25519.PrivateKey
	address  core.Address
	template core.Address
}

func (a *multisigAccount) getAddress() core.Address {
	return a.address
}

func (a *multisigAccount) getTemplate() core.Address {
	return a.template
}

func (a *multisigAccount) spend(to core.Address, amount uint64, nonce core.Nonce) []byte {
	agg := sdkmultisig.Spend(0, a.pks[0], a.address, to, amount, nonce)
	for i := 1; i < a.k; i++ {
		part := sdkmultisig.Spend(uint8(i), a.pks[i], a.address, to, amount, nonce)
		agg.Add(*part.Part(uint8(i)))
	}
	return agg.Raw()
}

func (a *multisigAccount) selfSpawn(nonce core.Nonce) []byte {
	var pubs []ed25519.PublicKey
	for _, pk := range a.pks {
		pubs = append(pubs, ed25519.PublicKey(signing.Public(signing.PrivateKey(pk))))
	}
	var agg *sdkmultisig.Aggregator
	for i := 0; i < a.k; i++ {
		part := sdkmultisig.SelfSpawn(uint8(i), a.pks[i], a.template, pubs, nonce)
		if agg == nil {
			agg = part
		} else {
			agg.Add(*part.Part(uint8(i)))
		}
	}
	return agg.Raw()
}

func (a *multisigAccount) spawn(template core.Address, args scale.Encodable, nonce core.Nonce) []byte {
	agg := sdkmultisig.Spawn(0, a.pks[0], a.address, template, args, nonce)
	for i := 1; i < a.k; i++ {
		part := sdkmultisig.Spawn(uint8(i), a.pks[i], a.address, template, args, nonce)
		agg.Add(*part.Part(uint8(i)))
	}
	return agg.Raw()
}

func (a *multisigAccount) spawnArgs() scale.Encodable {
	args := multisig.SpawnArguments{
		PublicKeys: make([]core.PublicKey, len(a.pks)),
	}
	for i, pk := range a.pks {
		copy(args.PublicKeys[i][:], signing.Public(signing.PrivateKey(pk)))
	}
	return &args
}

func (a *multisigAccount) spendGas() int {
	switch a.template {
	case multisig.TemplateAddress1:
		return multisig.TotalGasSpend1
	case multisig.TemplateAddress2:
		return multisig.TotalGasSpend2
	case multisig.TemplateAddress3:
		return multisig.TotalGasSpend3
	}
	panic("unknown template")
}

func (a *multisigAccount) spawnGas() int {
	switch a.template {
	case multisig.TemplateAddress1:
		return multisig.TotalGasSpawn1
	case multisig.TemplateAddress2:
		return multisig.TotalGasSpawn2
	case multisig.TemplateAddress3:
		return multisig.TotalGasSpawn3
	}
	panic("unknown template")
}

type vestingAccount struct {
	multisigAccount
}

func (a *vestingAccount) drainVault(vault, recipient core.Address, amount uint64, nonce core.Nonce) []byte {
	agg := sdkvesting.DrainVault(0, a.pks[0], a.address, vault, recipient, amount, nonce)
	for i := 1; i < a.k; i++ {
		part := sdkvesting.DrainVault(uint8(i), a.pks[i], a.address, vault, recipient, amount, nonce)
		agg.Add(*part.Part(uint8(i)))
	}
	return agg.Raw()
}

func (a *vestingAccount) spendGas() int {
	switch a.template {
	case vesting.TemplateAddress1:
		return vesting.TotalGasSpend1
	case vesting.TemplateAddress2:
		return vesting.TotalGasSpend2
	case vesting.TemplateAddress3:
		return vesting.TotalGasSpend3
	}
	panic("unknown template")
}

func (a *vestingAccount) spawnGas() int {
	switch a.template {
	case vesting.TemplateAddress1:
		return vesting.TotalGasSpawn1
	case vesting.TemplateAddress2:
		return vesting.TotalGasSpawn2
	case vesting.TemplateAddress3:
		return vesting.TotalGasSpawn3
	}
	panic("unknown template")
}

func (a *vestingAccount) drainGas() int {
	switch a.template {
	case vesting.TemplateAddress1:
		return vesting.TotalGasDrainVault1
	case vesting.TemplateAddress2:
		return vesting.TotalGasDrainVault2
	case vesting.TemplateAddress3:
		return vesting.TotalGasDrainVault3
	}
	panic("unknown template")
}

type vaultAccount struct {
	address core.Address

	owner                      core.Address
	vestingStart, vestingEnd   core.LayerID
	totalAmount, initialUnlock uint64
}

func (a *vaultAccount) getTemplate() core.Address {
	return vault.TemplateAddress
}

func (a *vaultAccount) getAddress() core.Address {
	return a.address
}

func (a *vaultAccount) spend(to core.Address, amount uint64, nonce core.Nonce) []byte {
	return nil
}

func (a *vaultAccount) selfSpawn(nonce core.Nonce) []byte {
	return nil
}

func (a *vaultAccount) spawn(template core.Address, args scale.Encodable, nonce core.Nonce) []byte {
	return nil
}

func (a *vaultAccount) spawnArgs() scale.Encodable {
	return &vault.SpawnArguments{
		Owner:               a.owner,
		TotalAmount:         a.totalAmount,
		InitialUnlockAmount: a.initialUnlock,
		VestingStart:        a.vestingStart,
		VestingEnd:          a.vestingEnd,
	}
}

func (a *vaultAccount) spawnGas() int {
	return 0
}

func (a *vaultAccount) spendGas() int {
	return 0
}

type tester struct {
	testing.TB
	*VM

	rng *rand.Rand

	accounts []testAccount
	nonces   []core.Nonce
}

func (t *tester) persistent() *tester {
	db, err := sql.Open("file:" + filepath.Join(t.TempDir(), "test.sql"))
	require.NoError(t, err)
	t.VM = New(db, WithLogger(logtest.New(t)))
	return t
}

func (t *tester) withBaseReward(reward uint64) *tester {
	t.VM.cfg.BaseReward = reward
	return t
}

func (t *tester) withGasLimit(limit uint64) *tester {
	t.VM.cfg.GasLimit = limit
	return t
}

func (t *tester) addAccount(account testAccount) {
	t.accounts = append(t.accounts, account)
	t.nonces = append(t.nonces, core.Nonce{})
}

func (t *tester) addSingleSig(n int) *tester {
	for i := 0; i < n; i++ {
		pub, pk, err := ed25519.GenerateKey(t.rng)
		require.NoError(t, err)
		t.addAccount(&singlesigAccount{pk: pk, address: sdkwallet.Address(pub)})
	}
	return t
}

func (t *tester) createMultisig(k, n int, template core.Address) *multisigAccount {
	pks := []ed25519.PrivateKey{}
	pubs := [][]byte{}
	for j := 0; j < n; j++ {
		pub, pk, err := ed25519.GenerateKey(t.rng)
		require.NoError(t, err)
		pks = append(pks, pk)
		pubs = append(pubs, pub)
	}
	return &multisigAccount{
		k:        k,
		pks:      pks,
		address:  sdkmultisig.Address(template, pubs...),
		template: template,
	}
}

func (t *tester) addMultisig(total, k, n int, template core.Address) *tester {
	for i := 0; i < total; i++ {
		t.addAccount(t.createMultisig(k, n, template))
<<<<<<< HEAD
	}
	return t
}

func (t *tester) addVesting(total int, k, n int, template core.Address) *tester {
	for i := 0; i < total; i++ {
		ms := t.createMultisig(k, n, template)
		t.addAccount(&vestingAccount{*ms})
	}
	return t
}

func (t *tester) addVault(owners int, totalAmount, initialUnlock uint64, start, end types.LayerID) *tester {
	for i := 0; i < owners; i++ {
		account := &vaultAccount{
			owner:         t.accounts[i].getAddress(),
			totalAmount:   totalAmount,
			initialUnlock: initialUnlock,
			vestingStart:  start,
			vestingEnd:    end,
		}
		account.address = core.ComputePrincipal(account.getTemplate(), account.spawnArgs())
		t.addAccount(account)
=======
>>>>>>> 82903222
	}
	return t
}

func (t *tester) applyGenesis() *tester {
	return t.applyGenesisWithBalance(1_000_000_000_000)
}

func (t *tester) applyGenesisWithBalance(amount uint64) *tester {
	accounts := make([]core.Account, len(t.accounts))
	for i := range accounts {
		accounts[i] = core.Account{
			Address: t.accounts[i].getAddress(),
			Balance: amount,
		}
	}
	require.NoError(t, t.VM.ApplyGenesis(accounts))
	return t
}

func (t *tester) nextNonce(i int) core.Nonce {
	nonce := t.nonces[i]
	t.nonces[i].Counter++
	return nonce
}

func (t *tester) spawnAll() []types.RawTx {
	var rst []types.RawTx
	for i := 0; i < len(t.accounts); i++ {
		if t.nonces[i].Counter != 0 {
			continue
		}
		rst = append(rst, t.selfSpawn(i))
	}
	return rst
}

func (t *tester) selfSpawn(i int) types.RawTx {
	nonce := t.nextNonce(i)
	return types.NewRawTx(t.accounts[i].selfSpawn(nonce))
}

func (t *tester) spawn(i, j int) types.RawTx {
	nonce := t.nextNonce(i)
	return types.NewRawTx(t.accounts[i].spawn(t.accounts[j].getTemplate(), t.accounts[j].spawnArgs(), nonce))
}

func (t *tester) randSpendN(n int, amount uint64) []types.RawTx {
	rst := make([]types.RawTx, n)
	for i := range rst {
		rst[i] = t.randSpend(amount)
	}
	return rst
}

func (t *tester) randSpend(amount uint64) types.RawTx {
	return t.spend(t.rng.Intn(len(t.accounts)), t.rng.Intn(len(t.accounts)), amount)
}

func (t *tester) withSeed(seed int64) *tester {
	t.rng = rand.New(rand.NewSource(seed))
	return t
}

func (t *tester) spend(from, to int, amount uint64) types.RawTx {
	return t.spendWithNonce(from, to, amount, t.nextNonce(from))
}

func (t *tester) spendWithNonce(from, to int, amount uint64, nonce core.Nonce) types.RawTx {
	return types.NewRawTx(t.accounts[from].spend(t.accounts[to].getAddress(), amount, nonce))
}

type reward struct {
	address int
	share   float64
}

func (t *tester) rewards(all ...reward) []types.AnyReward {
	var rst []types.AnyReward
	for _, rew := range all {
		rat := new(big.Rat).SetFloat64(rew.share)
		rst = append(rst, types.AnyReward{
			Coinbase: t.accounts[rew.address].getAddress(),
			Weight: types.RatNum{
				Num:   rat.Num().Uint64(),
				Denom: rat.Denom().Uint64(),
			},
		})
	}
	return rst
}

func (t *tester) estimateSpawnGas(principal int) int {
	return t.accounts[principal].spawnGas() +
		len(t.accounts[principal].selfSpawn(core.Nonce{}))*int(t.VM.cfg.StorageCostFactor)
}

func (t *tester) estimateSpendGas(principal, to, amount int, nonce core.Nonce) int {
	return t.accounts[principal].spendGas() + len(t.accounts[principal].spend(t.accounts[to].getAddress(), uint64(amount), nonce))*int(t.VM.cfg.StorageCostFactor)
}

func (t *tester) estimateDrainGas(principal, vault, to, amount int, nonce core.Nonce) int {
	require.IsType(t, t.accounts[principal], &vestingAccount{})
	vestacc := t.accounts[principal].(*vestingAccount)
	return vestacc.drainGas() + len(vestacc.drainVault(
		t.accounts[vault].getAddress(),
		t.accounts[to].getAddress(),
		uint64(amount),
		nonce),
	)*int(t.VM.cfg.StorageCostFactor)
}

func encodeFields(tb testing.TB, fields ...scale.Encodable) types.RawTx {
	tb.Helper()

	buf := bytes.NewBuffer(nil)
	encoder := scale.NewEncoder(buf)
	for _, field := range fields {
		_, err := field.EncodeScale(encoder)
		require.NoError(tb, err)
	}
	return types.NewRawTx(buf.Bytes())
}

type testTx interface {
	gen(*tester) types.RawTx
}

type selfSpawnTx struct {
	principal int
}

func (tx *selfSpawnTx) gen(t *tester) types.RawTx {
	return t.selfSpawn(tx.principal)
}

type spawnTx struct {
	principal, target int
}

func (tx *spawnTx) gen(t *tester) types.RawTx {
	return t.spawn(tx.principal, tx.target)
}

type spendTx struct {
	from, to int
	amount   uint64
}

func (tx *spendTx) gen(t *tester) types.RawTx {
	return t.spend(tx.from, tx.to, tx.amount)
}

func (tx spendTx) withNonce(nonce core.Nonce) *spendNonce {
	return &spendNonce{spendTx: tx, nonce: nonce}
}

type drainVault struct {
	owner, vault, recipient int
	amount                  uint64
}

func (tx *drainVault) gen(t *tester) types.RawTx {
	require.IsType(t, t.accounts[tx.owner], &vestingAccount{})
	vestacc := t.accounts[tx.owner].(*vestingAccount)
	nonce := t.nextNonce(tx.owner)
	return types.NewRawTx(vestacc.drainVault(
		t.accounts[tx.vault].getAddress(),
		t.accounts[tx.recipient].getAddress(),
		tx.amount,
		nonce,
	))
}

type corruptSig struct {
	testTx
}

func (cs corruptSig) gen(t *tester) types.RawTx {
	tx := cs.testTx.gen(t)
	last := tx.Raw[len(tx.Raw)-1]
	if last == 255 {
		last--
	} else {
		last++
	}
	tx.Raw[len(tx.Raw)-1] = last
	return tx
}

type spendNonce struct {
	spendTx
	nonce core.Nonce
}

func (tx *spendNonce) gen(t *tester) types.RawTx {
	return t.spendWithNonce(tx.from, tx.to, tx.amount, tx.nonce)
}

type change interface {
	verify(tb testing.TB, prev, current *core.Account)
}

type same struct{}

func (ch same) verify(tb testing.TB, prev, current *core.Account) {
	tb.Helper()
	require.Equal(tb, prev, current)
}

type spawned struct {
	template core.Address
	change
}

func (ch spawned) verify(tb testing.TB, prev, current *core.Account) {
	tb.Helper()

	require.Nil(tb, prev.TemplateAddress)
	require.Nil(tb, prev.State)

	require.NotNil(tb, current.TemplateAddress, "account should be spawned")
	require.Equal(tb, ch.template, *current.TemplateAddress)
	require.NotNil(tb, current.State)

	prev.TemplateAddress = current.TemplateAddress
	prev.State = current.State
	if ch.change != nil {
		ch.change.verify(tb, prev, current)
	}
}

type earned struct {
	amount int
	change
}

func (ch earned) verify(tb testing.TB, prev, current *core.Account) {
	tb.Helper()
	require.Equal(tb, ch.amount, int(current.Balance-prev.Balance))

	prev.Balance = current.Balance
	if ch.change != nil {
		ch.change.verify(tb, prev, current)
	}
}

type spent struct {
	amount int
	change change
}

func (ch spent) verify(tb testing.TB, prev, current *core.Account) {
	tb.Helper()
	require.Equal(tb, ch.amount, int(prev.Balance-current.Balance))

	prev.Balance = current.Balance
	if ch.change != nil {
		ch.change.verify(tb, prev, current)
	}
}

type nonce struct {
	increased int
	change    change
}

func (ch nonce) verify(tb testing.TB, prev, current *core.Account) {
	require.Equal(tb, ch.increased, int(current.NextNonce-prev.NextNonce))
	if ch.change != nil {
		ch.change.verify(tb, prev, current)
	}
}

type templateTestCase struct {
	desc   string
	layers []layertc
}

type layertc struct {
	txs      []testTx
	rewards  []reward
	expected map[int]change
	gasLimit uint64

	ineffective []int            // list with references to ineffective txs
	failed      map[int]error    // map with references to failed transaction, with specified error
	headers     map[int]struct{} // is vm expected to return the header
}

func singleWalletTestCases(defaultGasPrice int, template core.Address, ref *tester) []templateTestCase {
	return []templateTestCase{
		{
			desc: "Sanity",
			layers: []layertc{
				{
					txs: []testTx{
						&selfSpawnTx{0},
					},
					expected: map[int]change{
						0: spawned{template: template},
						1: same{},
					},
				},
				{
					txs: []testTx{
						&spendTx{0, 10, 100},
					},
					expected: map[int]change{
						0:  spent{amount: 100 + defaultGasPrice*ref.estimateSpendGas(0, 10, 100, core.Nonce{Counter: 1})},
						1:  same{},
						10: earned{amount: 100},
					},
				},
			},
		},
		{
			desc: "SpawnSpend",
			layers: []layertc{
				{
					txs: []testTx{
						&selfSpawnTx{0},
						&spendTx{0, 10, 100},
					},
					expected: map[int]change{
						0: spawned{
							template: template,
							change: spent{amount: 100 +
								defaultGasPrice*
									(ref.estimateSpawnGas(0)+
										ref.estimateSpendGas(0, 10, 100, core.Nonce{Counter: 1}))},
						},
						10: earned{amount: 100},
					},
				},
			},
		},
		{
			desc: "MultipleSpends",
			layers: []layertc{
				{
					txs: []testTx{
						&selfSpawnTx{0},
					},
				},
				{
					txs: []testTx{
						&spendTx{0, 10, 100},
						&spendTx{0, 11, 100},
						&spendTx{0, 12, 100},
					},
					expected: map[int]change{
						0: spent{amount: 100*3 + defaultGasPrice*
							(ref.estimateSpendGas(0, 10, 100, core.Nonce{Counter: 1})+
								ref.estimateSpendGas(0, 11, 100, core.Nonce{Counter: 2})+
								ref.estimateSpendGas(0, 12, 100, core.Nonce{Counter: 3}))},
						10: earned{amount: 100},
						11: earned{amount: 100},
						12: earned{amount: 100},
					},
				},
			},
		},
		{
			desc: "SpendReceived",
			layers: []layertc{
				{
					txs: []testTx{
						&selfSpawnTx{0},
					},
				},
				{
					txs: []testTx{
						&spendTx{0, 10, 10_000},
						&selfSpawnTx{10},
						&spendTx{10, 11, 100},
					},
					expected: map[int]change{
						0: spent{amount: 10000 + defaultGasPrice*
							ref.estimateSpendGas(0, 10, 10_000, core.Nonce{Counter: 1})},
						10: spawned{
							template: template,
							change: earned{amount: 10000 - 100 - defaultGasPrice*(ref.estimateSpawnGas(10)+
								ref.estimateSpendGas(10, 11, 100, core.Nonce{Counter: 1}))},
						},
						11: earned{amount: 100},
					},
				},
				{
					txs: []testTx{
						&spendTx{10, 11, 100},
						&spendTx{10, 12, 100},
					},
					expected: map[int]change{
						10: spent{amount: 2*100 + defaultGasPrice*
							(ref.estimateSpendGas(10, 11, 100, core.Nonce{Counter: 2})+
								ref.estimateSpendGas(10, 12, 100, core.Nonce{Counter: 3}))},
						11: earned{amount: 100},
						12: earned{amount: 100},
					},
				},
			},
		},
		{
			desc: "StateChangedTransfer",
			layers: []layertc{
				{
					txs: []testTx{
						&selfSpawnTx{0},
						&selfSpawnTx{1},
					},
				},
				{
					txs: []testTx{
						&spendTx{1, 0, 1000},
						&spendTx{0, 10, 1000},
					},
					expected: map[int]change{
						0: spent{
							amount: defaultGasPrice * ref.estimateSpendGas(0, 10, 1000, core.Nonce{Counter: 1}),
							change: nonce{increased: 1},
						},
						1:  spent{amount: 1000 + defaultGasPrice*ref.estimateSpendGas(1, 0, 1000, core.Nonce{Counter: 1})},
						10: earned{amount: 1000},
					},
				},
				{
					txs: []testTx{
						&spendTx{0, 10, 1000},
						&spendTx{1, 0, 1000},
					},
					expected: map[int]change{
						0: spent{
							amount: defaultGasPrice * ref.estimateSpendGas(0, 10, 1000, core.Nonce{Counter: 1}),
							change: nonce{increased: 1},
						},
						1:  spent{amount: 1000 + defaultGasPrice*ref.estimateSpendGas(1, 0, 1000, core.Nonce{Counter: 1})},
						10: earned{amount: 1000},
					},
				},
			},
		},
		{
			desc: "SendToIself",
			layers: []layertc{
				{
					txs: []testTx{
						&selfSpawnTx{0},
					},
				},
				{
					txs: []testTx{
						&spendTx{0, 0, 1000},
					},
					expected: map[int]change{
						0: spent{
							amount: defaultGasPrice * ref.estimateSpendGas(0, 0, 1000, core.Nonce{Counter: 1}),
							change: nonce{increased: 1},
						},
					},
				},
			},
		},
		{
			desc: "SpendNoSpawn",
			layers: []layertc{
				{
					txs: []testTx{
						&spendTx{0, 10, 1},
					},
					ineffective: []int{0},
					expected: map[int]change{
						0:  same{},
						10: same{},
					},
				},
			},
		},
		{
			desc: "NoFundsForSpawn",
			layers: []layertc{
				{
					txs: []testTx{
						&selfSpawnTx{11},
					},
					ineffective: []int{0},
					expected: map[int]change{
						11: same{},
					},
				},
				{
					txs: []testTx{
						&selfSpawnTx{0},
						&spendTx{0, 11, uint64(ref.estimateSpawnGas(11)) - 1},
						&selfSpawnTx{11},
					},
					failed: map[int]error{2: core.ErrNoBalance},
					expected: map[int]change{
						// incresed by two because previous was ineffective
						// but internal nonce in tester was incremented
						11: nonce{increased: 2},
					},
				},
			},
		},
		{
			desc: "NoFundsForSpend",
			layers: []layertc{
				{
					txs: []testTx{
						&selfSpawnTx{0},
						&spendTx{0, 11, uint64(ref.estimateSpawnGas(0) * defaultGasPrice)},
						&selfSpawnTx{11},
						&spendTx{11, 12, 1},
					},
					ineffective: []int{3},
					expected: map[int]change{
						11: spawned{template: template, change: nonce{increased: 1}},
						12: same{},
					},
				},
				{
					txs: []testTx{
						&spendTx{0, 11, uint64((ref.estimateSpendGas(11, 12, 1, core.Nonce{Counter: 1}) - 1) * defaultGasPrice)},
						// send enough funds to cover spawn, but no spend
						&spendTx{11, 12, 1},
					},
					failed: map[int]error{1: core.ErrNoBalance},
					expected: map[int]change{
						12: same{},
					},
				},
			},
		},
		{
			desc: "BlockGasLimit",
			layers: []layertc{
				{
					txs: []testTx{
						&selfSpawnTx{0},
						&spendTx{0, 10, 100},
						&spendTx{0, 11, 100},
						&spendTx{0, 12, 100},
					},
					gasLimit: uint64(ref.estimateSpawnGas(0) +
						ref.estimateSpendGas(0, 10, 100, core.Nonce{Counter: 1})),
					ineffective: []int{2, 3},
					expected: map[int]change{
						0:  spent{amount: 100 + ref.estimateSpawnGas(0) + ref.estimateSpendGas(0, 10, 100, core.Nonce{Counter: 1})},
						10: earned{amount: 100},
						11: same{},
						12: same{},
					},
				},
			},
		},
		{
			desc: "BlockGasLimitIsNotConsumedByInefective",
			layers: []layertc{
				{
					txs: []testTx{
						&selfSpawnTx{0},
						&spendTx{0, 10, uint64(ref.estimateSpawnGas(1)) - 1},
						&selfSpawnTx{10},
						&spendTx{0, 11, 100},
					},
					gasLimit: uint64(ref.estimateSpawnGas(0) +
						ref.estimateSpendGas(0, 10, 100, core.Nonce{Counter: 1}) +
						ref.estimateSpawnGas(1)),
					failed:      map[int]error{2: core.ErrNoBalance},
					ineffective: []int{3},
					expected: map[int]change{
						0: spent{amount: ref.estimateSpawnGas(1) - 1 +
							ref.estimateSpawnGas(0) +
							ref.estimateSpendGas(0, 10, 100, core.Nonce{Counter: 1})},
						10: nonce{increased: 1},
						11: same{},
					},
				},
			},
		},
		{
			desc: "BadNonceOrder",
			layers: []layertc{
				{
					txs: []testTx{
						&selfSpawnTx{0},
						spendTx{0, 11, 100}.withNonce(core.Nonce{Counter: 2}),
						spendTx{0, 10, 100}.withNonce(core.Nonce{Counter: 1}),
					},
					ineffective: []int{2},
					headers: map[int]struct{}{
						2: {},
					},
					expected: map[int]change{
						0: spawned{
							template: template,
							change:   spent{amount: 100 + defaultGasPrice*(ref.estimateSpawnGas(0)+ref.estimateSpendGas(0, 11, 100, core.Nonce{Counter: 2}))},
						},
						10: same{},
						11: earned{amount: 100},
					},
				},
				{
					txs: []testTx{
						spendTx{0, 10, 100}.withNonce(core.Nonce{Counter: 3}),
						spendTx{0, 12, 100}.withNonce(core.Nonce{Counter: 6}),
					},
					expected: map[int]change{
						0: spent{amount: 2*100 + defaultGasPrice*(ref.estimateSpendGas(0, 10, 100, core.Nonce{Counter: 3})+
							ref.estimateSpendGas(0, 10, 100, core.Nonce{Counter: 6}))},
						10: earned{amount: 100},
						12: earned{amount: 100},
					},
				},
			},
		},
		{
			desc: "SpendRewards",
			layers: []layertc{
				{
					txs: []testTx{
						&selfSpawnTx{0},
					},
					rewards: []reward{{address: 10, share: 1}},
					expected: map[int]change{
						10: earned{amount: testBaseReward + ref.estimateSpawnGas(0)},
					},
				},
				{
					txs: []testTx{
						&selfSpawnTx{10},
					},
					rewards: []reward{{address: 10, share: 1}},
					expected: map[int]change{
						10: spawned{template: template},
					},
				},
			},
		},
		{
			desc: "DistributeRewards",
			layers: []layertc{
				{
					rewards: []reward{{address: 10, share: 0.5}, {address: 11, share: 0.5}},
					expected: map[int]change{
						10: earned{amount: testBaseReward / 2},
						11: earned{amount: testBaseReward / 2},
					},
				},
				{
					txs: []testTx{
						&selfSpawnTx{0},
					},
					rewards: []reward{{address: 10, share: 0.5}, {address: 11, share: 0.5}},
					expected: map[int]change{
						10: earned{amount: (testBaseReward + ref.estimateSpawnGas(10)) / 2},
						11: earned{amount: (testBaseReward + ref.estimateSpawnGas(11)) / 2},
					},
				},
			},
		},
		{
			desc: "SkippedTransactionsNotRewarded",
			layers: []layertc{
				{
					txs: []testTx{
						&selfSpawnTx{0},
						spendTx{0, 10, 100}.withNonce(core.Nonce{Counter: 5}),
					},
				},
				{
					txs: []testTx{
						spendTx{0, 10, 100}.withNonce(core.Nonce{Counter: 2}),
						spendTx{0, 11, 100}.withNonce(core.Nonce{Counter: 3}),
					},
					ineffective: []int{0, 1},
					headers:     map[int]struct{}{0: {}, 1: {}},
					rewards:     []reward{{address: 10, share: 1}},
					expected: map[int]change{
						10: earned{amount: testBaseReward},
					},
				},
			},
		},
		{
			desc: "FailVerify",
			layers: []layertc{
				{
					txs: []testTx{
						&selfSpawnTx{0},
					},
				},
				{
					txs: []testTx{
						corruptSig{&spendTx{0, 10, 100}},
					},
					ineffective: []int{0},
				},
			},
		},
		{
			desc: "RetrySpend",
			layers: []layertc{
				{
					txs: []testTx{
						&selfSpawnTx{0},
						&spendTx{0, 11, uint64(ref.estimateSpawnGas(11) + ref.estimateSpendGas(11, 12, 1_000, core.Nonce{Counter: 1}))},
						&selfSpawnTx{11},
						&spendTx{11, 12, 1_000},
					},
					failed: map[int]error{3: core.ErrNoBalance},
					expected: map[int]change{
						11: spawned{template: template, change: nonce{increased: 2}},
						12: same{},
					},
				},
				{
					txs: []testTx{
						&spendTx{0, 11, uint64(ref.estimateSpendGas(11, 12, 1_000, core.Nonce{Counter: 2})) + 1_000},
						&spendTx{11, 12, 1_000},
					},
					expected: map[int]change{
						0:  spent{amount: ref.estimateSpendGas(11, 12, 1_000, core.Nonce{Counter: 2})*2 + 1_000, change: nonce{increased: 1}},
						11: nonce{increased: 1},
						12: earned{amount: 1_000},
					},
				},
			},
		},
		{
			desc: "RetrySelfSpawn",
			layers: []layertc{
				{
					txs: []testTx{
						&selfSpawnTx{0},
						&spendTx{0, 11, uint64(ref.estimateSpawnGas(11)) - 1},
						&selfSpawnTx{11},
					},
					failed: map[int]error{2: core.ErrNoBalance},
					expected: map[int]change{
						0: spent{amount: ref.estimateSpawnGas(11) - 1 +
							ref.estimateSpawnGas(0) +
							ref.estimateSpendGas(0, 11, ref.estimateSpawnGas(11)-1, core.Nonce{Counter: 1})},
						11: nonce{increased: 1},
					},
				},
				{
					txs: []testTx{
						&spendTx{0, 11, uint64(ref.estimateSpawnGas(11))},
						&selfSpawnTx{11},
					},
					expected: map[int]change{
						0: spent{amount: ref.estimateSpawnGas(11) +
							ref.estimateSpendGas(0, 11, ref.estimateSpawnGas(11), core.Nonce{Counter: 2})},
						11: spawned{template: template, change: nonce{increased: 1}},
					},
				},
			},
		},
		{
			desc: "SelfSpawnFailed",
			layers: []layertc{
				{
					txs: []testTx{
						&selfSpawnTx{0},
						&selfSpawnTx{0},
					},
					failed: map[int]error{1: core.ErrSpawned},
					expected: map[int]change{
						0: spawned{
							template: template,
							change: nonce{
								increased: 2,
								change:    spent{amount: 2 * ref.estimateSpawnGas(0)},
							},
						},
					},
				},
			},
		},
		{
			desc: "FailedFeesAndGas",
			layers: []layertc{
				{
					txs: []testTx{
						&selfSpawnTx{0},
						// gas will be higher than fixed, but less than max gas
						&spendTx{0, 11, uint64(ref.estimateSpawnGas(11)) - 1},
						// it will cause this transaction to be failed
						&selfSpawnTx{11},
					},
					gasLimit: uint64(ref.estimateSpawnGas(0) +
						ref.estimateSpendGas(0, 11, ref.estimateSpawnGas(11)-1, core.Nonce{Counter: 1}) +
						ref.estimateSpawnGas(11)),
					failed:  map[int]error{2: core.ErrNoBalance},
					rewards: []reward{{address: 20, share: 1}},
					expected: map[int]change{
						0: spent{amount: ref.estimateSpawnGas(0) +
							ref.estimateSpendGas(0, 11, ref.estimateSpawnGas(11)-1, core.Nonce{Counter: 1}) +
							ref.estimateSpawnGas(11) - 1},
						11: nonce{increased: 1},
						// fees from every transaction (including failed) + testBaseReward
						20: earned{amount: ref.estimateSpawnGas(0) +
							ref.estimateSpendGas(0, 11, ref.estimateSpawnGas(11)-1, core.Nonce{Counter: 1}) +
							ref.estimateSpawnGas(11) - 1 +
							testBaseReward},
					},
				},
			},
		},
		{
			desc: "Spawn",
			layers: []layertc{
				{
					txs: []testTx{
						&selfSpawnTx{0},
						&spawnTx{0, 11},
					},
					expected: map[int]change{
						0: spawned{
							template: template,
							change: spent{
								amount: 2 * ref.estimateSpawnGas(0),
								change: nonce{increased: 2},
							},
						},
						11: spawned{template: template},
					},
				},
			},
		},
		{
			desc: "SpendFromSpawned",
			layers: []layertc{
				{
					txs: []testTx{
						&selfSpawnTx{0},
						&spawnTx{0, 11},
						&spendTx{0, 11, 200 + uint64(ref.estimateSpendGas(11, 12, 200, core.Nonce{}))},
					},
					expected: map[int]change{
						11: spawned{template: template},
					},
				},
				{
					txs: []testTx{
						&spendTx{11, 12, 200},
					},
					expected: map[int]change{
						11: spent{amount: 200 +
							ref.estimateSpendGas(11, 12, 200, core.Nonce{})},
						12: earned{amount: 200},
					},
				},
			},
		},
		{
			desc: "FailedSpawn",
			layers: []layertc{
				{
					txs: []testTx{
						&selfSpawnTx{0},
						&spendTx{0, 11, uint64(2*ref.estimateSpawnGas(11) - 1)},
						&selfSpawnTx{11},
						&spawnTx{11, 12},
					},
					expected: map[int]change{
						0:  spawned{template: template, change: nonce{increased: 2}},
						11: spawned{template: template, change: nonce{increased: 2}},
						12: same{},
					},
					failed: map[int]error{
						3: core.ErrNoBalance,
					},
				},
				{
					txs: []testTx{
						&spawnTx{0, 12},
					},
					expected: map[int]change{
						12: spawned{template: template},
					},
				},
			},
		},
		{
			desc: "NotSpawned",
			layers: []layertc{
				{
					txs: []testTx{
						&spawnTx{0, 11},
					},
					expected: map[int]change{
						0:  same{},
						11: same{},
					},
					ineffective: []int{0},
				},
			},
		},
	}
}

func runTestCases(t *testing.T, tcs []templateTestCase, genTester func(t *testing.T) *tester) {
	for _, tc := range tcs {
		t.Run(tc.desc, func(t *testing.T) {
			tt := genTester(t)

			for i, layer := range tc.layers {
				var txs []types.RawTx
				for _, gen := range layer.txs {
					txs = append(txs, gen.gen(tt))
				}
				lid := types.NewLayerID(uint32(i + 1))
				ctx := testContext(lid)
				if layer.gasLimit > 0 {
					tt = tt.withGasLimit(layer.gasLimit)
				}
				ineffective, results, err := tt.Apply(ctx, notVerified(txs...), tt.rewards(layer.rewards...))
				require.NoError(tt, err)
				if layer.ineffective == nil {
					require.Empty(tt, ineffective)
				} else {
					require.Len(tt, ineffective, len(layer.ineffective))
					for i, pos := range layer.ineffective {
						require.Equal(t, txs[pos].ID, ineffective[i].ID)
						_, exist := layer.headers[pos]
						if exist {
							require.NotNil(t, ineffective[i].TxHeader)
						} else {
							require.Nil(t, ineffective[i].TxHeader)
						}
					}
				}
				for i, rst := range results {
					expected, exists := layer.failed[i]
					if !exists {
						require.Equal(t, types.TransactionSuccess.String(), rst.Status.String(), "layer=%s ith=%d", lid, i)
					} else {
						require.Equal(t, types.TransactionFailure.String(), rst.Status.String(), "layer=%s ith=%d", lid, i)
						require.Equal(t, expected.Error(), rst.Message)
					}
				}
				for account, changes := range layer.expected {
					prev, err := accounts.Get(tt.db, tt.accounts[account].getAddress(), lid.Sub(1))
					require.NoError(tt, err)
					current, err := accounts.Get(tt.db, tt.accounts[account].getAddress(), lid)
					require.NoError(tt, err)
					tt.Logf("verifying account index=%d in layer index=%d", account, i)
					changes.verify(tt, &prev, &current)
				}
			}
		})
	}
}

func testWallet(t *testing.T, defaultGasPrice int, template core.Address, genTester func(t *testing.T) *tester) {
	runTestCases(t,
		singleWalletTestCases(defaultGasPrice, template, genTester(t)),
		genTester,
	)
}

func TestWallets(t *testing.T) {
	const (
		funded  = 10  // number of funded accounts, included in genesis
		total   = 100 // total number of accounts
		balance = 1_000_000_000

		defaultGasPrice = 1
	)
	t.Run("SingleSig", func(t *testing.T) {
		testWallet(t, defaultGasPrice, wallet.TemplateAddress, func(t *testing.T) *tester {
			return newTester(t).
				addSingleSig(funded).
				applyGenesisWithBalance(balance).
				addSingleSig(total - funded).
				withBaseReward(testBaseReward)
		})
	})
	t.Run("MultiSig13", func(t *testing.T) {
		const n = 3
		testWallet(t, defaultGasPrice, multisig.TemplateAddress1, func(t *testing.T) *tester {
			return newTester(t).
				addMultisig(funded, 1, n, multisig.TemplateAddress1).
				applyGenesisWithBalance(balance).
				addMultisig(total-funded, 1, n, multisig.TemplateAddress1).
				withBaseReward(testBaseReward)
		})
	})
	t.Run("MultiSig25", func(t *testing.T) {
		const n = 5
		testWallet(t, defaultGasPrice, multisig.TemplateAddress2, func(t *testing.T) *tester {
			return newTester(t).
				addMultisig(funded, 2, n, multisig.TemplateAddress2).
				applyGenesisWithBalance(balance).
				addMultisig(total-funded, 2, n, multisig.TemplateAddress2).
				withBaseReward(testBaseReward)
		})
	})
	t.Run("MultiSig310", func(t *testing.T) {
		const n = 10
		testWallet(t, defaultGasPrice, multisig.TemplateAddress3, func(t *testing.T) *tester {
			return newTester(t).
				addMultisig(funded, 3, n, multisig.TemplateAddress3).
				applyGenesisWithBalance(balance).
				addMultisig(total-funded, 3, n, multisig.TemplateAddress3).
				withBaseReward(testBaseReward)
		})
	})
	t.Run("Vesting13", func(t *testing.T) {
		const n = 3
		testWallet(t, defaultGasPrice, vesting.TemplateAddress1, func(t *testing.T) *tester {
			return newTester(t).
				addVesting(funded, 1, n, vesting.TemplateAddress1).
				applyGenesisWithBalance(balance).
				addVesting(total-funded, 1, n, vesting.TemplateAddress1).
				withBaseReward(testBaseReward)
		})
	})
	t.Run("Vesting25", func(t *testing.T) {
		const n = 5
		testWallet(t, defaultGasPrice, vesting.TemplateAddress2, func(t *testing.T) *tester {
			return newTester(t).
				addVesting(funded, 2, n, vesting.TemplateAddress2).
				applyGenesisWithBalance(balance).
				addVesting(total-funded, 2, n, vesting.TemplateAddress2).
				withBaseReward(testBaseReward)
		})
	})
	t.Run("Vesting310", func(t *testing.T) {
		const n = 10
		testWallet(t, defaultGasPrice, vesting.TemplateAddress3, func(t *testing.T) *tester {
			return newTester(t).
				addVesting(funded, 3, n, vesting.TemplateAddress3).
				applyGenesisWithBalance(balance).
				addVesting(total-funded, 3, n, vesting.TemplateAddress3).
				withBaseReward(testBaseReward)
		})
	})
}

func TestRandomTransfers(t *testing.T) {
	tt := newTester(t).withSeed(101).
		addSingleSig(10).
		addMultisig(10, 1, 3, multisig.TemplateAddress1).
		addMultisig(10, 2, 5, multisig.TemplateAddress2).
		addMultisig(10, 3, 10, multisig.TemplateAddress3).
		applyGenesis()

	skipped, _, err := tt.Apply(testContext(types.NewLayerID(1)),
		notVerified(tt.spawnAll()...), nil)
	require.NoError(tt, err)
	require.Empty(tt, skipped)
	for i := 0; i < 1000; i++ {
		lid := types.NewLayerID(2).Add(uint32(i))
		skipped, _, err := tt.Apply(testContext(lid),
			notVerified(tt.randSpendN(20, 10)...), nil)
		require.NoError(tt, err)
		require.Empty(tt, skipped)
	}
}

func testValidation(t *testing.T, tt *tester, template core.Address) {
	skipped, _, err := tt.Apply(testContext(types.NewLayerID(1)),
		notVerified(tt.selfSpawn(0)), nil)
	require.NoError(tt, err)
	require.Empty(tt, skipped)

	firstAddress := tt.accounts[0].getAddress()
	zero := scale.U8(0)
	one := scale.U8(1)
	two := scale.U8(2)

	for _, tc := range []struct {
		desc   string
		tx     types.RawTx
		header *core.Header
		err    error
	}{
		{
			desc: "Spawn",
			tx:   tt.selfSpawn(1),
			header: &core.Header{
				Principal:       tt.accounts[1].getAddress(),
				Method:          0,
				TemplateAddress: template,
				GasPrice:        1,
				MaxGas:          uint64(tt.estimateSpawnGas(1)),
			},
		},
		{
			desc: "Spend",
			tx:   tt.spend(0, 1, 100),
			header: &core.Header{
				Principal:       tt.accounts[0].getAddress(),
				Method:          1,
				TemplateAddress: template,
				GasPrice:        1,
				Nonce:           core.Nonce{Counter: 1},
				MaxSpend:        100,
				MaxGas:          uint64(tt.estimateSpendGas(0, 1, 100, core.Nonce{Counter: 1})),
			},
		},
		{
			desc: "WrongVersion",
			tx:   encodeFields(tt, &one),
			err:  core.ErrMalformed,
		},
		{
			desc: "InvalidPrincipal",
			tx:   encodeFields(tt, &one, &one),
			err:  core.ErrMalformed,
		},
		{
			desc: "InvalidTemplate",
			tx:   encodeFields(tt, &zero, &firstAddress, &zero, &one),
			err:  core.ErrMalformed,
		},
		{
			desc: "UnknownTemplate",
			tx:   encodeFields(tt, &zero, &firstAddress, &zero, &firstAddress),
			err:  core.ErrMalformed,
		},
		{
			desc: "UnknownMethod",
			tx:   encodeFields(tt, &zero, &firstAddress, &two),
			err:  core.ErrMalformed,
		},
		{
			desc: "NotSpawned",
			tx:   tt.spend(1, 1, 100),
			err:  core.ErrNotSpawned,
		},
		{
			desc: "SpawnNotSpawned",
			tx:   tt.spawn(1, 0),
			err:  core.ErrNotSpawned,
		},
	} {
		t.Run(tc.desc, func(t *testing.T) {
			req := tt.Validation(tc.tx)
			header, err := req.Parse()
			if tc.err != nil {
				require.ErrorIs(t, err, tc.err)
			} else {
				require.Equal(t, tc.header, header)
				require.True(t, req.Verify())
			}
		})
	}
}

func testSpawnOther(t *testing.T, genTester func(t *testing.T) *tester) {
	ref := genTester(t)
	genTestCase := func(i, j int) templateTestCase {
		return templateTestCase{
			desc: fmt.Sprintf("%d spawns %d", i, j),
			layers: []layertc{
				{
					txs: []testTx{
						&selfSpawnTx{i},
						&spawnTx{i, j},
					},
					expected: map[int]change{
						i: spawned{template: ref.accounts[i].getTemplate()},
						j: spawned{template: ref.accounts[j].getTemplate()},
					},
				},
				{
					txs: []testTx{
						&spendTx{j, i, 1000},
					},
					expected: map[int]change{
						i: earned{amount: 1000},
						j: spent{amount: 1000 + ref.estimateSpendGas(j, i, 1000, core.Nonce{})},
					},
				},
			},
		}
	}
	runTestCases(t, []templateTestCase{genTestCase(0, 1), genTestCase(1, 0)}, genTester)
}

func TestSpawnOtherTemplate(t *testing.T) {
	t.Run("SingleSig/Multisig13", func(t *testing.T) {
		testSpawnOther(t, func(t *testing.T) *tester {
			return newTester(t).
				addSingleSig(1).
				addMultisig(1, 1, 3, multisig.TemplateAddress1).
				applyGenesis()
		})
	})
	t.Run("SingleSig/Multisig25", func(t *testing.T) {
		testSpawnOther(t, func(t *testing.T) *tester {
			return newTester(t).
				addSingleSig(1).
				addMultisig(1, 2, 5, multisig.TemplateAddress2).
				applyGenesis()
		})
	})
	t.Run("SingleSig/Multisig37", func(t *testing.T) {
		testSpawnOther(t, func(t *testing.T) *tester {
			return newTester(t).
				addSingleSig(1).
				addMultisig(1, 3, 7, multisig.TemplateAddress3).
				applyGenesis()
		})
	})
	t.Run("MultiSig13/Multisig25", func(t *testing.T) {
		testSpawnOther(t, func(t *testing.T) *tester {
			return newTester(t).
				addMultisig(1, 1, 3, multisig.TemplateAddress1).
				addMultisig(1, 2, 5, multisig.TemplateAddress2).
				applyGenesis()
		})
	})
	t.Run("MultiSig13/Multisig37", func(t *testing.T) {
		testSpawnOther(t, func(t *testing.T) *tester {
			return newTester(t).
				addMultisig(1, 1, 3, multisig.TemplateAddress1).
				addMultisig(1, 3, 7, multisig.TemplateAddress3).
				applyGenesis()
		})
	})
	t.Run("MultiSig25/Multisig37", func(t *testing.T) {
		testSpawnOther(t, func(t *testing.T) *tester {
			return newTester(t).
				addMultisig(1, 2, 5, multisig.TemplateAddress2).
				addMultisig(1, 3, 7, multisig.TemplateAddress3).
				applyGenesis()
		})
	})
}

<<<<<<< HEAD
func TestVestingWithVault(t *testing.T) {
	const (
		initial = 1_000
		total   = 11_000
		start   = 2
		end     = 4

		balance         = 1_000_000_000
		defaultGasPrice = 1

		vestingAccounts = 20 // number of funded vesting accounts
		vaultAccounts   = 10 // number of funded vault accounts

		// in the test below
		// vesting with funds:  [0 : 20)
		// vesting with vaults: [0 : 10)
		// vault accounts:      [20 : 30)
	)
	var (
		vestingTemplate = vesting.TemplateAddress1
		vaultTemplate   = vault.TemplateAddress
	)

	genTester := func(t *testing.T) *tester {
		return newTester(t).
			addVesting(vestingAccounts, 1, 2, vestingTemplate).
			addVault(10, total, initial, types.NewLayerID(start), types.NewLayerID(end)).
			applyGenesis()
	}
	ref := genTester(t)
	tcs := []templateTestCase{
		{
			desc: "sanity",
			layers: []layertc{
				{
					txs: []testTx{
						&selfSpawnTx{0},
						&spawnTx{0, 20},
					},
					expected: map[int]change{
						0:  spawned{template: vestingTemplate},
						20: spawned{template: vaultTemplate},
					},
				},
				{
					txs: []testTx{
						&drainVault{0, 20, 11, 500},
					},
					expected: map[int]change{
						0:  spent{amount: ref.estimateDrainGas(0, 20, 11, 500, core.Nonce{Counter: 2})},
						20: spent{amount: 500},
						11: earned{amount: 500},
					},
				},
			},
		},
		{
			desc: "owner is not overwritten by principal",
			layers: []layertc{
				{
					txs: []testTx{
						&selfSpawnTx{0},
						&selfSpawnTx{1},
						// 20 is owned by 0, so drain vault wont work for 1
						&spawnTx{1, 20},
					},
					expected: map[int]change{
						0:  spawned{template: vestingTemplate},
						1:  spawned{template: vestingTemplate},
						20: spawned{template: vaultTemplate},
					},
				},
				{
					txs: []testTx{
						&drainVault{
							owner: 1, vault: 20, recipient: 11,
							amount: 100,
						},
					},
					failed: map[int]error{
						0: vault.ErrNotOwner,
					},
					expected: map[int]change{
						0: same{},
						1: spent{
							amount: ref.estimateDrainGas(1, 20, 11, 100, core.Nonce{Counter: 1}),
							change: nonce{increased: 1},
						},
						11: same{},
						20: same{},
					},
				},
			},
		},
		{
			desc: "dont transfer more than available",
			layers: []layertc{
				{
					txs: []testTx{
						&selfSpawnTx{0},
						&spawnTx{0, 20},
						&drainVault{0, 20, 11, 500},
					},
					failed: map[int]error{
						2: vault.ErrAmountNotAvailable,
					},
					expected: map[int]change{
						0:  spawned{template: vestingTemplate},
						20: spawned{template: vaultTemplate},
					},
				},
				{
					txs: []testTx{
						&drainVault{
							owner: 0, vault: 20, recipient: 11,
							amount: 1001,
						},
						&drainVault{
							owner: 0, vault: 20, recipient: 11,
							amount: 1000,
						},
						&drainVault{
							owner: 0, vault: 20, recipient: 11,
							amount: 1000,
						},
					},
					failed: map[int]error{
						0: vault.ErrAmountNotAvailable,
						2: vault.ErrAmountNotAvailable,
					},
					expected: map[int]change{
						0: spent{
							amount: ref.estimateDrainGas(0, 20, 11, 1001, core.Nonce{Counter: 3}) +
								ref.estimateDrainGas(0, 20, 11, 1000, core.Nonce{Counter: 4}) +
								ref.estimateDrainGas(0, 20, 11, 1000, core.Nonce{Counter: 5}),
						},
						11: earned{amount: 1000},
						20: spent{amount: 1000},
					},
				},
				{
					txs: []testTx{
						&drainVault{
							owner: 0, vault: 20, recipient: 10,
							amount: 10000,
						},
						&drainVault{
							owner: 0, vault: 20, recipient: 10,
							amount: 5000,
						},
					},
					failed: map[int]error{
						0: vault.ErrAmountNotAvailable,
					},
					expected: map[int]change{
						0: spent{amount: ref.estimateDrainGas(0, 20, 10, 10000, core.Nonce{Counter: 5}) +
							ref.estimateDrainGas(0, 20, 10, 5000, core.Nonce{Counter: 6})},
						10: earned{amount: 5000},
						20: spent{amount: 5000},
					},
				},
				{}, // note the layer without transactions
				{
					txs: []testTx{
						&drainVault{
							owner: 0, vault: 20, recipient: 9,
							amount: 5001,
						},
						&drainVault{
							owner: 0, vault: 20, recipient: 9,
							amount: 5000,
						},
					},
					failed: map[int]error{
						0: vault.ErrAmountNotAvailable,
					},
					expected: map[int]change{
						0: spent{amount: ref.estimateDrainGas(0, 20, 9, 5001, core.Nonce{Counter: 7}) +
							ref.estimateDrainGas(0, 20, 9, 5000, core.Nonce{Counter: 8})},
						9:  earned{amount: 5000},
						20: spent{amount: 5000},
					},
				},
			},
		},
	}
	runTestCases(t, tcs, genTester)
}

=======
>>>>>>> 82903222
func TestValidation(t *testing.T) {
	t.Run("SingleSig", func(t *testing.T) {
		tt := newTester(t).
			addSingleSig(1).
			applyGenesis().
			addSingleSig(1)
		testValidation(t, tt, wallet.TemplateAddress)
	})
	t.Run("MultiSig13", func(t *testing.T) {
		tt := newTester(t).
			addMultisig(1, 1, 3, multisig.TemplateAddress1).
			applyGenesis().
			addMultisig(1, 1, 3, multisig.TemplateAddress1)
		testValidation(t, tt, multisig.TemplateAddress1)
	})
	t.Run("MultiSig25", func(t *testing.T) {
		tt := newTester(t).
			addMultisig(1, 2, 5, multisig.TemplateAddress2).
			applyGenesis().
			addMultisig(1, 2, 5, multisig.TemplateAddress2)
		testValidation(t, tt, multisig.TemplateAddress2)
	})
	t.Run("MultiSig310", func(t *testing.T) {
		tt := newTester(t).
			addMultisig(1, 3, 10, multisig.TemplateAddress3).
			applyGenesis().
			addMultisig(1, 3, 10, multisig.TemplateAddress3)
		testValidation(t, tt, multisig.TemplateAddress3)
	})
	t.Run("Vesting13", func(t *testing.T) {
		tt := newTester(t).
			addVesting(1, 1, 3, vesting.TemplateAddress1).
			applyGenesis().
			addVesting(1, 1, 3, vesting.TemplateAddress1)
		testValidation(t, tt, vesting.TemplateAddress1)
	})
	t.Run("Vesting25", func(t *testing.T) {
		tt := newTester(t).
			addVesting(1, 2, 5, vesting.TemplateAddress2).
			applyGenesis().
			addVesting(1, 2, 5, vesting.TemplateAddress2)
		testValidation(t, tt, vesting.TemplateAddress2)
	})
	t.Run("Vesting310", func(t *testing.T) {
		tt := newTester(t).
			addVesting(1, 3, 10, vesting.TemplateAddress3).
			applyGenesis().
			addVesting(1, 3, 10, vesting.TemplateAddress3)
		testValidation(t, tt, vesting.TemplateAddress3)
	})
}

func TestVaultValidation(t *testing.T) {
	tt := newTester(t).
		addVesting(1, 1, 2, vesting.TemplateAddress1).
		addVault(2, 100, 10, types.NewLayerID(1), types.NewLayerID(10)).
		applyGenesis()
	_, _, err := tt.Apply(ApplyContext{Layer: types.NewLayerID(1)},
		notVerified(tt.selfSpawn(0), tt.spawn(0, 1)), nil)
	require.NoError(t, err)

	t.Run("self spawn", func(t *testing.T) {
		principal := tt.accounts[2].getAddress()
		tx := sdk.Encode(
			&sdk.TxVersion,
			&principal,
			&sdk.MethodSpawn,
			&vault.TemplateAddress,
			tt.accounts[2].spawnArgs(),
		)
		req := tt.Validation(types.NewRawTx(tx))
		header, err := req.Parse()
		require.NoError(t, err)
		require.NotNil(t, header)
		require.False(t, req.Verify())
	})
	t.Run("spawn", func(t *testing.T) {
		principal := tt.accounts[1].getAddress()
		tx := sdk.Encode(
			&sdk.TxVersion,
			&principal,
			&sdk.MethodSpawn,
			&vault.TemplateAddress,
			tt.accounts[2].spawnArgs(),
		)
		req := tt.Validation(types.NewRawTx(tx))
		header, err := req.Parse()
		require.NoError(t, err)
		require.NotNil(t, header)
		require.False(t, req.Verify())
	})
	t.Run("spend", func(t *testing.T) {
		principal := tt.accounts[1].getAddress()
		tx := sdk.Encode(
			&sdk.TxVersion,
			&principal,
			&sdk.MethodSpend,
			&vault.SpendArguments{},
		)
		req := tt.Validation(types.NewRawTx(tx))
		header, err := req.Parse()
		require.NoError(t, err)
		require.NotNil(t, header)
		require.False(t, req.Verify())
	})
}

func FuzzParse(f *testing.F) {
	f.Fuzz(func(t *testing.T, data []byte) {
		tt := newTester(t).addSingleSig(1).applyGenesis()
		req := tt.Validation(types.NewRawTx(data))
		req.Parse()
	})
}

func BenchmarkValidation(b *testing.B) {
	tt := newTester(b).addSingleSig(2).applyGenesis()
	skipped, _, err := tt.Apply(ApplyContext{Layer: types.NewLayerID(1)},
		notVerified(tt.selfSpawn(0)), nil)
	require.NoError(tt, err)
	require.Empty(tt, skipped)

	bench := func(b *testing.B, raw types.RawTx) {
		b.ResetTimer()
		b.ReportAllocs()

		for i := 0; i < b.N; i++ {
			req := tt.Validation(raw)
			_, err := req.Parse()
			if err != nil {
				b.Fatal(err)
			}
			if !req.Verify() {
				b.Fatalf("expected Verify to return true")
			}
		}
	}

	b.Run("SpawnWallet", func(b *testing.B) {
		bench(b, tt.selfSpawn(1))
	})

	b.Run("SpendWallet", func(b *testing.B) {
		bench(b, tt.spend(0, 1, 10))
	})
}

func TestStateHashFromUpdatedAccounts(t *testing.T) {
	tt := newTester(t).addSingleSig(10).applyGenesis()

	root, err := tt.GetStateRoot()
	require.NoError(t, err)
	require.Equal(t, types.Hash32{}, root)

	lid := types.NewLayerID(1)
	skipped, _, err := tt.Apply(testContext(lid), notVerified(
		tt.selfSpawn(0),
		tt.selfSpawn(1),
		tt.spend(0, 2, 100),
		tt.spend(1, 4, 100),
	), nil)
	require.NoError(tt, err)
	require.Empty(tt, skipped)

	expected := types.Hash32{}
	hasher := hash.New()
	encoder := scale.NewEncoder(hasher)
	for _, pos := range []int{0, 1, 2, 4} {
		account, err := accounts.Get(tt.db, tt.accounts[pos].getAddress(), lid)
		require.NoError(t, err)
		account.EncodeScale(encoder)
	}
	hasher.Sum(expected[:0])

	statehash, err := layers.GetStateHash(tt.db, lid)
	require.NoError(t, err)
	require.Equal(t, expected, statehash)

	root, err = tt.GetStateRoot()
	require.NoError(t, err)
	require.Equal(t, expected, root)
}

func BenchmarkWallet(b *testing.B) {
	b.Run("Accounts100k/Txs100k", func(b *testing.B) {
		benchmarkWallet(b, 100_000, 100_000)
	})
	b.Run("Accounts100k/Txs1kk", func(b *testing.B) {
		benchmarkWallet(b, 100_000, 1_000_000)
	})
}

func benchmarkWallet(b *testing.B, accounts, n int) {
	tt := newTester(b).persistent().
		addSingleSig(accounts).applyGenesis().withSeed(101)
	lid := types.NewLayerID(1)
	skipped, _, err := tt.Apply(ApplyContext{Layer: types.NewLayerID(1)},
		notVerified(tt.spawnAll()...), nil)
	require.NoError(tt, err)
	require.Empty(tt, skipped)

	var layers [][]types.Transaction
	for i := 0; i < b.N; i++ {
		raw := tt.randSpendN(n, 10)
		parsed := make([]types.Transaction, 0, len(raw))
		for _, tx := range raw {
			val := tt.Validation(tx)
			header, err := val.Parse()
			require.NoError(b, err)
			parsed = append(parsed, types.Transaction{
				RawTx:    tx,
				TxHeader: header,
			})
		}
		layers = append(layers, parsed)
	}

	b.ReportAllocs()
	b.ResetTimer()

	for _, txs := range layers {
		lid = lid.Add(1)
		skipped, _, err := tt.Apply(testContext(lid), txs, nil)
		if err != nil {
			b.Fatal(err)
		}
		if skipped != nil {
			b.Fatalf("skipped transactions %v", skipped)
		}
	}
}

func notVerified(raw ...types.RawTx) []types.Transaction {
	var rst []types.Transaction
	for _, tx := range raw {
		rst = append(rst, types.Transaction{RawTx: tx})
	}
	return rst
}<|MERGE_RESOLUTION|>--- conflicted
+++ resolved
@@ -343,7 +343,6 @@
 func (t *tester) addMultisig(total, k, n int, template core.Address) *tester {
 	for i := 0; i < total; i++ {
 		t.addAccount(t.createMultisig(k, n, template))
-<<<<<<< HEAD
 	}
 	return t
 }
@@ -367,8 +366,6 @@
 		}
 		account.address = core.ComputePrincipal(account.getTemplate(), account.spawnArgs())
 		t.addAccount(account)
-=======
->>>>>>> 82903222
 	}
 	return t
 }
@@ -1605,7 +1602,6 @@
 	})
 }
 
-<<<<<<< HEAD
 func TestVestingWithVault(t *testing.T) {
 	const (
 		initial = 1_000
@@ -1795,8 +1791,6 @@
 	runTestCases(t, tcs, genTester)
 }
 
-=======
->>>>>>> 82903222
 func TestValidation(t *testing.T) {
 	t.Run("SingleSig", func(t *testing.T) {
 		tt := newTester(t).
