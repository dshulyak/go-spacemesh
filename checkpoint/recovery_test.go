package checkpoint_test

import (
	"bytes"
	"context"
	"encoding/hex"
	"encoding/json"
	"fmt"
	"net/http"
	"net/http/httptest"
	"path/filepath"
	"testing"
	"time"

	"github.com/spacemeshos/poet/shared"
	"github.com/spacemeshos/post/initialization"
	postShared "github.com/spacemeshos/post/shared"
	"github.com/spf13/afero"
	"github.com/stretchr/testify/require"
	"go.uber.org/mock/gomock"

	"github.com/spacemeshos/go-spacemesh/activation"
	"github.com/spacemeshos/go-spacemesh/bootstrap"
	"github.com/spacemeshos/go-spacemesh/cache"
	"github.com/spacemeshos/go-spacemesh/checkpoint"
	"github.com/spacemeshos/go-spacemesh/codec"
	"github.com/spacemeshos/go-spacemesh/common/types"
	"github.com/spacemeshos/go-spacemesh/datastore"
	"github.com/spacemeshos/go-spacemesh/log/logtest"
	"github.com/spacemeshos/go-spacemesh/signing"
	"github.com/spacemeshos/go-spacemesh/sql"
	"github.com/spacemeshos/go-spacemesh/sql/accounts"
	"github.com/spacemeshos/go-spacemesh/sql/atxs"
	"github.com/spacemeshos/go-spacemesh/sql/poets"
	"github.com/spacemeshos/go-spacemesh/sql/recovery"
	smocks "github.com/spacemeshos/go-spacemesh/system/mocks"
)

const recoverLayer uint32 = 18

var goldenAtx = types.ATXID{1}

func atxequal(tb testing.TB, satx types.AtxSnapshot, vatx *types.VerifiedActivationTx, commitAtx types.ATXID, vrfnonce types.VRFPostIndex) {
	require.True(tb, bytes.Equal(satx.ID, vatx.ID().Bytes()))
	require.EqualValues(tb, satx.Epoch, vatx.PublishEpoch)
	require.True(tb, bytes.Equal(satx.CommitmentAtx, commitAtx.Bytes()))
	require.EqualValues(tb, satx.VrfNonce, vrfnonce)
	require.Equal(tb, satx.NumUnits, vatx.NumUnits)
	require.Equal(tb, satx.BaseTickHeight, vatx.BaseTickHeight())
	require.Equal(tb, satx.TickCount, vatx.TickCount())
	require.True(tb, bytes.Equal(satx.PublicKey, vatx.SmesherID.Bytes()))
	require.Equal(tb, satx.Sequence, vatx.Sequence)
	require.True(tb, bytes.Equal(satx.Coinbase, vatx.Coinbase.Bytes()))
	require.True(tb, vatx.Golden())
}

func accountequal(tb testing.TB, cacct types.AccountSnapshot, acct *types.Account) {
	require.True(tb, bytes.Equal(cacct.Address, acct.Address.Bytes()))
	require.Equal(tb, cacct.Balance, acct.Balance)
	require.Equal(tb, cacct.Nonce, acct.NextNonce)
	if cacct.Template == nil {
		require.Nil(tb, acct.TemplateAddress)
		require.Nil(tb, acct.State)
	} else {
		require.True(tb, bytes.Equal(cacct.Template, acct.TemplateAddress.Bytes()))
		require.True(tb, bytes.Equal(cacct.State, acct.State))
	}
}

func verifyDbContent(tb testing.TB, db *sql.Database) {
	var expected types.Checkpoint
	require.NoError(tb, json.Unmarshal([]byte(checkpointdata), &expected))
	expAtx := map[types.ATXID]types.AtxSnapshot{}
	for _, satx := range expected.Data.Atxs {
		expAtx[types.ATXID(types.BytesToHash(satx.ID))] = satx
	}
	expAcct := map[types.Address]types.AccountSnapshot{}
	for _, acct := range expected.Data.Accounts {
		var addr types.Address
		copy(addr[:], acct.Address)
		expAcct[addr] = acct
	}
	allIds, err := atxs.All(db)
	require.NoError(tb, err)
	var extra []*types.VerifiedActivationTx
	for _, id := range allIds {
		vatx, err := atxs.Get(db, id)
		require.NoError(tb, err)
		commitatx, err := atxs.CommitmentATX(db, vatx.SmesherID)
		require.NoError(tb, err)
		vrfnonce, err := atxs.VRFNonce(db, vatx.SmesherID, vatx.PublishEpoch+1)
		require.NoError(tb, err)
		if _, ok := expAtx[id]; ok {
			atxequal(tb, expAtx[id], vatx, commitatx, vrfnonce)
		} else {
			extra = append(extra, vatx)
		}
	}
	allAccts, err := accounts.All(db)
	require.NoError(tb, err)
	for _, acct := range allAccts {
		cacct, ok := expAcct[acct.Address]
		require.True(tb, ok)
		require.NotNil(tb, acct)
		accountequal(tb, cacct, acct)
		require.EqualValues(tb, recoverLayer-1, acct.Layer)
	}
	require.Empty(tb, extra)
}

func TestRecover(t *testing.T) {
	ts := httptest.NewServer(http.HandlerFunc(func(w http.ResponseWriter, r *http.Request) {
		require.Equal(t, http.MethodGet, r.Method)
		w.WriteHeader(http.StatusOK)
		_, err := w.Write([]byte(checkpointdata))
		require.NoError(t, err)
	}))
	defer ts.Close()

	tt := []struct {
		name   string
		uri    string
		expErr error
	}{
		{
			name: "http",
			uri:  fmt.Sprintf("%s/snapshot-15", ts.URL),
		},
		{
			name:   "url unreachable",
			uri:    "http://nowhere/snapshot-15",
			expErr: checkpoint.ErrCheckpointNotFound,
		},
		{
			name:   "ftp",
			uri:    "ftp://snapshot-15",
			expErr: checkpoint.ErrUrlSchemeNotSupported,
		},
	}

	for _, tc := range tt {
		tc := tc
		t.Run(tc.name, func(t *testing.T) {
			ctx, cancel := context.WithTimeout(context.Background(), 10*time.Second)
			defer cancel()

			fs := afero.NewMemMapFs()
			cfg := &checkpoint.RecoverConfig{
				GoldenAtx:      goldenAtx,
				PostDataDir:    t.TempDir(),
				DataDir:        t.TempDir(),
				DbFile:         "test.sql",
				PreserveOwnAtx: true,
				NodeID:         types.NodeID{2, 3, 4},
				Uri:            tc.uri,
				Restore:        types.LayerID(recoverLayer),
			}
			bsdir := filepath.Join(cfg.DataDir, bootstrap.DirName)
			require.NoError(t, fs.MkdirAll(bsdir, 0o700))
			db := sql.InMemory()
			preserve, err := checkpoint.RecoverWithDb(ctx, logtest.New(t), db, fs, cfg)
			if tc.expErr != nil {
				require.ErrorIs(t, err, tc.expErr)
				return
			}
			require.NoError(t, err)
			require.Nil(t, preserve)
			newdb, err := sql.Open("file:" + filepath.Join(cfg.DataDir, cfg.DbFile))
			require.NoError(t, err)
			require.NotNil(t, newdb)
			defer newdb.Close()
			verifyDbContent(t, newdb)
			restore, err := recovery.CheckpointInfo(newdb)
			require.NoError(t, err)
			require.EqualValues(t, recoverLayer, restore)
			exist, err := afero.Exists(fs, bsdir)
			require.NoError(t, err)
			require.False(t, exist)
		})
	}
}

func TestRecover_SameRecoveryInfo(t *testing.T) {
	ts := httptest.NewServer(http.HandlerFunc(func(w http.ResponseWriter, r *http.Request) {
		require.Equal(t, http.MethodGet, r.Method)
		w.WriteHeader(http.StatusOK)
		_, err := w.Write([]byte(checkpointdata))
		require.NoError(t, err)
	}))
	defer ts.Close()
	ctx, cancel := context.WithTimeout(context.Background(), 10*time.Second)
	defer cancel()

	fs := afero.NewMemMapFs()
	cfg := &checkpoint.RecoverConfig{
		GoldenAtx:      goldenAtx,
		PostDataDir:    t.TempDir(),
		DataDir:        t.TempDir(),
		DbFile:         "test.sql",
		PreserveOwnAtx: true,
		NodeID:         types.NodeID{2, 3, 4},
		Uri:            fmt.Sprintf("%s/snapshot-15", ts.URL),
		Restore:        types.LayerID(recoverLayer),
	}
	bsdir := filepath.Join(cfg.DataDir, bootstrap.DirName)
	require.NoError(t, fs.MkdirAll(bsdir, 0o700))
	db := sql.InMemory()
	types.SetEffectiveGenesis(0)
	require.NoError(t, recovery.SetCheckpoint(db, types.LayerID(recoverLayer)))
	preserve, err := checkpoint.RecoverWithDb(ctx, logtest.New(t), db, fs, cfg)
	require.NoError(t, err)
	require.Nil(t, preserve)
	require.EqualValues(t, recoverLayer-1, types.GetEffectiveGenesis())
	exist, err := afero.Exists(fs, bsdir)
	require.NoError(t, err)
	require.True(t, exist)
}

func validateAndPreserveData(tb testing.TB, db *sql.Database, deps []*types.VerifiedActivationTx, proofs []*types.PoetProofMessage) {
	lg := logtest.New(tb)
	poetDb := activation.NewPoetDb(db, lg)
	ctrl := gomock.NewController(tb)
	mclock := activation.NewMocklayerClock(ctrl)
	mfetch := smocks.NewMockFetcher(ctrl)
	mvalidator := activation.NewMocknipostValidator(ctrl)
	mreceiver := activation.NewMockAtxReceiver(ctrl)
	mtrtl := smocks.NewMockTortoise(ctrl)
	cdb := datastore.NewCachedDB(db, lg)
	atxHandler := activation.NewHandler(
		"",
		cdb,
<<<<<<< HEAD
		cache.New(),
		edVerifier,
=======
		signing.NewEdVerifier(),
>>>>>>> 82d38ecc
		mclock,
		nil,
		mfetch,
		10,
		goldenAtx,
		mvalidator,
		mreceiver,
		mtrtl,
		lg,
		activation.PoetConfig{},
	)
	mfetch.EXPECT().GetAtxs(gomock.Any(), gomock.Any()).AnyTimes()
	for i, vatx := range deps {
		encoded, err := codec.Encode(vatx)
		require.NoError(tb, err)
		mclock.EXPECT().CurrentLayer().Return(vatx.PublishEpoch.FirstLayer())
		mfetch.EXPECT().RegisterPeerHashes(gomock.Any(), gomock.Any())
		mfetch.EXPECT().GetPoetProof(gomock.Any(), vatx.GetPoetProofRef())
		if vatx.InitialPost != nil {
			mvalidator.EXPECT().InitialNIPostChallenge(&vatx.ActivationTx.NIPostChallenge, gomock.Any(), goldenAtx).AnyTimes()
			mvalidator.EXPECT().Post(gomock.Any(), vatx.SmesherID, *vatx.CommitmentATX, vatx.InitialPost, gomock.Any(), vatx.NumUnits)
			mvalidator.EXPECT().VRFNonce(vatx.SmesherID, *vatx.CommitmentATX, vatx.VRFNonce, gomock.Any(), vatx.NumUnits)
		} else {
			mvalidator.EXPECT().NIPostChallenge(&vatx.ActivationTx.NIPostChallenge, cdb, vatx.SmesherID)
		}
		mvalidator.EXPECT().PositioningAtx(vatx.PositioningATX, cdb, goldenAtx, vatx.PublishEpoch)
		mvalidator.EXPECT().NIPost(gomock.Any(), vatx.SmesherID, gomock.Any(), vatx.NIPost, gomock.Any(), vatx.NumUnits).Return(uint64(1111111), nil)
		mreceiver.EXPECT().OnAtx(gomock.Any())
		mtrtl.EXPECT().OnAtx(gomock.Any())
		require.NoError(tb, atxHandler.HandleSyncedAtx(context.Background(), vatx.ID().Hash32(), "self", encoded))
		err = poetDb.ValidateAndStore(context.Background(), proofs[i])
		require.ErrorContains(tb, err, "failed to validate poet proof for poetID 706f65745f round 1337")
	}
}

func newChainedAtx(tb testing.TB, prev, pos types.ATXID, commitAtx *types.ATXID, epoch uint32, seq, vrfnonce uint64, sig *signing.EdSigner) *types.VerifiedActivationTx {
	atx := &types.ActivationTx{
		InnerActivationTx: types.InnerActivationTx{
			NIPostChallenge: types.NIPostChallenge{
				PublishEpoch:   types.EpochID(epoch),
				Sequence:       seq,
				PrevATXID:      prev,
				PositioningATX: pos,
				CommitmentATX:  commitAtx,
			},
			NIPost: &types.NIPost{
				PostMetadata: &types.PostMetadata{
					Challenge: types.RandomBytes(5),
				},
			},
			NumUnits: 2,
			Coinbase: types.Address{1, 2, 3},
		},
	}
	if prev == types.EmptyATXID {
		atx.InitialPost = &types.Post{}
		nodeID := sig.NodeID()
		atx.NodeID = &nodeID
	}
	if vrfnonce != 0 {
		atx.VRFNonce = (*types.VRFPostIndex)(&vrfnonce)
	}
	atx.SmesherID = sig.NodeID()
	atx.SetEffectiveNumUnits(atx.NumUnits)
	atx.SetReceived(time.Now().Local())
	atx.Signature = sig.Sign(signing.ATX, atx.SignedBytes())
	return newvatx(tb, atx)
}

func createAtxChain(tb testing.TB, sig *signing.EdSigner) ([]*types.VerifiedActivationTx, []*types.PoetProofMessage) {
	other, err := signing.NewEdSigner()
	require.NoError(tb, err)
	// epoch 2
	othAtx1 := newChainedAtx(tb, types.EmptyATXID, goldenAtx, &goldenAtx, 2, 0, 113, other)
	// epoch 3
	othAtx2 := newChainedAtx(tb, othAtx1.ID(), othAtx1.ID(), nil, 3, 1, 0, other)
	// epoch 4
	othAtx3 := newChainedAtx(tb, othAtx2.ID(), othAtx2.ID(), nil, 4, 2, 0, other)
	commitAtxID := othAtx2.ID()
	atx1 := newChainedAtx(tb, types.EmptyATXID, othAtx2.ID(), &commitAtxID, 4, 0, 513, sig)
	// epoch 5
	othAtx4 := newChainedAtx(tb, othAtx3.ID(), atx1.ID(), nil, 5, 3, 0, other)
	// epoch 6
	othAtx5 := newChainedAtx(tb, othAtx4.ID(), othAtx4.ID(), nil, 6, 4, 0, other)
	atx2 := newChainedAtx(tb, atx1.ID(), othAtx4.ID(), nil, 6, 1, 0, sig)
	// epoch 7
	othAtx6 := newChainedAtx(tb, othAtx5.ID(), atx2.ID(), nil, 7, 5, 0, other)
	// epoch 8
	atx3 := newChainedAtx(tb, atx2.ID(), othAtx6.ID(), nil, 8, 2, 0, sig)
	// epoch 9
	othAtx7 := newChainedAtx(tb, othAtx6.ID(), atx3.ID(), nil, 9, 6, 0, other)

	vatxs := []*types.VerifiedActivationTx{othAtx1, othAtx2, othAtx3, atx1, othAtx4, othAtx5, atx2, othAtx6, atx3, othAtx7}
	var proofs []*types.PoetProofMessage
	for range vatxs {
		proofMessage := &types.PoetProofMessage{
			PoetProof: types.PoetProof{
				MerkleProof: shared.MerkleProof{
					Root:         []byte{1, 2, 3},
					ProvenLeaves: [][]byte{{1}, {2}},
					ProofNodes:   [][]byte{{1}, {2}},
				},
				LeafCount: 1234,
			},
			PoetServiceID: []byte("poet_id_123456"),
			RoundID:       "1337",
		}
		proofs = append(proofs, proofMessage)
	}
	return vatxs, proofs
}

func createAtxChainDepsOnly(tb testing.TB) ([]*types.VerifiedActivationTx, []*types.PoetProofMessage) {
	other, err := signing.NewEdSigner()
	require.NoError(tb, err)
	// epoch 2
	othAtx1 := newChainedAtx(tb, types.EmptyATXID, goldenAtx, &goldenAtx, 2, 0, 113, other)
	// epoch 3
	othAtx2 := newChainedAtx(tb, othAtx1.ID(), othAtx1.ID(), nil, 3, 1, 0, other)
	// epoch 4
	othAtx3 := newChainedAtx(tb, othAtx2.ID(), othAtx2.ID(), nil, 4, 2, 0, other)
	vatxs := []*types.VerifiedActivationTx{othAtx1, othAtx2, othAtx3}
	var proofs []*types.PoetProofMessage
	for range vatxs {
		proofMessage := &types.PoetProofMessage{
			PoetProof: types.PoetProof{
				MerkleProof: shared.MerkleProof{
					Root:         []byte{1, 2, 3},
					ProvenLeaves: [][]byte{{1}, {2}},
					ProofNodes:   [][]byte{{1}, {2}},
				},
				LeafCount: 1234,
			},
			PoetServiceID: []byte("poet_id_123456"),
			RoundID:       "1337",
		}
		proofs = append(proofs, proofMessage)
	}
	return vatxs, proofs
}

func atxIDs(atxs []*types.VerifiedActivationTx) []types.ATXID {
	ids := make([]types.ATXID, 0, len(atxs))
	for _, atx := range atxs {
		ids = append(ids, atx.ID())
	}
	return ids
}

func TestRecover_OwnAtxNotInCheckpoint_Preserve(t *testing.T) {
	ts := httptest.NewServer(http.HandlerFunc(func(w http.ResponseWriter, r *http.Request) {
		require.Equal(t, http.MethodGet, r.Method)
		w.WriteHeader(http.StatusOK)
		_, err := w.Write([]byte(checkpointdata))
		require.NoError(t, err)
	}))
	defer ts.Close()
	ctx, cancel := context.WithTimeout(context.Background(), 10*time.Second)
	defer cancel()

	sig, err := signing.NewEdSigner()
	require.NoError(t, err)
	cfg := &checkpoint.RecoverConfig{
		GoldenAtx:      goldenAtx,
		PostDataDir:    t.TempDir(),
		DataDir:        t.TempDir(),
		DbFile:         "test.sql",
		PreserveOwnAtx: true,
		NodeID:         sig.NodeID(),
		Uri:            fmt.Sprintf("%s/snapshot-15", ts.URL),
		Restore:        types.LayerID(recoverLayer),
	}

	olddb, err := sql.Open("file:" + filepath.Join(cfg.DataDir, cfg.DbFile))
	require.NoError(t, err)
	require.NotNil(t, olddb)

	vatxs, proofs := createAtxChain(t, sig)
	validateAndPreserveData(t, olddb, vatxs, proofs)
	// the proofs are not valid, but save them anyway for the purpose of testing
	for i, vatx := range vatxs {
		encoded, err := codec.Encode(proofs[i])
		require.NoError(t, err)
		require.NoError(t, poets.Add(olddb, types.PoetProofRef(vatx.GetPoetProofRef()), encoded, proofs[i].PoetServiceID, proofs[i].RoundID))
	}
	require.NoError(t, olddb.Close())

	preserve, err := checkpoint.Recover(ctx, logtest.New(t), afero.NewOsFs(), cfg)
	require.NoError(t, err)
	require.NotNil(t, preserve)
	// the two set of atxs have different received time. just compare IDs
	require.ElementsMatch(t, atxIDs(vatxs[:len(vatxs)-1]), atxIDs(preserve.Deps))
	require.ElementsMatch(t, proofs[:len(proofs)-1], preserve.Proofs)

	newdb, err := sql.Open("file:" + filepath.Join(cfg.DataDir, cfg.DbFile))
	require.NoError(t, err)
	require.NotNil(t, newdb)
	t.Cleanup(func() { require.NoError(t, newdb.Close()) })
	verifyDbContent(t, newdb)
	validateAndPreserveData(t, newdb, preserve.Deps, preserve.Proofs)
	// note that poet proofs are not saved to newdb due to verification errors

	restore, err := recovery.CheckpointInfo(newdb)
	require.NoError(t, err)
	require.EqualValues(t, recoverLayer, restore)

	// sqlite create .sql, .sql-shm and .sql-wal files.
	files, err := filepath.Glob(fmt.Sprintf("%s/backup.*/%s*", cfg.DataDir, cfg.DbFile))
	require.NoError(t, err)
	require.GreaterOrEqual(t, len(files), 1)
}

func TestRecover_OwnAtxNotInCheckpoint_Preserve_IncludePending(t *testing.T) {
	ts := httptest.NewServer(http.HandlerFunc(func(w http.ResponseWriter, r *http.Request) {
		require.Equal(t, http.MethodGet, r.Method)
		w.WriteHeader(http.StatusOK)
		_, err := w.Write([]byte(checkpointdata))
		require.NoError(t, err)
	}))
	defer ts.Close()
	ctx, cancel := context.WithTimeout(context.Background(), 10*time.Second)
	defer cancel()

	sig, err := signing.NewEdSigner()
	require.NoError(t, err)
	cfg := &checkpoint.RecoverConfig{
		GoldenAtx:      goldenAtx,
		PostDataDir:    t.TempDir(),
		DataDir:        t.TempDir(),
		DbFile:         "test.sql",
		PreserveOwnAtx: true,
		NodeID:         sig.NodeID(),
		Uri:            fmt.Sprintf("%s/snapshot-15", ts.URL),
		Restore:        types.LayerID(recoverLayer),
	}

	olddb, err := sql.Open("file:" + filepath.Join(cfg.DataDir, cfg.DbFile))
	require.NoError(t, err)
	require.NotNil(t, olddb)

	vatxs, proofs := createAtxChain(t, sig)
	validateAndPreserveData(t, olddb, vatxs, proofs)
	// the proofs are not valid, but save them anyway for the purpose of testing
	for i, vatx := range vatxs {
		encoded, err := codec.Encode(proofs[i])
		require.NoError(t, err)
		require.NoError(t, poets.Add(olddb, types.PoetProofRef(vatx.GetPoetProofRef()), encoded, proofs[i].PoetServiceID, proofs[i].RoundID))
	}
	require.NoError(t, olddb.Close())

	// write pending nipost challenge to simulate a pending atx still waiting for poet proof.
	prevAtx := vatxs[len(vatxs)-2]
	posAtx := vatxs[len(vatxs)-1]
	require.NoError(t, activation.SaveNipostChallenge(cfg.PostDataDir, &types.NIPostChallenge{
		PublishEpoch:   posAtx.PublishEpoch + 1,
		Sequence:       prevAtx.Sequence + 1,
		PrevATXID:      prevAtx.ID(),
		PositioningATX: posAtx.ID(),
	}))

	preserve, err := checkpoint.Recover(ctx, logtest.New(t), afero.NewOsFs(), cfg)
	require.NoError(t, err)
	require.NotNil(t, preserve)
	// the two set of atxs have different received time. just compare IDs
	require.ElementsMatch(t, atxIDs(vatxs), atxIDs(preserve.Deps))
	require.ElementsMatch(t, proofs, preserve.Proofs)

	newdb, err := sql.Open("file:" + filepath.Join(cfg.DataDir, cfg.DbFile))
	require.NoError(t, err)
	require.NotNil(t, newdb)
	t.Cleanup(func() { require.NoError(t, newdb.Close()) })
	verifyDbContent(t, newdb)
	validateAndPreserveData(t, newdb, preserve.Deps, preserve.Proofs)
	// note that poet proofs are not saved to newdb due to verification errors

	restore, err := recovery.CheckpointInfo(newdb)
	require.NoError(t, err)
	require.EqualValues(t, recoverLayer, restore)

	// sqlite create .sql, .sql-shm and .sql-wal files.
	files, err := filepath.Glob(fmt.Sprintf("%s/backup.*/%s*", cfg.DataDir, cfg.DbFile))
	require.NoError(t, err)
	require.GreaterOrEqual(t, len(files), 1)
}

func TestRecover_OwnAtxNotInCheckpoint_Preserve_Still_Initializing(t *testing.T) {
	ts := httptest.NewServer(http.HandlerFunc(func(w http.ResponseWriter, r *http.Request) {
		require.Equal(t, http.MethodGet, r.Method)
		w.WriteHeader(http.StatusOK)
		_, err := w.Write([]byte(checkpointdata))
		require.NoError(t, err)
	}))
	defer ts.Close()
	ctx, cancel := context.WithTimeout(context.Background(), 10*time.Second)
	defer cancel()

	sig, err := signing.NewEdSigner()
	require.NoError(t, err)
	cfg := &checkpoint.RecoverConfig{
		GoldenAtx:      goldenAtx,
		PostDataDir:    t.TempDir(),
		DataDir:        t.TempDir(),
		DbFile:         "test.sql",
		PreserveOwnAtx: true,
		NodeID:         sig.NodeID(),
		Uri:            fmt.Sprintf("%s/snapshot-15", ts.URL),
		Restore:        types.LayerID(recoverLayer),
	}

	olddb, err := sql.Open("file:" + filepath.Join(cfg.DataDir, cfg.DbFile))
	require.NoError(t, err)
	require.NotNil(t, olddb)

	vatxs, proofs := createAtxChainDepsOnly(t)
	validateAndPreserveData(t, olddb, vatxs, proofs)
	// the proofs are not valid, but save them anyway for the purpose of testing
	for i, vatx := range vatxs {
		encoded, err := codec.Encode(proofs[i])
		require.NoError(t, err)
		require.NoError(t, poets.Add(olddb, types.PoetProofRef(vatx.GetPoetProofRef()), encoded, proofs[i].PoetServiceID, proofs[i].RoundID))
	}

	commitment, err := atxs.GetIDWithMaxHeight(olddb, types.EmptyNodeID)
	require.NoError(t, err)
	require.NoError(t, olddb.Close())

	// create post metadata to indicate that miner is still initializing
	require.Equal(t, commitment, vatxs[len(vatxs)-1].ID())
	require.NoError(t, initialization.SaveMetadata(cfg.PostDataDir, &postShared.PostMetadata{
		NodeId:          sig.NodeID().Bytes(),
		CommitmentAtxId: commitment.Bytes(),
	}))

	preserve, err := checkpoint.Recover(ctx, logtest.New(t), afero.NewOsFs(), cfg)
	require.NoError(t, err)
	require.NotNil(t, preserve)
	// the two set of atxs have different received time. just compare IDs
	require.ElementsMatch(t, atxIDs(vatxs), atxIDs(preserve.Deps))
	require.ElementsMatch(t, proofs, preserve.Proofs)

	newdb, err := sql.Open("file:" + filepath.Join(cfg.DataDir, cfg.DbFile))
	require.NoError(t, err)
	require.NotNil(t, newdb)
	t.Cleanup(func() { require.NoError(t, newdb.Close()) })
	verifyDbContent(t, newdb)
	validateAndPreserveData(t, newdb, preserve.Deps, preserve.Proofs)
	// note that poet proofs are not saved to newdb due to verification errors

	restore, err := recovery.CheckpointInfo(newdb)
	require.NoError(t, err)
	require.EqualValues(t, recoverLayer, restore)

	// sqlite create .sql, .sql-shm and .sql-wal files.
	files, err := filepath.Glob(fmt.Sprintf("%s/backup.*/%s*", cfg.DataDir, cfg.DbFile))
	require.NoError(t, err)
	require.GreaterOrEqual(t, len(files), 1)
}

func TestRecover_OwnAtxNotInCheckpoint_Preserve_DepIsGolden(t *testing.T) {
	ts := httptest.NewServer(http.HandlerFunc(func(w http.ResponseWriter, r *http.Request) {
		require.Equal(t, http.MethodGet, r.Method)
		w.WriteHeader(http.StatusOK)
		_, err := w.Write([]byte(checkpointdata))
		require.NoError(t, err)
	}))
	defer ts.Close()
	ctx, cancel := context.WithTimeout(context.Background(), 10*time.Second)
	defer cancel()

	sig, err := signing.NewEdSigner()
	require.NoError(t, err)
	cfg := &checkpoint.RecoverConfig{
		GoldenAtx:      goldenAtx,
		PostDataDir:    t.TempDir(),
		DataDir:        t.TempDir(),
		DbFile:         "test.sql",
		PreserveOwnAtx: true,
		NodeID:         sig.NodeID(),
		Uri:            fmt.Sprintf("%s/snapshot-15", ts.URL),
		Restore:        types.LayerID(recoverLayer),
	}

	olddb, err := sql.Open("file:" + filepath.Join(cfg.DataDir, cfg.DbFile))
	require.NoError(t, err)
	require.NotNil(t, olddb)
	vatxs, proofs := createAtxChain(t, sig)
	// make the first one from the previous snapshot
	golden := vatxs[0]
	require.NoError(t, atxs.AddCheckpointed(olddb, &atxs.CheckpointAtx{
		ID:             golden.ID(),
		Epoch:          golden.PublishEpoch,
		CommitmentATX:  *golden.CommitmentATX,
		VRFNonce:       *golden.VRFNonce,
		NumUnits:       golden.NumUnits,
		BaseTickHeight: golden.BaseTickHeight(),
		TickCount:      golden.TickCount(),
		SmesherID:      golden.SmesherID,
		Sequence:       golden.Sequence,
		Coinbase:       golden.Coinbase,
	}))
	validateAndPreserveData(t, olddb, vatxs[1:], proofs[1:])
	// the proofs are not valid, but save them anyway for the purpose of testing
	for i, proof := range proofs {
		if i == 0 {
			continue
		}
		encoded, err := codec.Encode(proof)
		require.NoError(t, err)
		require.NoError(t, poets.Add(olddb, types.PoetProofRef(vatxs[i].GetPoetProofRef()), encoded, proof.PoetServiceID, proof.RoundID))
	}
	require.NoError(t, olddb.Close())

	preserve, err := checkpoint.Recover(ctx, logtest.New(t), afero.NewOsFs(), cfg)
	require.NoError(t, err)
	require.Nil(t, preserve)

	newdb, err := sql.Open("file:" + filepath.Join(cfg.DataDir, cfg.DbFile))
	require.NoError(t, err)
	require.NotNil(t, newdb)
	t.Cleanup(func() { require.NoError(t, newdb.Close()) })
	verifyDbContent(t, newdb)
	restore, err := recovery.CheckpointInfo(newdb)
	require.NoError(t, err)
	require.EqualValues(t, recoverLayer, restore)

	// sqlite create .sql, .sql-shm and .sql-wal files.
	files, err := filepath.Glob(fmt.Sprintf("%s/backup.*/%s*", cfg.DataDir, cfg.DbFile))
	require.NoError(t, err)
	require.GreaterOrEqual(t, len(files), 1)
}

func TestRecover_OwnAtxNotInCheckpoint_DontPreserve(t *testing.T) {
	ts := httptest.NewServer(http.HandlerFunc(func(w http.ResponseWriter, r *http.Request) {
		require.Equal(t, http.MethodGet, r.Method)
		w.WriteHeader(http.StatusOK)
		_, err := w.Write([]byte(checkpointdata))
		require.NoError(t, err)
	}))
	defer ts.Close()
	ctx, cancel := context.WithTimeout(context.Background(), 10*time.Second)
	defer cancel()

	sig, err := signing.NewEdSigner()
	require.NoError(t, err)
	cfg := &checkpoint.RecoverConfig{
		GoldenAtx:      goldenAtx,
		PostDataDir:    t.TempDir(),
		DataDir:        t.TempDir(),
		DbFile:         "test.sql",
		PreserveOwnAtx: false,
		NodeID:         sig.NodeID(),
		Uri:            fmt.Sprintf("%s/snapshot-15", ts.URL),
		Restore:        types.LayerID(recoverLayer),
	}

	olddb, err := sql.Open("file:" + filepath.Join(cfg.DataDir, cfg.DbFile))
	require.NoError(t, err)
	require.NotNil(t, olddb)
	vatxs, proofs := createAtxChain(t, sig)
	validateAndPreserveData(t, olddb, vatxs, proofs)
	// the proofs are not valid, but save them anyway for the purpose of testing
	for i, vatx := range vatxs {
		encoded, err := codec.Encode(proofs[i])
		require.NoError(t, err)
		require.NoError(t, poets.Add(olddb, types.PoetProofRef(vatx.GetPoetProofRef()), encoded, proofs[i].PoetServiceID, proofs[i].RoundID))
	}
	require.NoError(t, olddb.Close())

	preserve, err := checkpoint.Recover(ctx, logtest.New(t), afero.NewOsFs(), cfg)
	require.NoError(t, err)
	require.Nil(t, preserve)

	newdb, err := sql.Open("file:" + filepath.Join(cfg.DataDir, cfg.DbFile))
	require.NoError(t, err)
	require.NotNil(t, newdb)
	t.Cleanup(func() { require.NoError(t, newdb.Close()) })
	verifyDbContent(t, newdb)
	restore, err := recovery.CheckpointInfo(newdb)
	require.NoError(t, err)
	require.EqualValues(t, recoverLayer, restore)

	// sqlite create .sql, .sql-shm and .sql-wal files.
	files, err := filepath.Glob(fmt.Sprintf("%s/backup.*/%s*", cfg.DataDir, cfg.DbFile))
	require.NoError(t, err)
	require.GreaterOrEqual(t, len(files), 1)
}

func TestRecover_OwnAtxInCheckpoint(t *testing.T) {
	ts := httptest.NewServer(http.HandlerFunc(func(w http.ResponseWriter, r *http.Request) {
		require.Equal(t, http.MethodGet, r.Method)
		w.WriteHeader(http.StatusOK)
		_, err := w.Write([]byte(checkpointdata))
		require.NoError(t, err)
	}))
	defer ts.Close()
	ctx, cancel := context.WithTimeout(context.Background(), 10*time.Second)
	defer cancel()

	data, err := hex.DecodeString("0230c5d75d42b84f98800eceb47bc9cc4d803058900a50346a09ff61d56b6582")
	require.NoError(t, err)
	nid := types.BytesToNodeID(data)
	data, err = hex.DecodeString("98e47278c1f58acfd2b670a730f28898f74eb140482a07b91ff81f9ff0b7d9f4")
	require.NoError(t, err)
	atx := newatx(types.ATXID(types.BytesToHash(data)), nil, 3, 1, 0, nid)

	cfg := &checkpoint.RecoverConfig{
		GoldenAtx:      goldenAtx,
		PostDataDir:    t.TempDir(),
		DataDir:        t.TempDir(),
		DbFile:         "test.sql",
		PreserveOwnAtx: true,
		NodeID:         nid,
		Uri:            fmt.Sprintf("%s/snapshot-15", ts.URL),
		Restore:        types.LayerID(recoverLayer),
	}

	olddb, err := sql.Open("file:" + filepath.Join(cfg.DataDir, cfg.DbFile))
	require.NoError(t, err)
	require.NotNil(t, olddb)
	require.NoError(t, atxs.Add(olddb, newvatx(t, atx)))
	require.NoError(t, olddb.Close())

	preserve, err := checkpoint.Recover(ctx, logtest.New(t), afero.NewOsFs(), cfg)
	require.NoError(t, err)
	require.Nil(t, preserve)

	newdb, err := sql.Open("file:" + filepath.Join(cfg.DataDir, cfg.DbFile))
	require.NoError(t, err)
	require.NotNil(t, newdb)
	t.Cleanup(func() { require.NoError(t, newdb.Close()) })
	verifyDbContent(t, newdb)
	restore, err := recovery.CheckpointInfo(newdb)
	require.NoError(t, err)
	require.EqualValues(t, recoverLayer, restore)

	// sqlite create .sql and optionally .sql-shm and .sql-wal files.
	files, err := filepath.Glob(fmt.Sprintf("%s/backup.*/%s*", cfg.DataDir, cfg.DbFile))
	require.NoError(t, err)
	require.GreaterOrEqual(t, len(files), 1)
}<|MERGE_RESOLUTION|>--- conflicted
+++ resolved
@@ -229,12 +229,8 @@
 	atxHandler := activation.NewHandler(
 		"",
 		cdb,
-<<<<<<< HEAD
 		cache.New(),
-		edVerifier,
-=======
 		signing.NewEdVerifier(),
->>>>>>> 82d38ecc
 		mclock,
 		nil,
 		mfetch,
@@ -270,7 +266,14 @@
 	}
 }
 
-func newChainedAtx(tb testing.TB, prev, pos types.ATXID, commitAtx *types.ATXID, epoch uint32, seq, vrfnonce uint64, sig *signing.EdSigner) *types.VerifiedActivationTx {
+func newChainedAtx(
+	tb testing.TB,
+	prev, pos types.ATXID,
+	commitAtx *types.ATXID,
+	epoch uint32,
+	seq, vrfnonce uint64,
+	sig *signing.EdSigner,
+) *types.VerifiedActivationTx {
 	atx := &types.ActivationTx{
 		InnerActivationTx: types.InnerActivationTx{
 			NIPostChallenge: types.NIPostChallenge{
