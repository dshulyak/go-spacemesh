package tortoise

import (
	"bytes"
	"context"
	"fmt"
	"sync"

	"github.com/spacemeshos/go-spacemesh/codec"
	"github.com/spacemeshos/go-spacemesh/common/types"
	"github.com/spacemeshos/go-spacemesh/common/util"
	"github.com/spacemeshos/go-spacemesh/database"
	"github.com/spacemeshos/go-spacemesh/log"
)

const (
	namespaceLast     = "l"
	namespaceEvict    = "e"
	namespaceVerified = "v"
	namespaceGood     = "g"
	namespaceOpinions = "o"
)

type state struct {
	log log.Log
	mu  sync.Mutex
	db  database.Database

	// if true only non-flushed items will be persisted
	diffMode bool

	// last layer processed: note that tortoise does not have a concept of "current" layer (and it's not aware of the
	// current time or latest tick). As far as Tortoise is concerned, Last is the current layer. This is a subjective
	// view of time, but Tortoise receives layers as soon as Hare finishes processing them or when they are received via
	// gossip, and there's nothing for Tortoise to verify without new data anyway.
	Last        types.LayerID
	LastEvicted types.LayerID
	Verified    types.LayerID
	// if key exists in the map the block is good. if value is true it was written to the disk.
	GoodBlocksIndex map[types.BlockID]bool
	// use 2D array to be able to iterate from the latest elements easily
	BlockOpinionsByLayer map[types.LayerID]map[types.BlockID]Opinion
	// BlockLayer stores reverse mapping from BlockOpinionsByLayer
	BlockLayer map[types.BlockID]types.LayerID
}

func (s *state) Persist() error {
	s.mu.Lock()
	defer s.mu.Unlock()
	batch := s.db.NewBatch()

	var b bytes.Buffer
	for id, flushed := range s.GoodBlocksIndex {
		if flushed && s.diffMode {
			continue
		}
		s.GoodBlocksIndex[id] = true
		encodeGoodBlockKey(&b, id)
		if err := batch.Put(b.Bytes(), nil); err != nil {
			return fmt.Errorf("put 'good' namespace into batch: %w", err)
		}
		b.Reset()
	}
	if err := batch.Write(); err != nil {
		return fmt.Errorf("write batch: %w", err)
	}
	batch.Reset()

	for layer, blocks := range s.BlockOpinionsByLayer {
		for block1, opinions := range blocks {
			for block2, opinion := range opinions {
				if opinion.Flushed && s.diffMode {
					continue
				}
				opinion.Flushed = true
				opinions[block2] = opinion
				encodeOpinionKey(&b, layer, block1, block2)

				buf, err := codec.Encode(opinion)
				if err != nil {
					s.log.With().Panic("can't encode vec", log.Err(err))
				}
				if err := batch.Put(b.Bytes(), buf); err != nil {
					return fmt.Errorf("put 'opinions' namespace into batch: %w", err)
				}
				b.Reset()
			}
		}
		if err := batch.Write(); err != nil {
			return fmt.Errorf("write batch: %w", err)
		}
		batch.Reset()
	}

	if err := batch.Put([]byte(namespaceLast), s.Last.Bytes()); err != nil {
<<<<<<< HEAD
		return fmt.Errorf("put 'last' namespace into Dbatch: %w", err)
=======
		return fmt.Errorf("put 'last' namespace into batch: %w", err)
>>>>>>> 66687d37
	}
	if err := batch.Put([]byte(namespaceEvict), s.LastEvicted.Bytes()); err != nil {
		return fmt.Errorf("put 'evict' namespace into batch: %w", err)
	}
	if err := batch.Put([]byte(namespaceVerified), s.Verified.Bytes()); err != nil {
		return fmt.Errorf("put 'verified' namespace into batch: %w", err)
	}
	if err := batch.Write(); err != nil {
		return fmt.Errorf("write batch: %w", err)
	}
	return nil
}

func (s *state) Recover() error {
	s.mu.Lock()
	defer s.mu.Unlock()
	s.GoodBlocksIndex = map[types.BlockID]bool{}
	s.BlockOpinionsByLayer = map[types.LayerID]map[types.BlockID]Opinion{}
	s.BlockLayer = map[types.BlockID]types.LayerID{}

	buf, err := s.db.Get([]byte(namespaceLast))
	if err != nil {
		return fmt.Errorf("get 'last' namespace from DB: %w", err)
	}
	s.Last = types.BytesToLayerID(buf)

	buf, err = s.db.Get([]byte(namespaceVerified))
	if err != nil {
		return fmt.Errorf("get 'verified' namespace from DB: %w", err)
	}
	s.Verified = types.BytesToLayerID(buf)

	buf, err = s.db.Get([]byte(namespaceEvict))
	if err != nil {
		return fmt.Errorf("get 'last evicted' namespace from DB: %w", err)
	}
	s.LastEvicted = types.BytesToLayerID(buf)

	it := s.db.Find([]byte(namespaceGood))
	defer it.Release()
	for it.Next() {
		s.GoodBlocksIndex[decodeBlock(it.Key()[1:])] = true
	}
	if it.Error() != nil {
		return fmt.Errorf("good blocks iterator: %w", it.Error())
	}

	it = s.db.Find([]byte(namespaceOpinions))
	defer it.Release()
	for it.Next() {
		layer := decodeLayerKey(it.Key())
		offset := 1 + types.LayerIDSize
		block1 := decodeBlock(it.Key()[offset : offset+types.BlockIDSize])

		s.BlockLayer[block1] = layer

		if _, exist := s.BlockOpinionsByLayer[layer]; !exist {
			s.BlockOpinionsByLayer[layer] = map[types.BlockID]Opinion{}
		}
		if _, exist := s.BlockOpinionsByLayer[layer][block1]; !exist {
			s.BlockOpinionsByLayer[layer][block1] = Opinion{}
		}
		block2 := decodeBlock(it.Key()[offset+types.BlockIDSize:])

		var opinion vec
		if err := codec.Decode(it.Value(), &opinion); err != nil {
			return fmt.Errorf("decode opinion with codec: %w", err)
		}
		s.BlockOpinionsByLayer[layer][block1][block2] = opinion
	}
	if err := it.Error(); err != nil {
		return fmt.Errorf("opinion iterator: %w", it.Error())
	}

	return nil
}

func (s *state) Evict(ctx context.Context, windowStart types.LayerID) error {
	s.mu.Lock()
	defer s.mu.Unlock()
	var (
		logger = s.log.WithContext(ctx)
		batch  = s.db.NewBatch()
		b      bytes.Buffer
	)
	for layerToEvict := s.LastEvicted.Add(1); layerToEvict.Before(windowStart); layerToEvict = layerToEvict.Add(1) {
		logger.With().Debug("evicting layer",
			layerToEvict,
			log.Int("blocks", len(s.BlockOpinionsByLayer[layerToEvict])))
		for blk := range s.BlockOpinionsByLayer[layerToEvict] {
			if s.GoodBlocksIndex[blk] {
				encodeGoodBlockKey(&b, blk)
				if err := batch.Delete(b.Bytes()); err != nil {
					return fmt.Errorf("delete good block in batch %x: %w", b.Bytes(), err)
				}
				b.Reset()
			}
			delete(s.GoodBlocksIndex, blk)
			delete(s.BlockLayer, blk)
			for blk2, opinion := range s.BlockOpinionsByLayer[layerToEvict][blk] {
				if !opinion.Flushed {
					continue
				}
				encodeOpinionKey(&b, layerToEvict, blk, blk2)
				if err := batch.Delete(b.Bytes()); err != nil {
					return fmt.Errorf("delete opinion in batch %x: %w", b.Bytes(), err)
				}
				b.Reset()
			}
		}
		delete(s.BlockOpinionsByLayer, layerToEvict)
		if err := batch.Write(); err != nil {
			return fmt.Errorf("write batch for layer %s to db: %w", layerToEvict, err)
		}
		batch.Reset()
	}
	s.LastEvicted = windowStart.Sub(1)
	return nil
}

func decodeBlock(key []byte) types.BlockID {
	var block types.BlockID
	copy(block[:], key)
	return block
}

func encodeLayerKey(layer types.LayerID) []byte {
	return util.Uint32ToBytesBE(layer.Uint32())
}

func decodeLayerKey(key []byte) types.LayerID {
	return types.NewLayerID(util.BytesToUint32BE(key[1 : 1+types.LayerIDSize]))
}

func encodeGoodBlockKey(b *bytes.Buffer, bid types.BlockID) {
	b.WriteString(namespaceGood)
	b.Write(bid.Bytes())
}

func encodeOpinionKey(b *bytes.Buffer, layer types.LayerID, bid1, bid2 types.BlockID) {
	b.WriteString(namespaceOpinions)
	b.Write(encodeLayerKey(layer))
	b.Write(bid1.Bytes())
	b.Write(bid2.Bytes())
}<|MERGE_RESOLUTION|>--- conflicted
+++ resolved
@@ -93,11 +93,7 @@
 	}
 
 	if err := batch.Put([]byte(namespaceLast), s.Last.Bytes()); err != nil {
-<<<<<<< HEAD
-		return fmt.Errorf("put 'last' namespace into Dbatch: %w", err)
-=======
 		return fmt.Errorf("put 'last' namespace into batch: %w", err)
->>>>>>> 66687d37
 	}
 	if err := batch.Put([]byte(namespaceEvict), s.LastEvicted.Bytes()); err != nil {
 		return fmt.Errorf("put 'evict' namespace into batch: %w", err)
