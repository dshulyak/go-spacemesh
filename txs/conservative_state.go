package txs

import (
	"fmt"
	"math"
	"time"

	"github.com/spacemeshos/go-spacemesh/common/types"
	"github.com/spacemeshos/go-spacemesh/events"
	vm "github.com/spacemeshos/go-spacemesh/genvm"
	"github.com/spacemeshos/go-spacemesh/log"
	"github.com/spacemeshos/go-spacemesh/sql"
	"github.com/spacemeshos/go-spacemesh/sql/layers"
	"github.com/spacemeshos/go-spacemesh/sql/transactions"
	"github.com/spacemeshos/go-spacemesh/system"
)

// CSConfig is the config for the conservative state/cache.
type CSConfig struct {
	BlockGasLimit      uint64
	NumTXsPerProposal  int
	OptFilterThreshold int
}

func defaultCSConfig() CSConfig {
	return CSConfig{
		BlockGasLimit:      math.MaxUint64,
		NumTXsPerProposal:  100,
		OptFilterThreshold: 90,
	}
}

// ConservativeStateOpt for configuring conservative state.
type ConservativeStateOpt func(cs *ConservativeState)

// WithCSConfig defines the config used for the conservative state.
func WithCSConfig(cfg CSConfig) ConservativeStateOpt {
	return func(cs *ConservativeState) {
		cs.cfg = cfg
	}
}

// WithLogger defines logger for conservative state.
func WithLogger(logger log.Log) ConservativeStateOpt {
	return func(cs *ConservativeState) {
		cs.logger = logger
	}
}

// ConservativeState provides the conservative version of the VM state by taking into accounts of
// nonce and balances for pending transactions in un-applied blocks and mempool.
type ConservativeState struct {
	vmState

	logger log.Log
	cfg    CSConfig
	db     *sql.Database
	cache  *cache
}

// NewConservativeState returns a ConservativeState.
func NewConservativeState(state vmState, db *sql.Database, opts ...ConservativeStateOpt) *ConservativeState {
	cs := &ConservativeState{
		vmState: state,
		cfg:     defaultCSConfig(),
		logger:  log.NewNop(),
		db:      db,
	}
	for _, opt := range opts {
		opt(cs)
	}
	cs.cache = newCache(cs.getState, cs.logger)
	return cs
}

func (cs *ConservativeState) getState(addr types.Address) (uint64, uint64) {
	nonce, err := cs.vmState.GetNonce(addr)
	if err != nil {
		cs.logger.With().Fatal("failed to get nonce", log.Err(err))
	}
	balance, err := cs.vmState.GetBalance(addr)
	if err != nil {
		cs.logger.With().Fatal("failed to get balance", log.Err(err))
	}
	return nonce.Counter, balance
}

// SelectBlockTXs combined the transactions in the proposals and put them in a stable order.
// the steps are:
// 0. do optimistic filtering if the proposals agree on the mesh hash and state root
//    this mean the following transactions will be filtered out. transactions that
//    - fail nonce check
//    - fail balance check
//    - are already applied in previous layer
//    if the proposals don't agree on the mesh hash and state root, we keep all transactions
// 1. put the output of step 0 in a stable order
// 2. pick the transactions in step 1 until the gas limit runs out.
func (cs *ConservativeState) SelectBlockTXs(lid types.LayerID, proposals []*types.Proposal) ([]types.TransactionID, error) {
	myHash, err := cs.GetMeshHash(lid.Sub(1))
	if err != nil {
		cs.logger.With().Warning("failed to get mesh hash", lid, log.Err(err))
		// if we don't have hash for that layer, other nodes probably don't either
		myHash = types.EmptyLayerHash
	}

	md, err := checkStateConsensus(cs.logger, cs.cfg, lid, proposals, myHash, cs.GetMeshTransaction)
	if err != nil {
		return nil, err
	}

	if len(md.mtxs) == 0 {
		return nil, nil
	}

	logger := cs.logger.WithName("block").WithFields(lid)
	blockSeed := types.CalcProposalsHash32(types.ToProposalIDs(proposals), nil).Bytes()
	return getBlockTXs(logger, md, cs.getState, blockSeed, cs.cfg.BlockGasLimit)
}

// SelectProposalTXs picks a specific number of random txs for miner to pack in a proposal.
func (cs *ConservativeState) SelectProposalTXs(numEligibility int) []types.TransactionID {
	mi := newMempoolIterator(cs.logger, cs.cache, cs.cfg.BlockGasLimit)
	predictedBlock, byAddrAndNonce := mi.PopAll()
	numTXs := numEligibility * cs.cfg.NumTXsPerProposal
	return getProposalTXs(cs.logger, numTXs, predictedBlock, byAddrAndNonce)
}

// Validation initializes validation request.
func (cs *ConservativeState) Validation(raw types.RawTx) system.ValidationRequest {
	return cs.vmState.Validation(raw)
}

func (cs *ConservativeState) addToCache(tx *types.Transaction, received time.Time) error {
	events.ReportNewTx(types.LayerID{}, tx)
	events.ReportAccountUpdate(tx.Principal)

	return cs.cache.Add(tx, received, nil)
}

// AddToCache adds the provided transaction to the conservative cache.
func (cs *ConservativeState) AddToCache(tx *types.Transaction) error {
	received := time.Now()
<<<<<<< HEAD
	if err := cs.tp.Add(tx, received); err != nil {
=======

	// save all new transactions as long as they are syntactically correct
	if err := transactions.Add(cs.db, tx, received); err != nil {
>>>>>>> 5eb9998e
		return err
	}
	return cs.addToCache(tx, received)
}

<<<<<<< HEAD
// AddHeader ...
func (cs *ConservativeState) AddHeader(tx *types.Transaction, received time.Time) error {
	if err := cs.tp.AddHeader(tx.ID, tx.TxHeader); err != nil {
		return err
	}
	return cs.addToCache(tx, received)
}

// AddToDB ...
func (cs *ConservativeState) AddToDB(tx *types.Transaction) error {
	return cs.tp.Add(tx, time.Now())
=======
	return cs.cache.Add(cs.db, tx, received, nil)
>>>>>>> 5eb9998e
}

// RevertState reverts the VM state and database to the given layer.
func (cs *ConservativeState) RevertState(revertTo types.LayerID) (types.Hash32, error) {
	root, err := cs.vmState.Revert(revertTo)
	if err != nil {
		return root, fmt.Errorf("vm revert %v: %w", revertTo, err)
	}

	return root, cs.cache.RevertToLayer(cs.db, revertTo)
}

// ApplyLayer applies the transactions specified by the ids to the state.
func (cs *ConservativeState) ApplyLayer(toApply *types.Block) ([]types.TransactionID, error) {
	logger := cs.logger.WithFields(toApply.LayerIndex, toApply.ID())
	logger.Info("applying layer to conservative state")

	raw, err := cs.getTXsToApply(logger, toApply)
	if err != nil {
		return nil, err
	}

	skipped, rsts, err := cs.vmState.Apply(
		vm.ApplyContext{Layer: toApply.LayerIndex, Block: toApply.ID()},
		raw, toApply.Rewards)
	if err != nil {
		logger.With().Error("failed to apply layer txs",
			log.Int("num_failed_txs", len(skipped)),
			log.Err(err))
		// TODO: We want to panic here once we have a way to "remember" that we didn't apply these txs
		//  e.g. persist the last layer transactions were applied from and use that instead of `oldVerified`
		return nil, fmt.Errorf("apply layer: %w", err)
	}

	logger.With().Info("applying layer to cache",
		log.Int("num_txs_failed", len(skipped)),
		log.Int("num_txs_final", len(rsts)))
	if _, errs := cs.cache.ApplyLayer(cs.db, toApply.LayerIndex, toApply.ID(), rsts); len(errs) > 0 {
		return nil, errs[0]
	}
	return skipped, nil
}

func (cs *ConservativeState) getTXsToApply(logger log.Log, toApply *types.Block) ([]types.RawTx, error) {
	mtxs, missing := cs.GetMeshTransactions(toApply.TxIDs)
	if len(missing) > 0 {
		return nil, fmt.Errorf("find txs %v for applying layer %v", missing, toApply.LayerIndex)
	}
	raw := make([]types.RawTx, 0, len(toApply.TxIDs))
	for _, mtx := range mtxs {
		// some TXs in the block may be already applied previously
		if mtx.State == types.APPLIED {
			continue
		}
		// txs without header were saved by syncing a block without validation
		if mtx.TxHeader == nil {
			logger.With().Debug("verifying synced transaction",
				toApply.ID(),
				mtx.ID,
			)
			req := cs.vmState.Validation(mtx.RawTx)
			header, err := req.Parse()
			if err != nil {
				return nil, fmt.Errorf("parsing %s: %w", mtx.ID, err)
			}
			if !req.Verify() {
				return nil, fmt.Errorf("applying block %s with invalid tx %s", toApply.ID(), mtx.ID)
			}
			mtx.TxHeader = header
			// updating header also updates principal/nonce indexes
			if err = transactions.AddHeader(cs.db, mtx.ID, header); err != nil {
				return nil, err
			}
			// restore cache consistency (e.g nonce/balance) so that gossiped
			// transactions can be added successfully
			if err = cs.cache.Add(cs.db, &mtx.Transaction, mtx.Received, nil); err != nil {
				return nil, err
			}
		}
		raw = append(raw, mtx.RawTx)
	}
	return raw, nil
}

// GetProjection returns the projected nonce and balance for an account, including
// pending transactions that are paced in proposals/blocks but not yet applied to the state.
func (cs *ConservativeState) GetProjection(addr types.Address) (uint64, uint64) {
	return cs.cache.GetProjection(addr)
}

// LinkTXsWithProposal associates the transactions to a proposal.
func (cs *ConservativeState) LinkTXsWithProposal(lid types.LayerID, pid types.ProposalID, tids []types.TransactionID) error {
	return cs.cache.LinkTXsWithProposal(cs.db, lid, pid, tids)
}

// LinkTXsWithBlock associates the transactions to a block.
func (cs *ConservativeState) LinkTXsWithBlock(lid types.LayerID, bid types.BlockID, tids []types.TransactionID) error {
	return cs.cache.LinkTXsWithBlock(cs.db, lid, bid, tids)
}

// AddToDB adds a transaction to the database.
func (cs *ConservativeState) AddToDB(tx *types.Transaction) error {
	return transactions.Add(cs.db, tx, time.Now())
}

// HasTx returns true if transaction exists in the cache.
func (cs *ConservativeState) HasTx(tid types.TransactionID) (bool, error) {
	if cs.cache.Has(tid) {
		return true, nil
	}

	has, err := transactions.Has(cs.db, tid)
	if err != nil {
		return false, fmt.Errorf("has tx: %w", err)
	}
	return has, nil
}

// GetMeshHash gets the aggregated layer hash at the specified layer.
func (cs *ConservativeState) GetMeshHash(lid types.LayerID) (types.Hash32, error) {
	return layers.GetAggregatedHash(cs.db, lid)
}

// GetMeshTransaction retrieves a tx by its id.
func (cs *ConservativeState) GetMeshTransaction(tid types.TransactionID) (*types.MeshTransaction, error) {
	return transactions.Get(cs.db, tid)
}

// GetMeshTransactions retrieves a list of txs by their id's.
func (cs *ConservativeState) GetMeshTransactions(ids []types.TransactionID) ([]*types.MeshTransaction, map[types.TransactionID]struct{}) {
	missing := make(map[types.TransactionID]struct{})
	mtxs := make([]*types.MeshTransaction, 0, len(ids))
	for _, tid := range ids {
		var (
			mtx *types.MeshTransaction
			err error
		)
		if mtx, err = transactions.Get(cs.db, tid); err != nil {
			cs.logger.With().Warning("could not get tx", tid, log.Err(err))
			missing[tid] = struct{}{}
		} else {
			mtxs = append(mtxs, mtx)
		}
	}
	return mtxs, missing
}

// GetTransactionsByAddress retrieves txs for a single address in between layers [from, to].
// Guarantees that transaction will appear exactly once, even if origin and recipient is the same, and in insertion order.
func (cs *ConservativeState) GetTransactionsByAddress(from, to types.LayerID, address types.Address) ([]*types.MeshTransaction, error) {
	return transactions.GetByAddress(cs.db, from, to, address)
}<|MERGE_RESOLUTION|>--- conflicted
+++ resolved
@@ -134,39 +134,24 @@
 	events.ReportNewTx(types.LayerID{}, tx)
 	events.ReportAccountUpdate(tx.Principal)
 
-	return cs.cache.Add(tx, received, nil)
+	return cs.cache.Add(cs.db, tx, received, nil)
 }
 
 // AddToCache adds the provided transaction to the conservative cache.
 func (cs *ConservativeState) AddToCache(tx *types.Transaction) error {
 	received := time.Now()
-<<<<<<< HEAD
-	if err := cs.tp.Add(tx, received); err != nil {
-=======
-
-	// save all new transactions as long as they are syntactically correct
 	if err := transactions.Add(cs.db, tx, received); err != nil {
->>>>>>> 5eb9998e
 		return err
 	}
 	return cs.addToCache(tx, received)
 }
 
-<<<<<<< HEAD
-// AddHeader ...
+// AddHeader if it was parsed separately.
 func (cs *ConservativeState) AddHeader(tx *types.Transaction, received time.Time) error {
-	if err := cs.tp.AddHeader(tx.ID, tx.TxHeader); err != nil {
+	if err := transactions.AddHeader(cs.db, tx.ID, tx.TxHeader); err != nil {
 		return err
 	}
 	return cs.addToCache(tx, received)
-}
-
-// AddToDB ...
-func (cs *ConservativeState) AddToDB(tx *types.Transaction) error {
-	return cs.tp.Add(tx, time.Now())
-=======
-	return cs.cache.Add(cs.db, tx, received, nil)
->>>>>>> 5eb9998e
 }
 
 // RevertState reverts the VM state and database to the given layer.
