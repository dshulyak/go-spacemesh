package tortoise

import (
	"context"
	"errors"
	"fmt"
	"math/big"
	mrand "math/rand"
	"testing"
	"time"

	"github.com/golang/mock/gomock"
	"github.com/stretchr/testify/assert"
	"github.com/stretchr/testify/require"

	"github.com/spacemeshos/go-spacemesh/common/types"
	"github.com/spacemeshos/go-spacemesh/log"
	"github.com/spacemeshos/go-spacemesh/log/logtest"
	"github.com/spacemeshos/go-spacemesh/mesh"
	"github.com/spacemeshos/go-spacemesh/rand"
	"github.com/spacemeshos/go-spacemesh/signing"
	"github.com/spacemeshos/go-spacemesh/system"
	smocks "github.com/spacemeshos/go-spacemesh/system/mocks"
	"github.com/spacemeshos/go-spacemesh/tortoise/mocks"
	"github.com/spacemeshos/go-spacemesh/tortoise/sim"
)

func init() {
	types.SetLayersPerEpoch(4)
}

type blockDataWriter interface {
	blockDataProvider
	AddBlock(*types.Block) error
	SaveLayerInputVectorByID(context.Context, types.LayerID, []types.BlockID) error
	SetInputVectorBackupFunc(mesh.InputVectorBackupFunc)
	GetInputVectorBackupFunc() mesh.InputVectorBackupFunc
}

type meshWrapper struct {
	blockDataWriter
	inputVectorBackupFn      func(types.LayerID) ([]types.BlockID, error)
	saveContextualValidityFn func(types.BlockID, types.LayerID, bool) error
}

func (mw meshWrapper) SaveContextualValidity(bid types.BlockID, lid types.LayerID, valid bool) error {
	if mw.saveContextualValidityFn != nil {
		if err := mw.saveContextualValidityFn(bid, lid, valid); err != nil {
			return fmt.Errorf("save contextual validity fn: %w", err)
		}

		return nil
	}

	if err := mw.blockDataWriter.SaveContextualValidity(bid, lid, valid); err != nil {
		return fmt.Errorf("get layer input vector by ID: %w", err)
	}

	return nil
}

func (mw meshWrapper) GetLayerInputVectorByID(lid types.LayerID) ([]types.BlockID, error) {
	if mw.inputVectorBackupFn != nil {
		blocks, err := mw.inputVectorBackupFn(lid)
		if err != nil {
			return blocks, fmt.Errorf("input vector backup fn: %w", err)
		}

		return blocks, nil
	}

	blocks, err := mw.blockDataWriter.GetLayerInputVectorByID(lid)
	if err != nil {
		return blocks, fmt.Errorf("get layer input vector by ID: %w", err)
	}

	return blocks, nil
}

func (mw meshWrapper) GetCoinflip(context.Context, types.LayerID) (bool, bool) {
	return true, true
}

type atxDataWriter interface {
	atxDataProvider
	StoreAtx(types.EpochID, *types.ActivationTx) error
}

func getAtxDB() *mockAtxDataProvider {
	return &mockAtxDataProvider{atxDB: make(map[types.ATXID]*types.ActivationTxHeader)}
}

type mockAtxDataProvider struct {
	mockAtxHeader *types.ActivationTxHeader
	atxDB         map[types.ATXID]*types.ActivationTxHeader
	epochWeight   uint64
	firstTime     time.Time
}

func (madp *mockAtxDataProvider) GetAtxHeader(atxID types.ATXID) (*types.ActivationTxHeader, error) {
	if madp.mockAtxHeader != nil {
		return madp.mockAtxHeader, nil
	}
	if atxHeader, ok := madp.atxDB[atxID]; ok {
		return atxHeader, nil
	}

	// return a mocked value
	return &types.ActivationTxHeader{NIPostChallenge: types.NIPostChallenge{NodeID: types.NodeID{Key: "fakekey"}}}, nil
}

func (madp *mockAtxDataProvider) StoreAtx(_ types.EpochID, atx *types.ActivationTx) error {
	// store only the header
	madp.atxDB[atx.ID()] = atx.ActivationTxHeader
	if madp.firstTime.IsZero() {
		madp.firstTime = time.Now()
	}
	return nil
}

func (madp *mockAtxDataProvider) storeEpochWeight(weight uint64) {
	madp.epochWeight = weight
}

func (madp *mockAtxDataProvider) GetEpochWeight(_ types.EpochID) (uint64, []types.ATXID, error) {
	return madp.epochWeight, nil, nil
}

func getInMemMesh(tb testing.TB) *mesh.DB {
	return mesh.NewMemMeshDB(logtest.New(tb))
}

func addLayerToMesh(m *mesh.DB, layer *types.Layer) error {
	// add blocks to mDB
	for _, bl := range layer.Blocks() {
		if err := m.AddBlock(bl); err != nil {
			return fmt.Errorf("add block: %w", err)
		}
	}
	return nil
}

func randomBallotID() types.BallotID {
	rand.Seed(time.Now().UnixNano())
	b := make([]byte, 8)
	_, err := rand.Read(b)
	// Note that err == nil only if we read len(b) bytes.
	if err != nil {
		return types.EmptyBallotID
	}
	return types.BallotID(types.CalcHash32(b).ToHash20())
}

const (
	defaultTestLayerSize  = 3
	defaultTestWindowSize = 30
	defaultVoteDelays     = 6
)

var (
	defaultTestHdist           = DefaultConfig().Hdist
	defaultTestZdist           = DefaultConfig().Zdist
	defaultTestGlobalThreshold = big.NewRat(6, 10)
	defaultTestLocalThreshold  = big.NewRat(2, 10)
	defaultTestRerunInterval   = time.Hour
	defaultTestConfidenceParam = DefaultConfig().ConfidenceParam
)

func makeAndProcessLayer(t *testing.T, l types.LayerID, trtl *turtle, natxs, blocksPerLayer int, atxdb atxDataWriter, msh blockDataWriter, inputVectorFn func(id types.LayerID) ([]types.BlockID, error)) {
	lyr := makeLayer(t, l, trtl, natxs, blocksPerLayer, atxdb, msh, inputVectorFn)
	logger := logtest.New(t)

	// write blocks to database first; the verifying tortoise will subsequently read them
	if inputVectorFn == nil {
		// just save the layer contents as the input layer vector (the default behavior)
		require.NoError(t, msh.SaveLayerInputVectorByID(context.TODO(), lyr.Index(), lyr.BlocksIDs()))
	} else if blocks, err := inputVectorFn(l); err != nil {
		logger.With().Warning("error from input vector fn", log.Err(err))
	} else {
		// save blocks to db for this layer
		require.NoError(t, msh.SaveLayerInputVectorByID(context.TODO(), l, blocks))
	}

	require.NoError(t, trtl.HandleIncomingLayer(context.TODO(), l))
}

func makeLayer(t *testing.T, layerID types.LayerID, trtl *turtle, natxs, blocksPerLayer int, atxdb atxDataWriter, msh blockDataWriter, inputVectorFn func(id types.LayerID) ([]types.BlockID, error)) *types.Layer {
	return makeLayerWithBeacon(t, layerID, trtl, types.EmptyBeacon, natxs, blocksPerLayer, atxdb, msh, inputVectorFn)
}

func makeLayerWithBeacon(t *testing.T, layerID types.LayerID, trtl *turtle, beacon types.Beacon, natxs, blocksPerLayer int, atxdb atxDataWriter, msh blockDataWriter, inputVectorFn func(id types.LayerID) ([]types.BlockID, error)) *types.Layer {
	if inputVectorFn != nil {
		oldInputVectorFn := msh.GetInputVectorBackupFunc()
		defer func() {
			msh.SetInputVectorBackupFunc(oldInputVectorFn)
		}()
		msh.SetInputVectorBackupFunc(inputVectorFn)
	}
	baseBallotID, lists, err := trtl.BaseBallot(context.TODO())
	require.NoError(t, err)
	lyr := types.NewLayer(layerID)

	atxs := []types.ATXID{}
	for i := 0; i < natxs; i++ {
		atxHeader := makeAtxHeaderWithWeight(1)
		atx := &types.ActivationTx{InnerActivationTx: &types.InnerActivationTx{ActivationTxHeader: atxHeader}}
		atx.PubLayerID = layerID
		atx.NodeID.Key = fmt.Sprintf("%d", i)
		atx.CalcAndSetID()
		require.NoError(t, atxdb.StoreAtx(layerID.GetEpoch(), atx))
		atxs = append(atxs, atx.ID())
	}

	for i := 0; i < blocksPerLayer; i++ {
		ballot := types.Ballot{
			InnerBallot: types.InnerBallot{
				AtxID:            atxs[i%len(atxs)],
				BaseBallot:       baseBallotID,
				EligibilityProof: types.VotingEligibilityProof{J: uint32(i)},
				AgainstDiff:      lists[0],
				ForDiff:          lists[1],
				NeutralDiff:      lists[2],
				LayerIndex:       layerID,
				EpochData: &types.EpochData{
					ActiveSet: atxs,
					Beacon:    beacon,
				},
			},
		}
		p := &types.Proposal{
			InnerProposal: types.InnerProposal{
				Ballot: ballot,
				TxIDs:  nil,
			},
		}
		blk := p.ToBlock()
		blk.Signature = signing.NewEdSigner().Sign(blk.Bytes())
		blk.Initialize()
		lyr.AddBlock(blk)
		require.NoError(t, msh.AddBlock(blk))
	}

	return lyr
}

func TestLayerPatterns(t *testing.T) {
	const size = 10 // more blocks means a longer test
	t.Run("Good", func(t *testing.T) {
		s := sim.New(sim.WithLayerSize(size))
		s.Setup()

		ctx := context.Background()
		cfg := defaultTestConfig()
		cfg.LayerSize = size
		tortoise := tortoiseFromSimState(s.GetState(0), WithConfig(cfg), WithLogger(logtest.New(t)))

		var (
			last     types.LayerID
			verified types.LayerID
		)
		for _, lid := range sim.GenLayers(s,
			sim.WithSequence(5),
		) {
			last = lid
			_, verified, _ = tortoise.HandleIncomingLayer(ctx, lid)
		}
		require.Equal(t, last.Sub(1), verified)
	})

	t.Run("HealAfterBad", func(t *testing.T) {
		s := sim.New(sim.WithLayerSize(size))
		s.Setup()

		ctx := context.Background()
		cfg := defaultTestConfig()
		cfg.LayerSize = size
		tortoise := tortoiseFromSimState(s.GetState(0), WithConfig(cfg), WithLogger(logtest.New(t)))

		var (
			last     types.LayerID
			genesis  = types.GetEffectiveGenesis()
			verified types.LayerID
		)
		for _, lid := range sim.GenLayers(s,
			sim.WithSequence(5),
			sim.WithSequence(2, sim.WithoutInputVector()),
		) {
			last = lid
			_, verified, _ = tortoise.HandleIncomingLayer(ctx, lid)
		}
		require.Equal(t, genesis.Add(5), verified)

		for _, lid := range sim.GenLayers(s,
			sim.WithSequence(21),
		) {
			last = lid
			_, verified, _ = tortoise.HandleIncomingLayer(ctx, lid)
		}
		require.Equal(t, last.Sub(1), verified)
	})

	t.Run("HealAfterBadGoodBadGoodBad", func(t *testing.T) {
		s := sim.New(sim.WithLayerSize(size))
		s.Setup()

		ctx := context.Background()
		cfg := defaultTestConfig()
		cfg.LayerSize = size
		tortoise := tortoiseFromSimState(s.GetState(0), WithConfig(cfg))

		var (
			last     types.LayerID
			verified types.LayerID
		)
		for _, lid := range sim.GenLayers(s,
			sim.WithSequence(5),
			sim.WithSequence(1, sim.WithoutInputVector()),
			sim.WithSequence(2),
			sim.WithSequence(2, sim.WithoutInputVector()),
			sim.WithSequence(30),
		) {
			last = lid
			_, verified, _ = tortoise.HandleIncomingLayer(ctx, lid)
		}
		require.Equal(t, last.Sub(1), verified)
	})
}

func TestAbstainsInMiddle(t *testing.T) {
	logger := logtest.New(t)
	layers := types.NewLayerID(15)
	initialNumGood := 5
	blocksPerLayer := 10

	msh := getInMemMesh(t)
	layerfuncs := make([]func(types.LayerID) ([]types.BlockID, error), 0, layers.Uint32())

	// first 5 layers incl genesis just work
	for i := 0; i <= initialNumGood; i++ {
		layerfuncs = append(layerfuncs, func(id types.LayerID) (ids []types.BlockID, err error) {
			logger.Debug("giving good results for layer", id)
			ids, err = msh.LayerBlockIds(id)
			if err != nil {
				return ids, fmt.Errorf("layer block IDs: %w", err)
			}

			return ids, nil
		})
	}

	// next up two layers that didn't finish
	newlastlyr := types.NewLayerID(uint32(len(layerfuncs)))
	for i := newlastlyr; i.Before(newlastlyr.Add(2)); i = i.Add(1) {
		layerfuncs = append(layerfuncs, func(id types.LayerID) (ids []types.BlockID, err error) {
			logger.Debug("giving bad result for layer", id)
			return nil, errors.New("simulated hare failure")
		})
	}

	// more good layers
	newlastlyr = types.NewLayerID(uint32(len(layerfuncs)))
	for i := newlastlyr; i.Before(newlastlyr.Add(layers.Difference(newlastlyr))); i = i.Add(1) {
		layerfuncs = append(layerfuncs, func(id types.LayerID) (ids []types.BlockID, err error) {
			ids, err = msh.LayerBlockIds(id)
			if err != nil {
				return ids, fmt.Errorf("layer block IDs: %w", err)
			}

			return ids, nil
		})
	}

	trtl := defaultTurtle(t)
	trtl.LayerSize = uint32(blocksPerLayer)
	trtl.bdp = msh
	gen := mesh.GenesisLayer()
	trtl.init(context.TODO(), gen)

	var l types.LayerID
	atxdb := getAtxDB()
	trtl.atxdb = atxdb
	for l = types.GetEffectiveGenesis().Add(1); l.Before(types.GetEffectiveGenesis().Add(layers.Uint32())); l = l.Add(1) {
		makeAndProcessLayer(t, l, trtl, blocksPerLayer, blocksPerLayer, atxdb, msh, layerfuncs[l.Difference(types.GetEffectiveGenesis())-1])
	}

	// verification will get stuck as of the first layer with conflicting local and global opinions.
	// block votes aren't counted because blocks aren't marked good, because they contain exceptions older
	// than their base block.
	// self-healing will not run because the layers aren't old enough.
	require.Equal(t, int(types.GetEffectiveGenesis().Add(uint32(initialNumGood)).Uint32()), int(trtl.verified.Uint32()),
		"verification should advance after hare finishes")
	// todo: also check votes with requireVote
}

type (
	baseBallotProvider  func(context.Context) (types.BallotID, [][]types.BlockID, error)
	inputVectorProvider func(types.LayerID) ([]types.BlockID, error)
)

func generateBlocks(t *testing.T, l types.LayerID, natxs, nblocks int, bbp baseBallotProvider, atxdb atxDataWriter, weight uint) (blocks []*types.Block) {
	b, lists, err := bbp(context.TODO())
	require.NoError(t, err)

	atxs := []types.ATXID{}
	for i := 0; i < natxs; i++ {
		atxHeader := makeAtxHeaderWithWeight(weight)
		atx := &types.ActivationTx{InnerActivationTx: &types.InnerActivationTx{ActivationTxHeader: atxHeader}}
		atx.PubLayerID = l
		atx.NodeID.Key = fmt.Sprintf("%d", i)
		atx.CalcAndSetID()
		require.NoError(t, atxdb.StoreAtx(l.GetEpoch(), atx))
		atxs = append(atxs, atx.ID())
	}
	for i := 0; i < nblocks; i++ {
		ballot := types.Ballot{
			InnerBallot: types.InnerBallot{
				AtxID:            atxs[i%len(atxs)],
				BaseBallot:       b,
				EligibilityProof: types.VotingEligibilityProof{J: uint32(i)},
				AgainstDiff:      lists[0],
				ForDiff:          lists[1],
				NeutralDiff:      lists[2],
				LayerIndex:       l,
				EpochData: &types.EpochData{
					ActiveSet: atxs,
				},
			},
		}
		p := &types.Proposal{
			InnerProposal: types.InnerProposal{
				Ballot: ballot,
				TxIDs:  nil,
			},
		}
		blk := p.ToBlock()
		blk.Signature = signing.NewEdSigner().Sign(b.Bytes())
		blk.Initialize()
		blocks = append(blocks, blk)
	}
	return
}

func createTurtleLayer(t *testing.T, l types.LayerID, msh *mesh.DB, atxdb atxDataWriter, bbp baseBallotProvider, ivp inputVectorProvider, blocksPerLayer int) *types.Layer {
	oldInputVectorFn := msh.InputVectorBackupFunc
	defer func() {
		msh.InputVectorBackupFunc = oldInputVectorFn
	}()
	msh.InputVectorBackupFunc = ivp
	blocks, err := ivp(l.Sub(1))
	if err != nil {
		blocks = nil
	}
	if err := msh.SaveLayerInputVectorByID(context.TODO(), l.Sub(1), blocks); err != nil {
		panic("database error")
	}
	lyr := types.NewLayer(l)
	for _, block := range generateBlocks(t, l, blocksPerLayer, blocksPerLayer, bbp, atxdb, 1) {
		lyr.AddBlock(block)
	}

	return lyr
}

func TestLayerCutoff(t *testing.T) {
	r := require.New(t)
	mdb := getInMemMesh(t)
	alg := defaultAlgorithm(t, mdb)

	// cutoff should be zero if we haven't seen at least Hdist layers yet
	alg.trtl.last = types.NewLayerID(alg.trtl.Hdist - 1)
	r.Equal(0, int(alg.trtl.layerCutoff().Uint32()))
	alg.trtl.last = types.NewLayerID(alg.trtl.Hdist)
	r.Equal(0, int(alg.trtl.layerCutoff().Uint32()))

	// otherwise, cutoff should be Hdist layers before Last
	alg.trtl.last = types.NewLayerID(alg.trtl.Hdist + 1)
	r.Equal(1, int(alg.trtl.layerCutoff().Uint32()))
	alg.trtl.last = types.NewLayerID(alg.trtl.Hdist + 100)
	r.Equal(100, int(alg.trtl.layerCutoff().Uint32()))
}

func TestAddToMesh(t *testing.T) {
	logger := logtest.New(t)
	mdb := getInMemMesh(t)

	getHareResults := mdb.LayerBlockIds

	mdb.InputVectorBackupFunc = getHareResults
	atxdb := getAtxDB()
	alg := defaultAlgorithm(t, mdb)
	alg.trtl.atxdb = atxdb
	l := mesh.GenesisLayer()

	logger.With().Info("genesis is", l.Index(), types.BlockIdsField(types.BlockIDs(l.Blocks())))
	logger.With().Info("genesis is", l.Blocks()[0].Fields()...)

	l1 := createTurtleLayer(t, types.GetEffectiveGenesis().Add(1), mdb, atxdb, alg.BaseBallot, getHareResults, defaultTestLayerSize)
	require.NoError(t, addLayerToMesh(mdb, l1))

	logger.With().Info("first is", l1.Index(), types.BlockIdsField(types.BlockIDs(l1.Blocks())))
	logger.With().Info("first bb is", l1.Index(), l1.Blocks()[0].BaseBlock, types.BlockIdsField(l1.Blocks()[0].ForDiff))

	alg.HandleIncomingLayer(context.TODO(), l1.Index())

	l2 := createTurtleLayer(t, types.GetEffectiveGenesis().Add(2), mdb, atxdb, alg.BaseBallot, getHareResults, defaultTestLayerSize)
	require.NoError(t, addLayerToMesh(mdb, l2))
	alg.HandleIncomingLayer(context.TODO(), l2.Index())

	require.Equal(t, int(types.GetEffectiveGenesis().Add(1).Uint32()), int(alg.LatestComplete().Uint32()))

	l3a := createTurtleLayer(t, types.GetEffectiveGenesis().Add(3), mdb, atxdb, alg.BaseBallot, getHareResults, defaultTestLayerSize+1)

	// this should fail as the blocks for this layer have not been added to the mesh yet
	alg.HandleIncomingLayer(context.TODO(), l3a.Index())
	require.Equal(t, int(types.GetEffectiveGenesis().Add(1).Uint32()), int(alg.LatestComplete().Uint32()))

	l3 := createTurtleLayer(t, types.GetEffectiveGenesis().Add(3), mdb, atxdb, alg.BaseBallot, getHareResults, defaultTestLayerSize)
	require.NoError(t, addLayerToMesh(mdb, l3))
	require.NoError(t, alg.rerun(context.TODO()))

	l4 := createTurtleLayer(t, types.GetEffectiveGenesis().Add(4), mdb, atxdb, alg.BaseBallot, getHareResults, defaultTestLayerSize)
	require.NoError(t, addLayerToMesh(mdb, l4))
	alg.HandleIncomingLayer(context.TODO(), l4.Index())
	require.Equal(t, int(types.GetEffectiveGenesis().Add(3).Uint32()), int(alg.LatestComplete().Uint32()), "wrong latest complete layer")
}

func TestBaseBallot(t *testing.T) {
	r := require.New(t)
	mdb := getInMemMesh(t)
	atxdb := getAtxDB()
	alg := defaultAlgorithm(t, mdb)
	alg.trtl.atxdb = atxdb

	getHareResults := mdb.LayerBlockIds
	mdb.InputVectorBackupFunc = getHareResults

	l0 := mesh.GenesisLayer()
	expectBaseBallotLayer := func(layerID types.LayerID, numAgainst, numSupport, numNeutral int) {
		baseBallotID, exceptions, err := alg.BaseBallot(context.TODO())
		r.NoError(err)
		// expect no exceptions
		r.Len(exceptions, 3, "expected three vote exception arrays")
		r.Len(exceptions[0], numAgainst, "wrong number of against exception votes")
		r.Len(exceptions[1], numSupport, "wrong number of support exception votes")
		r.Len(exceptions[2], numNeutral, "wrong number of neutral exception votes")
		// expect a valid genesis base ballot
		baseBallot, err := alg.trtl.bdp.GetBallot(baseBallotID)
		r.NoError(err)
		r.Equal(layerID, baseBallot.LayerIndex, "base ballot is from wrong layer")
	}
	// it should support all genesis blocks
	expectBaseBallotLayer(l0.Index(), 0, len(mesh.GenesisLayer().Blocks()), 0)

	// add a couple of incoming layers and make sure the base ballot layer advances as well
	l1 := createTurtleLayer(t, types.GetEffectiveGenesis().Add(1), mdb, atxdb, alg.BaseBallot, getHareResults, defaultTestLayerSize)
	require.NoError(t, addLayerToMesh(mdb, l1))
	alg.HandleIncomingLayer(context.TODO(), l1.Index())
	expectBaseBallotLayer(l1.Index(), 0, defaultTestLayerSize, 0)

	l2 := createTurtleLayer(t, types.GetEffectiveGenesis().Add(2), mdb, atxdb, alg.BaseBallot, getHareResults, defaultTestLayerSize)
	require.NoError(t, addLayerToMesh(mdb, l2))
	alg.HandleIncomingLayer(context.TODO(), l2.Index())
	require.Equal(t, int(types.GetEffectiveGenesis().Add(1).Uint32()), int(alg.LatestComplete().Uint32()))
	expectBaseBallotLayer(l2.Index(), 0, defaultTestLayerSize, 0)

	// add a layer that's not in the mesh and make sure it does not advance
	l3 := createTurtleLayer(t, types.GetEffectiveGenesis().Add(3), mdb, atxdb, alg.BaseBallot, getHareResults, defaultTestLayerSize)
	alg.HandleIncomingLayer(context.TODO(), l3.Index())
	require.Equal(t, int(types.GetEffectiveGenesis().Add(1).Uint32()), int(alg.LatestComplete().Uint32()))
	expectBaseBallotLayer(l2.Index(), 0, defaultTestLayerSize, 0)
}

func mockedBeacons(tb testing.TB) system.BeaconGetter {
	tb.Helper()

	ctrl := gomock.NewController(tb)
	mockBeacons := smocks.NewMockBeaconGetter(ctrl)
	mockBeacons.EXPECT().GetBeacon(gomock.Any()).Return(types.EmptyBeacon, nil).AnyTimes()
	return mockBeacons
}

func defaultTurtle(tb testing.TB) *turtle {
	return newTurtle(
		logtest.New(tb),
		getInMemMesh(tb),
		getAtxDB(),
		mockedBeacons(tb),
		defaultTestConfig(),
	)
}

func TestCloneTurtle(t *testing.T) {
	r := require.New(t)
	trtl := defaultTurtle(t)
	trtl.LayerSize++                 // make sure defaults aren't being read
	trtl.last = types.NewLayerID(10) // state should not be cloned
	trtl2 := trtl.cloneTurtleParams()
	r.Equal(trtl.bdp, trtl2.bdp)
	r.Equal(trtl.Hdist, trtl2.Hdist)
	r.Equal(trtl.Zdist, trtl2.Zdist)
	r.Equal(trtl.ConfidenceParam, trtl2.ConfidenceParam)
	r.Equal(trtl.WindowSize, trtl2.WindowSize)
	r.Equal(trtl.LayerSize, trtl2.LayerSize)
	r.Equal(trtl.BadBeaconVoteDelayLayers, trtl2.BadBeaconVoteDelayLayers)
	r.Equal(trtl.GlobalThreshold, trtl2.GlobalThreshold)
	r.Equal(trtl.LocalThreshold, trtl2.LocalThreshold)
	r.Equal(trtl.RerunInterval, trtl2.RerunInterval)
	r.NotEqual(trtl.last, trtl2.last)
}

func defaultTestConfig() Config {
	return Config{
		LayerSize:                defaultTestLayerSize,
		Hdist:                    defaultTestHdist,
		Zdist:                    defaultTestZdist,
		ConfidenceParam:          defaultTestConfidenceParam,
		WindowSize:               defaultTestWindowSize,
		BadBeaconVoteDelayLayers: defaultVoteDelays,
		GlobalThreshold:          defaultTestGlobalThreshold,
		LocalThreshold:           defaultTestLocalThreshold,
		RerunInterval:            defaultTestRerunInterval,
		MaxExceptions:            int(defaultTestHdist) * defaultTestLayerSize * 100,
	}
}

func tortoiseFromSimState(state sim.State, opts ...Opt) *Tortoise {
	return New(state.MeshDB, state.AtxDB, state.Beacons, opts...)
}

func defaultAlgorithm(tb testing.TB, mdb *mesh.DB) *Tortoise {
	tb.Helper()
	return New(mdb, getAtxDB(), mockedBeacons(tb),
		WithConfig(defaultTestConfig()),
		WithLogger(logtest.New(tb)),
	)
}

func makeAtxHeaderWithWeight(weight uint) *types.ActivationTxHeader {
	header := &types.ActivationTxHeader{
		NIPostChallenge: types.NIPostChallenge{NodeID: types.NodeID{Key: "key"}},
	}
	header.StartTick = 0
	header.EndTick = 1
	header.NumUnits = weight
	return header
}

func checkVerifiedLayer(t *testing.T, trtl *turtle, layerID types.LayerID) {
	require.Equal(t, int(layerID.Uint32()), int(trtl.verified.Uint32()), "got unexpected value for last verified layer")
}

func TestCalculateOpinionWithThreshold(t *testing.T) {
	for _, tc := range []struct {
		desc      string
		expect    sign
		vote      weight
		threshold *big.Rat
		weight    weight
	}{
		{
			desc:      "Support",
			expect:    support,
			vote:      weightFromInt64(6),
			threshold: big.NewRat(1, 2),
			weight:    weightFromInt64(10),
		},
		{
			desc:      "Abstain",
			expect:    abstain,
			vote:      weightFromInt64(3),
			threshold: big.NewRat(1, 2),
			weight:    weightFromInt64(10),
		},
		{
			desc:      "AbstainZero",
			expect:    abstain,
			vote:      weightFromInt64(0),
			threshold: big.NewRat(1, 2),
			weight:    weightFromInt64(10),
		},
		{
			desc:      "Against",
			expect:    against,
			vote:      weightFromInt64(-6),
			threshold: big.NewRat(1, 2),
			weight:    weightFromInt64(10),
		},
		{
			desc:      "ComplexSupport",
			expect:    support,
			vote:      weightFromInt64(121),
			threshold: big.NewRat(60, 100),
			weight:    weightFromInt64(200),
		},
		{
			desc:      "ComplexAbstain",
			expect:    abstain,
			vote:      weightFromInt64(120),
			threshold: big.NewRat(60, 100),
			weight:    weightFromInt64(200),
		},
		{
			desc:      "ComplexAbstain2",
			expect:    abstain,
			vote:      weightFromInt64(-120),
			threshold: big.NewRat(60, 100),
			weight:    weightFromInt64(200),
		},
		{
			desc:      "ComplexAgainst",
			expect:    against,
			vote:      weightFromInt64(-121),
			threshold: big.NewRat(60, 100),
			weight:    weightFromInt64(200),
		},
	} {
		tc := tc
		t.Run(tc.desc, func(t *testing.T) {
			require.Equal(t, tc.expect,
				tc.vote.cmp(tc.weight.fraction(tc.threshold)))
		})
	}
}

func TestMultiTortoise(t *testing.T) {
	r := require.New(t)

	t.Run("happy path", func(t *testing.T) {
		const layerSize = defaultTestLayerSize * 2

		mdb1 := getInMemMesh(t)
		atxdb1 := getAtxDB()
		atxdb1.storeEpochWeight(uint64(layerSize))
		alg1 := defaultAlgorithm(t, mdb1)
		alg1.trtl.atxdb = atxdb1
		alg1.trtl.LayerSize = layerSize
		alg1.logger = alg1.logger.Named("trtl1")
		alg1.trtl.logger = alg1.logger

		mdb2 := getInMemMesh(t)
		atxdb2 := getAtxDB()
		atxdb2.storeEpochWeight(uint64(layerSize))
		alg2 := defaultAlgorithm(t, mdb2)
		alg2.trtl.atxdb = atxdb2
		alg2.trtl.LayerSize = layerSize
		alg2.logger = alg2.logger.Named("trtl2")
		alg2.trtl.logger = alg2.logger

		makeAndProcessLayerMultiTortoise := func(layerID types.LayerID) {
			// simulate producing blocks in parallel
			blocksA := generateBlocks(t, layerID, layerSize, layerSize, alg1.BaseBallot, atxdb1, 1)
			blocksB := generateBlocks(t, layerID, layerSize, layerSize, alg2.BaseBallot, atxdb2, 1)

			// these will produce identical sets of blocks, so throw away half of each
			// (we could probably get away with just using, say, A's blocks, but to be more thorough we also want
			// to test the BaseBallot provider of each tortoise)
			blocksA = blocksA[:layerSize/2]
			blocksB = blocksB[len(blocksA):]
			blocks := append(blocksA, blocksB...)

			// add all blocks to both tortoises
			var blockIDs []types.BlockID
			for _, block := range blocks {
				blockIDs = append(blockIDs, block.ID())
				r.NoError(mdb1.AddBlock(block))
				r.NoError(mdb2.AddBlock(block))
			}
			r.NoError(mdb1.SaveLayerInputVectorByID(context.TODO(), layerID, blockIDs))
			r.NoError(mdb2.SaveLayerInputVectorByID(context.TODO(), layerID, blockIDs))
			alg1.HandleIncomingLayer(context.TODO(), layerID)
			alg2.HandleIncomingLayer(context.TODO(), layerID)
		}

		// make and process a bunch of layers and make sure both tortoises can verify them
		for i := 1; i < 5; i++ {
			layerID := types.GetEffectiveGenesis().Add(uint32(i))

			makeAndProcessLayerMultiTortoise(layerID)

			checkVerifiedLayer(t, alg1.trtl, layerID.Sub(1))
			checkVerifiedLayer(t, alg2.trtl, layerID.Sub(1))
		}
	})

	t.Run("unequal partition and rejoin", func(t *testing.T) {
		const layerSize = 11

		mdb1 := getInMemMesh(t)
		atxdb1 := getAtxDB()
		atxdb1.storeEpochWeight(uint64(layerSize))
		alg1 := defaultAlgorithm(t, mdb1)
		alg1.trtl.atxdb = atxdb1
		alg1.trtl.LayerSize = layerSize
		alg1.logger = alg1.logger.Named("trtl1")
		alg1.trtl.logger = alg1.logger

		mdb2 := getInMemMesh(t)
		atxdb2 := getAtxDB()
		atxdb2.storeEpochWeight(uint64(layerSize))
		alg2 := defaultAlgorithm(t, mdb2)
		alg2.trtl.atxdb = atxdb2
		alg2.trtl.LayerSize = layerSize
		alg2.logger = alg2.logger.Named("trtl2")
		alg2.trtl.logger = alg2.logger

		makeBlocks := func(layerID types.LayerID) (blocksA, blocksB []*types.Block) {
			// simulate producing blocks in parallel
			blocksA = generateBlocks(t, layerID, layerSize, layerSize, alg1.BaseBallot, atxdb1, 1)
			blocksB = generateBlocks(t, layerID, layerSize, layerSize, alg2.BaseBallot, atxdb2, 1)

			// majority > 90
			blocksA = blocksA[:layerSize-1]
			// minority < 10
			blocksB = blocksB[layerSize-1:]
			return
		}

		// a bunch of good layers
		lastVerified := types.GetEffectiveGenesis()
		layerID := types.GetEffectiveGenesis()
		for i := 0; i < 10; i++ {
			layerID = layerID.Add(1)
			blocksA, blocksB := makeBlocks(layerID)
			var blocks []*types.Block
			blocks = append(blocksA, blocksB...)

			// add all blocks to both tortoises
			var blockIDs []types.BlockID
			for _, block := range blocks {
				blockIDs = append(blockIDs, block.ID())
				r.NoError(mdb1.AddBlock(block))
				r.NoError(mdb2.AddBlock(block))
			}
			r.NoError(mdb1.SaveLayerInputVectorByID(context.TODO(), layerID, blockIDs))
			r.NoError(mdb2.SaveLayerInputVectorByID(context.TODO(), layerID, blockIDs))
			alg1.HandleIncomingLayer(context.TODO(), layerID)
			alg2.HandleIncomingLayer(context.TODO(), layerID)

			// both should make progress
			checkVerifiedLayer(t, alg1.trtl, layerID.Sub(1))
			checkVerifiedLayer(t, alg2.trtl, layerID.Sub(1))
			lastVerified = layerID.Sub(1)
		}

		// keep track of all blocks on each side of the partition
		var forkBlocksA, forkBlocksB []*types.Block
		beforePartition := layerID
		// simulate a partition
		for i := 0; i < 10; i++ {
			layerID = layerID.Add(1)
			blocksA, blocksB := makeBlocks(layerID)
			forkBlocksA = append(forkBlocksA, blocksA...)
			forkBlocksB = append(forkBlocksB, blocksB...)

			// add A's blocks to A only, B's to B
			var blockIDsA, blockIDsB []types.BlockID
			for _, block := range blocksA {
				blockIDsA = append(blockIDsA, block.ID())
				r.NoError(mdb1.AddBlock(block))
			}
			r.NoError(mdb1.SaveLayerInputVectorByID(context.TODO(), layerID, blockIDsA))
			alg1.HandleIncomingLayer(context.TODO(), layerID)
			for _, block := range blocksB {
				blockIDsB = append(blockIDsB, block.ID())
				r.NoError(mdb2.AddBlock(block))
			}
			r.NoError(mdb2.SaveLayerInputVectorByID(context.TODO(), layerID, blockIDsB))
			alg2.HandleIncomingLayer(context.TODO(), layerID)

			// majority tortoise is unaffected, minority tortoise gets stuck
			checkVerifiedLayer(t, alg1.trtl, layerID.Sub(1))
			checkVerifiedLayer(t, alg2.trtl, lastVerified)
		}

		// these extra layers account for the time needed to generate enough votes to "catch up" and pass
		// the threshold.
		healingDistance := 13

		// after a while (we simulate the distance here), minority tortoise eventually begins producing more blocks
		for i := 0; i < healingDistance; i++ {
			layerID = layerID.Add(1)

			// these blocks will be nearly identical but they will have different base ballots, since the set of blocks
			// for recent layers has been bifurcated, so we have to generate and store blocks separately to simulate
			// an ongoing partition.
			blocksA := generateBlocks(t, layerID, layerSize, layerSize, alg1.BaseBallot, atxdb1, 1)
			forkBlocksA = append(forkBlocksA, blocksA...)
			var blockIDsA, blockIDsB []types.BlockID
			for _, block := range blocksA {
				blockIDsA = append(blockIDsA, block.ID())
				r.NoError(mdb1.AddBlock(block))
			}
			r.NoError(mdb1.SaveLayerInputVectorByID(context.TODO(), layerID, blockIDsA))
			alg1.HandleIncomingLayer(context.TODO(), layerID)

			blocksB := generateBlocks(t, layerID, layerSize, layerSize, alg2.BaseBallot, atxdb2, 1)
			forkBlocksB = append(forkBlocksB, blocksB...)
			for _, block := range blocksB {
				blockIDsB = append(blockIDsB, block.ID())
				r.NoError(mdb2.AddBlock(block))
			}
			r.NoError(mdb2.SaveLayerInputVectorByID(context.TODO(), layerID, blockIDsB))
			alg2.HandleIncomingLayer(context.TODO(), layerID)

			// majority tortoise is unaffected, minority tortoise is still stuck
			checkVerifiedLayer(t, alg1.trtl, layerID.Sub(1))
			checkVerifiedLayer(t, alg2.trtl, lastVerified)
		}

		// finally, the minority tortoise heals and regains parity with the majority tortoise
		layerID = layerID.Add(1)
		blocksA := generateBlocks(t, layerID, layerSize, layerSize, alg1.BaseBallot, atxdb1, 1)
		forkBlocksA = append(forkBlocksA, blocksA...)
		var blockIDsA, blockIDsB []types.BlockID
		for _, block := range blocksA {
			blockIDsA = append(blockIDsA, block.ID())
			r.NoError(mdb1.AddBlock(block))
		}
		r.NoError(mdb1.SaveLayerInputVectorByID(context.TODO(), layerID, blockIDsA))
		alg1.HandleIncomingLayer(context.TODO(), layerID)

		blocksB := generateBlocks(t, layerID, layerSize, layerSize, alg2.BaseBallot, atxdb2, 1)
		forkBlocksB = append(forkBlocksB, blocksB...)
		for _, block := range blocksB {
			blockIDsB = append(blockIDsB, block.ID())
			r.NoError(mdb2.AddBlock(block))
		}
		r.NoError(mdb2.SaveLayerInputVectorByID(context.TODO(), layerID, blockIDsB))
		alg2.HandleIncomingLayer(context.TODO(), layerID)

		// minority node is healed
		lastVerified = layerID.Sub(1).Sub(alg1.cfg.Hdist)
		checkVerifiedLayer(t, alg1.trtl, layerID.Sub(1))
		checkVerifiedLayer(t, alg2.trtl, layerID.Sub(1))

		// now simulate a rejoin
		// send each tortoise's blocks to the other (simulated resync)
		// (of layers 18-40)
		// TODO(nkryuchkov): remove or uncomment when it's used
		// var forkBlockIDsA, forkBlockIDsB []types.BlockID
		for _, block := range forkBlocksA {
			// forkBlockIDsA = append(forkBlockIDsA, block.ID())
			r.NoError(mdb2.AddBlock(block))
		}

		for _, block := range forkBlocksB {
			// forkBlockIDsB = append(forkBlockIDsB, block.ID())
			r.NoError(mdb1.AddBlock(block))
		}

		for lid := beforePartition.Add(1); !lid.After(layerID); lid = lid.Add(1) {
			r.NoError(alg1.trtl.HandleIncomingLayer(context.TODO(), lid))
			r.NoError(alg2.trtl.HandleIncomingLayer(context.TODO(), lid))
		}

		// now continue for a few layers after rejoining, during which the minority tortoise will be stuck
		// because its opinions about which blocks are valid/invalid are wrong and disagree with the majority
		// opinion. these ten layers represent its healing distance. after it heals, it will converge to the
		// majority opinion.
		for i := 0; i < 10; i++ {
			layerID = layerID.Add(1)
			blocksA, blocksB := makeBlocks(layerID)
			var blocks []*types.Block
			blocks = append(blocksA, blocksB...)

			// add all blocks to both tortoises
			var blockIDs []types.BlockID
			for _, block := range blocks {
				blockIDs = append(blockIDs, block.ID())
				r.NoError(mdb1.AddBlock(block))
				r.NoError(mdb2.AddBlock(block))
			}
			r.NoError(mdb1.SaveLayerInputVectorByID(context.TODO(), layerID, blockIDs))
			r.NoError(mdb2.SaveLayerInputVectorByID(context.TODO(), layerID, blockIDs))
			alg1.HandleIncomingLayer(context.TODO(), layerID)
			alg2.HandleIncomingLayer(context.TODO(), layerID)

			// majority tortoise is unaffected, minority tortoise remains stuck
			checkVerifiedLayer(t, alg1.trtl, layerID.Sub(1))
			checkVerifiedLayer(t, alg2.trtl, layerID.Sub(1))
		}

		// minority tortoise begins healing
		for i := 0; i < 21; i++ {
			layerID = layerID.Add(1)
			blocksA, blocksB := makeBlocks(layerID)
			var blocks []*types.Block
			blocks = append(blocksA, blocksB...)

			// add all blocks to both tortoises
			var blockIDs []types.BlockID
			for _, block := range blocks {
				blockIDs = append(blockIDs, block.ID())
				r.NoError(mdb1.AddBlock(block))
				r.NoError(mdb2.AddBlock(block))
			}
			r.NoError(mdb1.SaveLayerInputVectorByID(context.TODO(), layerID, blockIDs))
			r.NoError(mdb2.SaveLayerInputVectorByID(context.TODO(), layerID, blockIDs))
			alg1.HandleIncomingLayer(context.TODO(), layerID)
			alg2.HandleIncomingLayer(context.TODO(), layerID)
		}
		// majority tortoise is unaffected, minority tortoise begins to heal but its verifying tortoise
		// is still stuck
		checkVerifiedLayer(t, alg1.trtl, layerID.Sub(1))
		checkVerifiedLayer(t, alg2.trtl, layerID.Sub(1))
	})

	t.Run("equal partition", func(t *testing.T) {
		const layerSize = 10

		mdb1 := getInMemMesh(t)
		atxdb1 := getAtxDB()
		atxdb1.storeEpochWeight(uint64(layerSize))
		alg1 := defaultAlgorithm(t, mdb1)
		alg1.trtl.atxdb = atxdb1
		alg1.trtl.LayerSize = layerSize
		alg1.logger = alg1.logger.Named("trtl1")
		alg1.trtl.logger = alg1.logger

		mdb2 := getInMemMesh(t)
		atxdb2 := getAtxDB()
		atxdb2.storeEpochWeight(uint64(layerSize))
		alg2 := defaultAlgorithm(t, mdb2)
		alg2.trtl.atxdb = atxdb2
		alg2.trtl.LayerSize = layerSize
		alg2.logger = alg2.logger.Named("trtl2")
		alg2.trtl.logger = alg2.logger

		makeBlocks := func(layerID types.LayerID) (blocksA, blocksB []*types.Block) {
			// simulate producing blocks in parallel
			blocksA = generateBlocks(t, layerID, layerSize, layerSize, alg1.BaseBallot, atxdb1, 1)
			blocksB = generateBlocks(t, layerID, layerSize, layerSize, alg2.BaseBallot, atxdb2, 1)

			// 50/50 split
			blocksA = blocksA[:layerSize/2]
			blocksB = blocksB[layerSize/2:]
			return
		}

		// a bunch of good layers
		lastVerified := types.GetEffectiveGenesis()
		layerID := types.GetEffectiveGenesis()
		for i := 0; i < 10; i++ {
			layerID = layerID.Add(1)
			blocksA, blocksB := makeBlocks(layerID)
			var blocks []*types.Block
			blocks = append(blocksA, blocksB...)

			// add all blocks to both tortoises
			var blockIDs []types.BlockID
			for _, block := range blocks {
				blockIDs = append(blockIDs, block.ID())
				r.NoError(mdb1.AddBlock(block))
				r.NoError(mdb2.AddBlock(block))
			}
			r.NoError(mdb1.SaveLayerInputVectorByID(context.TODO(), layerID, blockIDs))
			r.NoError(mdb2.SaveLayerInputVectorByID(context.TODO(), layerID, blockIDs))
			alg1.HandleIncomingLayer(context.TODO(), layerID)
			alg2.HandleIncomingLayer(context.TODO(), layerID)

			// both should make progress
			checkVerifiedLayer(t, alg1.trtl, layerID.Sub(1))
			checkVerifiedLayer(t, alg2.trtl, layerID.Sub(1))
			lastVerified = layerID.Sub(1)
		}

		// simulate a partition
		for i := 0; i < 10; i++ {
			layerID = layerID.Add(1)
			blocksA, blocksB := makeBlocks(layerID)

			// add A's blocks to A only, B's to B
			var blockIDsA, blockIDsB []types.BlockID
			for _, block := range blocksA {
				blockIDsA = append(blockIDsA, block.ID())
				r.NoError(mdb1.AddBlock(block))
			}
			r.NoError(mdb1.SaveLayerInputVectorByID(context.TODO(), layerID, blockIDsA))
			alg1.HandleIncomingLayer(context.TODO(), layerID)
			for _, block := range blocksB {
				blockIDsB = append(blockIDsB, block.ID())
				r.NoError(mdb2.AddBlock(block))
			}
			r.NoError(mdb2.SaveLayerInputVectorByID(context.TODO(), layerID, blockIDsB))
			alg2.HandleIncomingLayer(context.TODO(), layerID)

			// both nodes get stuck
			checkVerifiedLayer(t, alg1.trtl, lastVerified)
			checkVerifiedLayer(t, alg2.trtl, lastVerified)
		}

		// after a while (we simulate the distance here), both nodes eventually begin producing more blocks
		// in the case of a 50/50 split, this happens quickly
		for i := uint32(0); i < 3; i++ {
			layerID = layerID.Add(1)

			// these blocks will be nearly identical but they will have different base ballots, since the set of blocks
			// for recent layers has been bifurcated, so we have to generate and store blocks separately to simulate
			// an ongoing partition.
			blocksA := generateBlocks(t, layerID, layerSize, layerSize, alg1.BaseBallot, atxdb1, 1)
			var blockIDsA, blockIDsB []types.BlockID
			for _, block := range blocksA {
				blockIDsA = append(blockIDsA, block.ID())
				r.NoError(mdb1.AddBlock(block))
			}
			r.NoError(mdb1.SaveLayerInputVectorByID(context.TODO(), layerID, blockIDsA))
			alg1.HandleIncomingLayer(context.TODO(), layerID)

			blocksB := generateBlocks(t, layerID, layerSize, layerSize, alg2.BaseBallot, atxdb2, 1)
			for _, block := range blocksB {
				blockIDsB = append(blockIDsB, block.ID())
				r.NoError(mdb2.AddBlock(block))
			}
			r.NoError(mdb2.SaveLayerInputVectorByID(context.TODO(), layerID, blockIDsB))
			alg2.HandleIncomingLayer(context.TODO(), layerID)

			// both nodes still stuck
			checkVerifiedLayer(t, alg1.trtl, lastVerified)
			checkVerifiedLayer(t, alg2.trtl, lastVerified)
		}

		// finally, both nodes heal and get unstuck
		layerID = layerID.Add(1)
		blocksA := generateBlocks(t, layerID, layerSize, layerSize, alg1.BaseBallot, atxdb1, 1)
		var blockIDsA, blockIDsB []types.BlockID
		for _, block := range blocksA {
			blockIDsA = append(blockIDsA, block.ID())
			r.NoError(mdb1.AddBlock(block))
		}
		r.NoError(mdb1.SaveLayerInputVectorByID(context.TODO(), layerID, blockIDsA))
		alg1.HandleIncomingLayer(context.TODO(), layerID)

		blocksB := generateBlocks(t, layerID, layerSize, layerSize, alg2.BaseBallot, atxdb2, 1)
		for _, block := range blocksB {
			blockIDsB = append(blockIDsB, block.ID())
			r.NoError(mdb2.AddBlock(block))
		}
		r.NoError(mdb2.SaveLayerInputVectorByID(context.TODO(), layerID, blockIDsB))
		alg2.HandleIncomingLayer(context.TODO(), layerID)

		// both nodes can't switch from full tortoise
		checkVerifiedLayer(t, alg1.trtl, layerID.Sub(1))
		checkVerifiedLayer(t, alg2.trtl, layerID.Sub(1))
	})

	t.Run("three-way partition", func(t *testing.T) {
		const layerSize = 12

		mdb1 := getInMemMesh(t)
		atxdb1 := getAtxDB()
		atxdb1.storeEpochWeight(uint64(layerSize))
		alg1 := defaultAlgorithm(t, mdb1)
		alg1.trtl.atxdb = atxdb1
		alg1.trtl.LayerSize = layerSize
		alg1.logger = alg1.logger.Named("trtl1")
		alg1.trtl.logger = alg1.logger

		mdb2 := getInMemMesh(t)
		atxdb2 := getAtxDB()
		atxdb2.storeEpochWeight(uint64(layerSize))
		alg2 := defaultAlgorithm(t, mdb2)
		alg2.trtl.atxdb = atxdb2
		alg2.trtl.LayerSize = layerSize
		alg2.logger = alg2.logger.Named("trtl2")
		alg2.trtl.logger = alg2.logger

		mdb3 := getInMemMesh(t)
		atxdb3 := getAtxDB()
		atxdb3.storeEpochWeight(uint64(layerSize))
		alg3 := defaultAlgorithm(t, mdb3)
		alg3.trtl.atxdb = atxdb3
		alg3.trtl.LayerSize = layerSize
		alg3.logger = alg3.logger.Named("trtl3")
		alg3.trtl.logger = alg3.logger

		makeBlocks := func(layerID types.LayerID) (blocksA, blocksB, blocksC []*types.Block) {
			// simulate producing blocks in parallel
			blocksA = generateBlocks(t, layerID, layerSize, layerSize, alg1.BaseBallot, atxdb1, 1)
			blocksB = generateBlocks(t, layerID, layerSize, layerSize, alg2.BaseBallot, atxdb2, 1)
			blocksC = generateBlocks(t, layerID, layerSize, layerSize, alg3.BaseBallot, atxdb3, 1)

			// three-way split
			blocksA = blocksA[:layerSize/3]
			blocksB = blocksB[layerSize/3 : layerSize*2/3]
			blocksC = blocksC[layerSize*2/3:]
			return
		}

		// a bunch of good layers
		lastVerified := types.GetEffectiveGenesis()
		layerID := types.GetEffectiveGenesis()
		for i := 0; i < 10; i++ {
			layerID = layerID.Add(1)
			blocksA, blocksB, blocksC := makeBlocks(layerID)
			var blocks []*types.Block
			blocks = append(blocksA, blocksB...)
			blocks = append(blocks, blocksC...)

			// add all blocks to all tortoises
			var blockIDs []types.BlockID
			for _, block := range blocks {
				blockIDs = append(blockIDs, block.ID())
				r.NoError(mdb1.AddBlock(block))
				r.NoError(mdb2.AddBlock(block))
				r.NoError(mdb3.AddBlock(block))
			}
			r.NoError(mdb1.SaveLayerInputVectorByID(context.TODO(), layerID, blockIDs))
			r.NoError(mdb2.SaveLayerInputVectorByID(context.TODO(), layerID, blockIDs))
			r.NoError(mdb3.SaveLayerInputVectorByID(context.TODO(), layerID, blockIDs))
			alg1.HandleIncomingLayer(context.TODO(), layerID)
			alg2.HandleIncomingLayer(context.TODO(), layerID)
			alg3.HandleIncomingLayer(context.TODO(), layerID)

			// all should make progress
			checkVerifiedLayer(t, alg1.trtl, layerID.Sub(1))
			checkVerifiedLayer(t, alg2.trtl, layerID.Sub(1))
			checkVerifiedLayer(t, alg3.trtl, layerID.Sub(1))
			lastVerified = layerID.Sub(1)
		}

		// simulate a partition
		for i := 0; i < 10; i++ {
			layerID = layerID.Add(1)
			blocksA, blocksB, blocksC := makeBlocks(layerID)

			// add each blocks to their own
			var blockIDsA, blockIDsB, blockIDsC []types.BlockID
			for _, block := range blocksA {
				blockIDsA = append(blockIDsA, block.ID())
				r.NoError(mdb1.AddBlock(block))
			}
			r.NoError(mdb1.SaveLayerInputVectorByID(context.TODO(), layerID, blockIDsA))
			alg1.HandleIncomingLayer(context.TODO(), layerID)

			for _, block := range blocksB {
				blockIDsB = append(blockIDsB, block.ID())
				r.NoError(mdb2.AddBlock(block))
			}
			r.NoError(mdb2.SaveLayerInputVectorByID(context.TODO(), layerID, blockIDsB))
			alg2.HandleIncomingLayer(context.TODO(), layerID)

			for _, block := range blocksC {
				blockIDsC = append(blockIDsC, block.ID())
				r.NoError(mdb3.AddBlock(block))
			}
			r.NoError(mdb3.SaveLayerInputVectorByID(context.TODO(), layerID, blockIDsC))
			alg3.HandleIncomingLayer(context.TODO(), layerID)

			// all nodes get stuck
			checkVerifiedLayer(t, alg1.trtl, lastVerified)
			checkVerifiedLayer(t, alg2.trtl, lastVerified)
			checkVerifiedLayer(t, alg3.trtl, lastVerified)
		}

		// after a while (we simulate the distance here), all nodes eventually begin producing more blocks
		for i := uint32(0); i < 7; i++ {
			layerID = layerID.Add(1)

			// these blocks will be nearly identical but they will have different base ballots, since the set of blocks
			// for recent layers has been bifurcated, so we have to generate and store blocks separately to simulate
			// an ongoing partition.
			blocksA := generateBlocks(t, layerID, layerSize, layerSize, alg1.BaseBallot, atxdb1, 1)
			var blockIDsA, blockIDsB, blockIDsC []types.BlockID
			for _, block := range blocksA {
				blockIDsA = append(blockIDsA, block.ID())
				r.NoError(mdb1.AddBlock(block))
			}
			r.NoError(mdb1.SaveLayerInputVectorByID(context.TODO(), layerID, blockIDsA))
			alg1.HandleIncomingLayer(context.TODO(), layerID)

			blocksB := generateBlocks(t, layerID, layerSize, layerSize, alg2.BaseBallot, atxdb2, 1)
			for _, block := range blocksB {
				blockIDsB = append(blockIDsB, block.ID())
				r.NoError(mdb2.AddBlock(block))
			}
			r.NoError(mdb2.SaveLayerInputVectorByID(context.TODO(), layerID, blockIDsB))
			alg2.HandleIncomingLayer(context.TODO(), layerID)

			blocksC := generateBlocks(t, layerID, layerSize, layerSize, alg3.BaseBallot, atxdb3, 1)
			for _, block := range blocksC {
				blockIDsC = append(blockIDsC, block.ID())
				r.NoError(mdb3.AddBlock(block))
			}
			r.NoError(mdb3.SaveLayerInputVectorByID(context.TODO(), layerID, blockIDsC))
			alg3.HandleIncomingLayer(context.TODO(), layerID)

			// nodes still stuck
			checkVerifiedLayer(t, alg1.trtl, lastVerified)
			checkVerifiedLayer(t, alg2.trtl, lastVerified)
			checkVerifiedLayer(t, alg3.trtl, lastVerified)
		}

		// finally, all nodes heal and get unstuck
		layerID = layerID.Add(1)
		blocksA := generateBlocks(t, layerID, layerSize, layerSize, alg1.BaseBallot, atxdb1, 1)
		var blockIDsA, blockIDsB, blockIDsC []types.BlockID
		for _, block := range blocksA {
			blockIDsA = append(blockIDsA, block.ID())
			r.NoError(mdb1.AddBlock(block))
		}
		r.NoError(mdb1.SaveLayerInputVectorByID(context.TODO(), layerID, blockIDsA))
		alg1.HandleIncomingLayer(context.TODO(), layerID)

		blocksB := generateBlocks(t, layerID, layerSize, layerSize, alg2.BaseBallot, atxdb2, 1)
		for _, block := range blocksB {
			blockIDsB = append(blockIDsB, block.ID())
			r.NoError(mdb2.AddBlock(block))
		}
		r.NoError(mdb2.SaveLayerInputVectorByID(context.TODO(), layerID, blockIDsB))
		alg2.HandleIncomingLayer(context.TODO(), layerID)

		blocksC := generateBlocks(t, layerID, layerSize, layerSize, alg3.BaseBallot, atxdb3, 1)
		for _, block := range blocksC {
			blockIDsC = append(blockIDsC, block.ID())
			r.NoError(mdb3.AddBlock(block))
		}
		r.NoError(mdb3.SaveLayerInputVectorByID(context.TODO(), layerID, blockIDsC))
		alg3.HandleIncomingLayer(context.TODO(), layerID)

		// all nodes are healed
		checkVerifiedLayer(t, alg1.trtl, layerID.Sub(1))
		checkVerifiedLayer(t, alg2.trtl, layerID.Sub(1))
		checkVerifiedLayer(t, alg3.trtl, layerID.Sub(1))
	})
}

func TestComputeExpectedWeight(t *testing.T) {
	genesis := types.GetEffectiveGenesis()
	layers := types.GetLayersPerEpoch()
	require.EqualValues(t, 4, layers, "expecting layers per epoch to be 4. adjust test if it will change")
	for _, tc := range []struct {
		desc         string
		target, last types.LayerID
		totals       []uint64 // total weights starting from (target, last]
		expect       *big.Float
	}{
		{
			desc:   "SingleIncompleteEpoch",
			target: genesis,
			last:   genesis.Add(2),
			totals: []uint64{10},
			expect: big.NewFloat(5),
		},
		{
			desc:   "SingleCompleteEpoch",
			target: genesis,
			last:   genesis.Add(4),
			totals: []uint64{10},
			expect: big.NewFloat(10),
		},
		{
			desc:   "ExpectZeroEpoch",
			target: genesis,
			last:   genesis.Add(8),
			totals: []uint64{10, 0},
			expect: big.NewFloat(10),
		},
		{
			desc:   "MultipleIncompleteEpochs",
			target: genesis.Add(2),
			last:   genesis.Add(7),
			totals: []uint64{8, 12},
			expect: big.NewFloat(13),
		},
		{
			desc:   "IncompleteEdges",
			target: genesis.Add(2),
			last:   genesis.Add(13),
			totals: []uint64{4, 12, 12, 4},
			expect: big.NewFloat(2 + 12 + 12 + 1),
		},
		{
			desc:   "MultipleCompleteEpochs",
			target: genesis,
			last:   genesis.Add(8),
			totals: []uint64{8, 12},
			expect: big.NewFloat(20),
		},
	} {
		tc := tc
		t.Run(tc.desc, func(t *testing.T) {
			var (
				ctrl         = gomock.NewController(t)
				atxdb        = mocks.NewMockatxDataProvider(ctrl)
				epochWeights = map[types.EpochID]weight{}
				first        = tc.target.Add(1).GetEpoch()
			)
			atxdb.EXPECT().GetEpochWeight(gomock.Any()).DoAndReturn(func(eid types.EpochID) (uint64, []types.ATXID, error) {
				pos := eid - first
				if len(tc.totals) <= int(pos) {
					return 0, nil, fmt.Errorf("invalid test: have only %d weights, want position %d", len(tc.totals), pos)
				}
				return tc.totals[pos], nil, nil
			}).AnyTimes()
			for lid := tc.target.Add(1); !lid.After(tc.last); lid = lid.Add(1) {
				_, err := computeEpochWeight(atxdb, epochWeights, lid.GetEpoch())
				require.NoError(t, err)
			}

			weight := computeExpectedWeight(epochWeights, tc.target, tc.last)
			require.Equal(t, tc.expect.String(), weight.String())
		})
	}
}

func TestOutOfOrderLayersAreVerified(t *testing.T) {
	// increase layer size reduce test flakiness
	s := sim.New(sim.WithLayerSize(defaultTestLayerSize * 10))
	s.Setup()

	ctx := context.Background()
	cfg := defaultTestConfig()
	tortoise := tortoiseFromSimState(s.GetState(0), WithConfig(cfg))

	var (
		last     types.LayerID
		verified types.LayerID
	)
	for _, lid := range sim.GenLayers(s,
		sim.WithSequence(1),
		sim.WithSequence(1, sim.WithNextReorder(1)),
		sim.WithSequence(3),
	) {
		last = lid
		_, verified, _ = tortoise.HandleIncomingLayer(ctx, lid)
	}
	require.Equal(t, last.Sub(1), verified)
}

func benchmarkLayersHandling(b *testing.B, opts ...sim.NextOpt) {
	const size = 30
	s := sim.New(
		sim.WithLayerSize(size),
		sim.WithPath(b.TempDir()),
	)
	s.Setup()

	ctx := context.Background()
	cfg := defaultTestConfig()
	cfg.LayerSize = size

	var layers []types.LayerID
	for i := 0; i < 200; i++ {
		layers = append(layers, s.Next(opts...))
	}

	b.ResetTimer()
	for i := 0; i < b.N; i++ {
		tortoise := tortoiseFromSimState(s.GetState(0), WithConfig(cfg))
		for _, lid := range layers {
			tortoise.HandleIncomingLayer(ctx, lid)
		}
	}
}

func BenchmarkTortoiseLayerHandlingVerifying(b *testing.B) {
	benchmarkLayersHandling(b)
}

func BenchmarkTortoiseLayerHandlingFull(b *testing.B) {
	benchmarkLayersHandling(b, sim.WithEmptyInputVector())
}

func BenchmarkTortoiseBaseBallotSelection(b *testing.B) {
	const size = 30
	s := sim.New(
		sim.WithLayerSize(size),
		sim.WithPath(b.TempDir()),
	)
	s.Setup()

	ctx := context.Background()
	cfg := defaultTestConfig()
	cfg.LayerSize = size
	cfg.WindowSize = 100
	tortoise := tortoiseFromSimState(s.GetState(0), WithConfig(cfg))

	var last, verified types.LayerID
	for i := 0; i < 400; i++ {
		last = s.Next()
		_, verified, _ = tortoise.HandleIncomingLayer(ctx, last)
	}
	require.Equal(b, last.Sub(1), verified)

	b.ResetTimer()
	for i := 0; i < b.N; i++ {
		tortoise.BaseBallot(ctx)
	}
}

func randomBlock(tb testing.TB, lyrID types.LayerID, beacon types.Beacon, refBlockID *types.BlockID) *types.Block {
	tb.Helper()
	block := types.NewExistingBlock(lyrID, types.RandomBytes(4), nil)
	block.TortoiseBeacon = beacon
	block.RefBlock = refBlockID
	return block
}

func TestBallotHasGoodBeacon(t *testing.T) {
	ctrl := gomock.NewController(t)
	defer ctrl.Finish()

	layerID := types.GetEffectiveGenesis().Add(1)
	epochBeacon := types.RandomBeacon()
	ballot := randomBlock(t, layerID, epochBeacon, nil).ToBallot()

	mockBeacons := smocks.NewMockBeaconGetter(ctrl)
	trtl := defaultTurtle(t)
	trtl.beacons = mockBeacons

	logger := logtest.New(t)
	// good beacon
	mockBeacons.EXPECT().GetBeacon(layerID.GetEpoch()).Return(epochBeacon, nil).Times(1)
	assert.True(t, trtl.markBeaconWithBadBallot(logger, ballot))

	// bad beacon
	beacon := types.RandomBeacon()
	require.NotEqual(t, epochBeacon, beacon)
	mockBeacons.EXPECT().GetBeacon(layerID.GetEpoch()).Return(beacon, nil).Times(1)
	assert.False(t, trtl.markBeaconWithBadBallot(logger, ballot))

	// ask a bad beacon again won't cause a lookup since it's cached
	assert.False(t, trtl.markBeaconWithBadBallot(logger, ballot))
}

func TestGetBallotBeacon(t *testing.T) {
	ctrl := gomock.NewController(t)
	defer ctrl.Finish()

	layerID := types.GetEffectiveGenesis().Add(1)
	beacon := types.RandomBeacon()
	refBlock := randomBlock(t, layerID, beacon, nil)
	refBlockID := refBlock.ID()
	ballot := randomBlock(t, layerID, types.EmptyBeacon, &refBlockID).ToBallot()

	mockBdp := mocks.NewMockblockDataProvider(ctrl)
	trtl := defaultTurtle(t)
	trtl.bdp = mockBdp

	logger := logtest.New(t)
	mockBdp.EXPECT().GetBlock(refBlockID).Return(refBlock, nil).Times(1)
	got, err := trtl.getBallotBeacon(ballot, logger)
	assert.NoError(t, err)
	assert.Equal(t, beacon, got)

	// get the block beacon again and the data is cached
	got, err = trtl.getBallotBeacon(ballot, logger)
	assert.NoError(t, err)
	assert.Equal(t, beacon, got)
}

<<<<<<< HEAD
=======
func TestBallotFilterForHealing(t *testing.T) {
	ctrl := gomock.NewController(t)
	defer ctrl.Finish()

	layerID := types.GetEffectiveGenesis().Add(100)
	epochBeacon := types.RandomBeacon()
	goodBallot := randomBlock(t, layerID, epochBeacon, nil).ToBallot()
	badBeacon := types.RandomBeacon()
	require.NotEqual(t, epochBeacon, badBeacon)
	badBallot := randomBlock(t, layerID, badBeacon, nil).ToBallot()

	mockBeacons := smocks.NewMockBeaconGetter(ctrl)
	trtl := defaultTurtle(t)
	trtl.beacons = mockBeacons

	trtl.ballotLayer[goodBallot.ID()] = layerID
	trtl.ballotLayer[badBallot.ID()] = layerID

	logger := logtest.New(t)
	// cause the bad beacon block to be cached
	mockBeacons.EXPECT().GetBeacon(layerID.GetEpoch()).Return(epochBeacon, nil).Times(2)
	assert.True(t, trtl.markBeaconWithBadBallot(logger, goodBallot))
	assert.False(t, trtl.markBeaconWithBadBallot(logger, badBallot))

	// we don't count votes in bad beacon block for badBeaconVoteDelays layers
	trtl.last = layerID
	i := uint32(1)
	for ; i <= defaultVoteDelays; i++ {
		filter := trtl.ballotFilterForHealing(logger)
		assert.True(t, filter(goodBallot.ID()))
		assert.False(t, filter(badBallot.ID()))
	}
	// now we count the bad beacon block's votes
	trtl.last = layerID.Add(10)
	filter := trtl.ballotFilterForHealing(logger)
	assert.True(t, filter(goodBallot.ID()))
	assert.True(t, filter(badBallot.ID()))
}

>>>>>>> b03aeb9e
// gapVote will skip one layer in voting.
func gapVote(rng *mrand.Rand, layers []*types.Layer, _ int) sim.Voting {
	if len(layers) < 2 {
		panic("need atleast 2 layers")
	}
	baseLayer := layers[len(layers)-2]
	support := layers[len(layers)-2].BlocksIDs()
	ballots := baseLayer.Ballots()
	base := ballots[rng.Intn(len(ballots))]
	return sim.Voting{Base: base.ID(), Support: support}
}

// olderExceptions will vote for block older then base ballot.
func olderExceptions(rng *mrand.Rand, layers []*types.Layer, _ int) sim.Voting {
	if len(layers) < 2 {
		panic("need atleast 2 layers")
	}
	baseLayer := layers[len(layers)-1]
	ballots := baseLayer.Ballots()
	base := ballots[rng.Intn(len(ballots))]
	voting := sim.Voting{Base: base.ID()}
	for _, layer := range layers[len(layers)-2:] {
		for _, bid := range layer.BlocksIDs() {
			voting.Support = append(voting.Support, bid)
		}
	}
	return voting
}

// outOfWindowBaseBallot creates VotesGenerator with a specific window.
// vote generator will produce one block that uses base ballot outside the sliding window.
// NOTE that it will produce blocks as if it didn't know about blocks from higher layers.
func outOfWindowBaseBallot(n, window int) sim.VotesGenerator {
	return func(rng *mrand.Rand, layers []*types.Layer, i int) sim.Voting {
		if i >= n {
			return sim.PerfectVoting(rng, layers, i)
		}
		li := len(layers) - window
		ballots := layers[li].Ballots()
		base := ballots[rng.Intn(len(ballots))]
		return sim.Voting{Base: base.ID(), Support: layers[li].BlocksIDs()}
	}
}

// tortoiseVoting is for testing that protocol makes progress using heuristic that we are
// using for the network.
func tortoiseVoting(tortoise *Tortoise) sim.VotesGenerator {
	return func(rng *mrand.Rand, layers []*types.Layer, i int) sim.Voting {
		base, exceptions, err := tortoise.BaseBallot(context.Background())
		if err != nil {
			panic(err)
		}
		return sim.Voting{
			Base:    base,
			Against: exceptions[0],
			Support: exceptions[1],
			Abstain: exceptions[2],
		}
	}
}

func TestBaseBallotGenesis(t *testing.T) {
	ctx := context.Background()

	s := sim.New()
	cfg := defaultTestConfig()
	tortoise := tortoiseFromSimState(s.GetState(0), WithConfig(cfg))

	base, exceptions, err := tortoise.BaseBallot(ctx)
	genesisBlk := mesh.GenesisBlock()
	require.NoError(t, err)
	require.Equal(t, exceptions, [][]types.BlockID{{}, {genesisBlk.ID()}, {}})
	require.Equal(t, mesh.GenesisBlock().ID(), types.BlockID(base))
}

func ensureBaseAndExceptionsFromLayer(tb testing.TB, lid types.LayerID, base types.BallotID, exceptions [][]types.BlockID, mdb blockDataProvider) {
	tb.Helper()

	ballot, err := mdb.GetBallot(base)
	require.NoError(tb, err)
	require.Equal(tb, lid, ballot.LayerIndex)
	require.Empty(tb, exceptions[0])
	require.Empty(tb, exceptions[2])
	for _, bid := range exceptions[1] {
		block, err := mdb.GetBlock(bid)
		require.NoError(tb, err)
		require.Equal(tb, lid, block.LayerIndex, "block=%s block layer=%s last=%s", block.ID(), block.LayerIndex, lid)
	}
}

func TestBaseBallotEvictedBlock(t *testing.T) {
	const size = 10
	s := sim.New(
		sim.WithLayerSize(size),
	)
	s.Setup()

	ctx := context.Background()
	cfg := defaultTestConfig()
	cfg.LayerSize = size
	cfg.WindowSize = 10
	tortoise := tortoiseFromSimState(s.GetState(0), WithConfig(cfg), WithLogger(logtest.New(t)))

	var last, verified types.LayerID
	// turn GenLayers into on-demand generator, so that later case can be placed as a step
	for _, lid := range sim.GenLayers(s,
		sim.WithSequence(30),
		sim.WithSequence(1, sim.WithVoteGenerator(
			outOfWindowBaseBallot(1, int(cfg.WindowSize)*2),
		)),
		sim.WithSequence(2),
	) {
		last = lid
		_, verified, _ = tortoise.HandleIncomingLayer(ctx, lid)
	}
	require.Equal(t, last.Sub(1), verified)
	for i := 0; i < 10; i++ {
		base, exceptions, err := tortoise.BaseBallot(ctx)
		require.NoError(t, err)
		ensureBaseAndExceptionsFromLayer(t, last, base, exceptions, s.GetState(0).MeshDB)

		last = s.Next(sim.WithVoteGenerator(tortoiseVoting(tortoise)))
		_, verified, _ = tortoise.HandleIncomingLayer(ctx, last)
		require.Equal(t, last.Sub(1), verified)
	}
}

func TestBaseBallotPrioritization(t *testing.T) {
	genesis := types.GetEffectiveGenesis()
	for _, tc := range []struct {
		desc     string
		seqs     []sim.Sequence
		expected types.LayerID
		window   uint32
	}{
		{
			desc: "GoodBlocksOrderByLayer",
			seqs: []sim.Sequence{
				sim.WithSequence(5),
			},
			expected: genesis.Add(5),
		},
		{
			desc: "BadBlocksIgnored",
			seqs: []sim.Sequence{
				sim.WithSequence(5),
				sim.WithSequence(5, sim.WithVoteGenerator(olderExceptions)),
			},
			expected: genesis.Add(5),
			window:   5,
		},
		{
			desc: "BadBlocksOverflowAfterEviction",
			seqs: []sim.Sequence{
				sim.WithSequence(5),
				sim.WithSequence(20, sim.WithVoteGenerator(olderExceptions)),
			},
			expected: genesis.Add(25),
			window:   5,
		},
		{
			desc: "ConflictingVotesIgnored",
			seqs: []sim.Sequence{
				sim.WithSequence(5),
				sim.WithSequence(1, sim.WithVoteGenerator(gapVote)),
			},
			expected: genesis.Add(5),
			window:   10,
		},
	} {
		t.Run(tc.desc, func(t *testing.T) {
			const size = 10
			s := sim.New(
				sim.WithLayerSize(size),
			)
			s.Setup()

			ctx := context.Background()
			cfg := defaultTestConfig()
			cfg.LayerSize = size
			cfg.WindowSize = tc.window
			tortoise := tortoiseFromSimState(s.GetState(0), WithConfig(cfg), WithLogger(logtest.New(t)))

			for _, lid := range sim.GenLayers(s, tc.seqs...) {
				tortoise.HandleIncomingLayer(ctx, lid)
			}

			base, _, err := tortoise.BaseBallot(ctx)
			require.NoError(t, err)
			ballot, err := s.GetState(0).MeshDB.GetBallot(base)
			require.NoError(t, err)
			require.Equal(t, tc.expected, ballot.LayerIndex)
		})
	}
}

// splitVoting partitions votes into two halves.
func splitVoting(n int) sim.VotesGenerator {
	return func(_ *mrand.Rand, layers []*types.Layer, i int) sim.Voting {
		var (
			support []types.BlockID
			last    = layers[len(layers)-1]
			bids    = last.BlocksIDs()
			half    = len(bids) / 2
		)
		if len(bids) < 2 {
			panic("make sure that the previous layer has atleast 2 blocks in it")
		}
		if i < n/2 {
			support = bids[:half]
		} else {
			support = bids[half:]
		}
		return sim.Voting{Base: types.BallotID(support[0]), Support: support}
	}
}

func ensureBallotLayerWithin(tb testing.TB, bdp blockDataProvider, ballotID types.BallotID, from, to types.LayerID) {
	tb.Helper()

	ballot, err := bdp.GetBallot(ballotID)
	require.NoError(tb, err)
	require.True(tb, !ballot.LayerIndex.Before(from) && !ballot.LayerIndex.After(to),
		"%s not in [%s,%s]", ballot.LayerIndex, from, to,
	)
}

func ensureBlockLayerWithin(tb testing.TB, bdp blockDataProvider, bid types.BlockID, from, to types.LayerID) {
	tb.Helper()

	block, err := bdp.GetBlock(bid)
	require.NoError(tb, err)
	require.True(tb, !block.LayerIndex.Before(from) && !block.LayerIndex.After(to),
		"%s not in [%s,%s]", block.LayerIndex, from, to,
	)
}

func TestWeakCoinVoting(t *testing.T) {
	const (
		size  = 6
		hdist = 2
	)
	s := sim.New(
		sim.WithLayerSize(size),
	)
	s.Setup(
		sim.WithSetupUnitsRange(1, 1),
		sim.WithSetupMinerRange(size, size),
	)

	ctx := context.Background()
	cfg := defaultTestConfig()
	cfg.LayerSize = size
	cfg.Hdist = hdist
	cfg.Zdist = hdist
	cfg.ConfidenceParam = 0

	var (
		tortoise       = tortoiseFromSimState(s.GetState(0), WithConfig(cfg), WithLogger(logtest.New(t)))
		verified, last types.LayerID
		genesis        = types.GetEffectiveGenesis()
	)

	for _, lid := range sim.GenLayers(s,
		sim.WithSequence(5),
		sim.WithSequence(hdist+1,
			sim.WithCoin(true), // declare support
			sim.WithEmptyInputVector(),
			sim.WithVoteGenerator(splitVoting(size)),
		),
	) {
		last = lid
		_, verified, _ = tortoise.HandleIncomingLayer(ctx, lid)
	}
	// 5th layer after genesis verifies 4th
	// and later layers can't verify previous as they are split
	require.Equal(t, genesis.Add(4), verified)
	base, exceptions, err := tortoise.BaseBallot(ctx)
	require.NoError(t, err)
	// last ballot that is consistent with local opinion
	ensureBallotLayerWithin(t, s.GetState(0).MeshDB, base, genesis.Add(5), genesis.Add(5))

	against, support, neutral := exceptions[0], exceptions[1], exceptions[2]

	require.Empty(t, against, "implicit voting")
	require.Empty(t, neutral, "empty input vector")

	// support for all layers in range of (verified, last - hdist)
	for _, bid := range support {
		ensureBlockLayerWithin(t, s.GetState(0).MeshDB, bid, genesis.Add(5), last.Sub(hdist).Sub(1))
	}

	for i := 0; i < 10; i++ {
		last = s.Next(sim.WithVoteGenerator(tortoiseVoting(tortoise)))
		_, verified, _ = tortoise.HandleIncomingLayer(ctx, last)
	}
	require.Equal(t, last.Sub(1), verified)
}

func TestVoteAgainstSupportedByBaseBallot(t *testing.T) {
	const size = 10
	s := sim.New(
		sim.WithLayerSize(size),
	)
	s.Setup()

	ctx := context.Background()
	cfg := defaultTestConfig()
	cfg.LayerSize = size
	// cfg.WindowSize = 1
	cfg.Hdist = 1
	cfg.Zdist = 1
	cfg.ConfidenceParam = 0

	var (
		tortoise       = tortoiseFromSimState(s.GetState(0), WithConfig(cfg), WithLogger(logtest.New(t)))
		last, verified types.LayerID
		genesis        = types.GetEffectiveGenesis()
	)
	for _, last = range sim.GenLayers(s,
		sim.WithSequence(1, sim.WithEmptyInputVector()),
		sim.WithSequence(2),
	) {
		_, verified, _ = tortoise.HandleIncomingLayer(ctx, last)
	}
	require.Equal(t, last.Sub(1), verified)

	unsupported := map[types.BlockID]struct{}{}
	for lid := genesis; lid.Before(last); lid = lid.Add(1) {
		bids, err := s.GetState(0).MeshDB.LayerBlockIds(lid)
		require.NoError(t, err)
		require.NoError(t, s.GetState(0).MeshDB.SaveContextualValidity(bids[0], lid, false))
		unsupported[bids[0]] = struct{}{}
	}

	// remove good ballots and genesis to make tortoise select one of the later blocks.
	delete(tortoise.trtl.ballots, genesis)
	tortoise.trtl.verifying.goodBallots = map[types.BallotID]struct{}{}

	base, exceptions, err := tortoise.BaseBallot(ctx)
	require.NoError(t, err)
	ensureBallotLayerWithin(t, s.GetState(0).MeshDB, base, last, last)
	require.Empty(t, exceptions[2])
	require.Len(t, exceptions[0], 2) // against one block in genesis + 1 and genesis + 2
	for _, bid := range exceptions[0] {
		ensureBlockLayerWithin(t, s.GetState(0).MeshDB, bid, genesis, last.Sub(1))
		require.Contains(t, unsupported, bid)
	}
	require.Len(t, exceptions[1], size)
}

func TestComputeLocalOpinion(t *testing.T) {
	const (
		size  = 10
		hdist = 3
	)
	genesis := types.GetEffectiveGenesis()
	for _, tc := range []struct {
		desc     string
		seqs     []sim.Sequence
		lid      types.LayerID
		expected sign
	}{
		{
			desc: "ContextuallyValid",
			seqs: []sim.Sequence{
				sim.WithSequence(4),
			},
			lid:      genesis.Add(1),
			expected: support,
		},
		{
			desc: "ContextuallyInvalid",
			seqs: []sim.Sequence{
				sim.WithSequence(1, sim.WithEmptyInputVector()),
				sim.WithSequence(1,
					sim.WithVoteGenerator(gapVote),
				),
				sim.WithSequence(hdist),
			},
			lid:      genesis.Add(1),
			expected: against,
		},
		{
			desc: "SupportedByHare",
			seqs: []sim.Sequence{
				sim.WithSequence(4),
			},
			lid:      genesis.Add(4),
			expected: support,
		},
		{
			desc: "NotSupportedByHare",
			seqs: []sim.Sequence{
				sim.WithSequence(3),
				sim.WithSequence(1, sim.WithEmptyInputVector()),
			},
			lid:      genesis.Add(4),
			expected: against,
		},
		{
			desc: "WithUnfinishedHare",
			seqs: []sim.Sequence{
				sim.WithSequence(3),
				sim.WithSequence(1, sim.WithoutInputVector()),
			},
			lid:      genesis.Add(4),
			expected: abstain,
		},
	} {
		tc := tc
		t.Run(tc.desc, func(t *testing.T) {
			s := sim.New(
				sim.WithLayerSize(size),
			)
			s.Setup(sim.WithSetupUnitsRange(1, 1))

			ctx := context.Background()
			cfg := defaultTestConfig()
			cfg.LayerSize = size
			cfg.Hdist = hdist
			cfg.Zdist = hdist
			tortoise := tortoiseFromSimState(s.GetState(0), WithConfig(cfg))
			for _, lid := range sim.GenLayers(s, tc.seqs...) {
				tortoise.HandleIncomingLayer(ctx, lid)
			}

			local := votes{}
			err := tortoise.trtl.addLocalVotes(wrapContext(ctx), tc.lid, local)
			require.NoError(t, err)

			for bid, opinion := range local {
				require.Equal(t, tc.expected, opinion, "block id %s", bid)
			}
		})
	}
}

func TestComputeBallotWeight(t *testing.T) {
	type testBallot struct {
		ActiveSet      []int // optional index to atx's to form an active set
		RefBallot      int   // optional index to the ballot, use it in test if active set is nil
		ATX            int   // non optional index to this ballot atx
		ExpectedWeight *big.Float
	}

	createActiveSet := func(pos []int, atxs []*types.ActivationTxHeader) []types.ATXID {
		var rst []types.ATXID
		for _, i := range pos {
			rst = append(rst, atxs[i].ID())
		}
		return rst
	}

	for _, tc := range []struct {
		desc                      string
		atxs                      []uint
		ballots                   []testBallot
		layerSize, layersPerEpoch uint32
	}{
		{
			desc:           "FromActiveSet",
			atxs:           []uint{50, 50, 50},
			layerSize:      5,
			layersPerEpoch: 3,
			ballots: []testBallot{
				{ActiveSet: []int{0, 1, 2}, ATX: 0, ExpectedWeight: big.NewFloat(10)},
				{ActiveSet: []int{0, 1, 2}, ATX: 1, ExpectedWeight: big.NewFloat(10)},
			},
		},
		{
			desc:           "FromRefBallot",
			atxs:           []uint{50, 50, 50},
			layerSize:      5,
			layersPerEpoch: 3,
			ballots: []testBallot{
				{ActiveSet: []int{0, 1, 2}, ATX: 0, ExpectedWeight: big.NewFloat(10)},
				{RefBallot: 0, ATX: 0, ExpectedWeight: big.NewFloat(10)},
			},
		},
		{
			desc:           "DifferentActiveSets",
			atxs:           []uint{50, 50, 100, 100},
			layerSize:      5,
			layersPerEpoch: 2,
			ballots: []testBallot{
				{ActiveSet: []int{0, 1}, ATX: 0, ExpectedWeight: big.NewFloat(10)},
				{ActiveSet: []int{2, 3}, ATX: 2, ExpectedWeight: big.NewFloat(20)},
			},
		},
		{
			desc:           "AtxNotInActiveSet",
			atxs:           []uint{50, 50, 50},
			layerSize:      5,
			layersPerEpoch: 2,
			ballots: []testBallot{
				{ActiveSet: []int{0, 2}, ATX: 1, ExpectedWeight: big.NewFloat(0)},
			},
		},
	} {
		tc := tc
		t.Run(tc.desc, func(t *testing.T) {
			var (
				ballots []*types.Ballot
				atxs    []*types.ActivationTxHeader

				weights = map[types.BallotID]weight{}

				ctrl  = gomock.NewController(t)
				mdb   = mocks.NewMockblockDataProvider(ctrl)
				atxdb = mocks.NewMockatxDataProvider(ctrl)
			)

			for i, weight := range tc.atxs {
				header := makeAtxHeaderWithWeight(weight)
				atxid := types.ATXID{byte(i)}
				header.SetID(&atxid)
				atxdb.EXPECT().GetAtxHeader(atxid).Return(header, nil).AnyTimes()
				atxs = append(atxs, header)
			}

			for i, b := range tc.ballots {
				ballot := &types.Ballot{
					InnerBallot: types.InnerBallot{
						EligibilityProof: types.VotingEligibilityProof{J: uint32(i)},
						AtxID:            atxs[b.ATX].ID(),
					},
				}
				if b.ActiveSet != nil {
					ballot.EpochData = &types.EpochData{
						ActiveSet: createActiveSet(b.ActiveSet, atxs),
					}
				} else {
					ballot.RefBallot = ballots[b.RefBallot].ID()
				}

				ballot.Initialize()
				ballots = append(ballots, ballot)

				weight, err := computeBallotWeight(atxdb, mdb, weights, ballot, tc.layerSize, tc.layersPerEpoch)
				require.NoError(t, err)
				require.Equal(t, b.ExpectedWeight.String(), weight.String())
			}
		})
	}
}

func TestNetworkRecoversFromFullPartition(t *testing.T) {
	const size = 10
	s1 := sim.New(
		sim.WithLayerSize(size),
		sim.WithStates(2),
	)
	s1.Setup(
		sim.WithSetupMinerRange(15, 15),
		sim.WithSetupUnitsRange(1, 1),
	)

	ctx := context.Background()
	cfg := defaultTestConfig()
	cfg.LayerSize = size
	cfg.Hdist = 3
	cfg.Zdist = 3
	cfg.ConfidenceParam = 0

	var (
		tortoise1 = tortoiseFromSimState(s1.GetState(0), WithConfig(cfg),
			WithLogger(logtest.New(t).Named("first")))
		tortoise2 = tortoiseFromSimState(s1.GetState(1), WithConfig(cfg),
			WithLogger(logtest.New(t).Named("second")))
		last, verified1, verified2 types.LayerID
	)

	for i := 0; i < int(types.GetLayersPerEpoch()); i++ {
		last = s1.Next()
		_, verified1, _ = tortoise1.HandleIncomingLayer(ctx, last)
		_, verified2, _ = tortoise2.HandleIncomingLayer(ctx, last)
	}
	require.Equal(t, last.Sub(1), verified1)
	require.Equal(t, last.Sub(1), verified2)

	gens := s1.Split()
	require.Len(t, gens, 2)
	s1, s2 := gens[0], gens[1]

	partitionStart := last
	for i := 0; i < int(types.GetLayersPerEpoch()); i++ {
		last = s1.Next()
		_, verified1, _ = tortoise1.HandleIncomingLayer(ctx, last)
		_, verified2, _ = tortoise2.HandleIncomingLayer(ctx, s2.Next())
	}
	require.Equal(t, last.Sub(1), verified1)
	require.Equal(t, last.Sub(1), verified2)

	// sync missing state and rerun immediately, both instances won't make progress
	// because weight increases, and each side doesn't have enough weight in votes
	// and then do rerun
	partitionEnd := last
	s1.Merge(s2)

	require.NoError(t, tortoise1.rerun(ctx))
	require.NoError(t, tortoise2.rerun(ctx))

	// make enough progress to cross global threshold with new votes
	for i := 0; i < int(types.GetLayersPerEpoch())*4; i++ {
		last = s1.Next(sim.WithVoteGenerator(func(rng *mrand.Rand, layers []*types.Layer, i int) sim.Voting {
			if i < size/2 {
				return tortoiseVoting(tortoise1)(rng, layers, i)
			}
			return tortoiseVoting(tortoise2)(rng, layers, i)
		}))
		_, verified1, _ = tortoise1.HandleIncomingLayer(ctx, last)
		_, verified2, _ = tortoise2.HandleIncomingLayer(ctx, last)
	}

	require.Equal(t, last.Sub(1), verified1)
	require.Equal(t, last.Sub(1), verified2)

	for lid := partitionStart.Add(1); !lid.After(partitionEnd); lid = lid.Add(1) {
		bids, err := s1.GetState(1).MeshDB.LayerBlockIds(lid)
		require.NoError(t, err)
		for _, bid := range bids {
			valid, err := s1.GetState(0).MeshDB.ContextualValidity(bid)
			require.NoError(t, err)
			assert.True(t, valid, "block %s at layer %s", bid, lid)
		}
	}
}

func TestVerifyLayerByWeightNotSize(t *testing.T) {
	const size = 10
	s := sim.New(
		sim.WithLayerSize(size),
	)
	// change weight to be atleast the same as size
	s.Setup(sim.WithSetupUnitsRange(size, size))

	ctx := context.Background()
	cfg := defaultTestConfig()
	cfg.LayerSize = size
	tortoise := tortoiseFromSimState(s.GetState(0), WithConfig(cfg), WithLogger(logtest.New(t)))

	var last, verified types.LayerID
	for _, last = range sim.GenLayers(s,
		sim.WithSequence(2),
		sim.WithSequence(1, sim.WithLayerSizeOverwrite(1)),
	) {
		_, verified, _ = tortoise.HandleIncomingLayer(ctx, last)
	}
	require.Equal(t, last.Sub(2), verified)
}

func TestStateManagement(t *testing.T) {
	const (
		size   = 10
		hdist  = 4
		window = 2
	)
	ctx := context.Background()
	cfg := defaultTestConfig()
	cfg.LayerSize = size
	cfg.Hdist = hdist
	cfg.Zdist = hdist
	cfg.WindowSize = window

	t.Run("VerifyingState", func(t *testing.T) {
		s := sim.New(
			sim.WithLayerSize(size),
		)
		s.Setup()

		tortoise := tortoiseFromSimState(s.GetState(0), WithConfig(cfg), WithLogger(logtest.New(t)))

		var last, verified types.LayerID
		for _, last = range sim.GenLayers(s,
			sim.WithSequence(20),
		) {
			_, verified, _ = tortoise.HandleIncomingLayer(ctx, last)
		}
		require.Equal(t, last.Sub(1), verified)

		evicted := tortoise.trtl.evicted
		require.Equal(t, verified.Sub(window).Sub(1), evicted)
		for lid := types.GetEffectiveGenesis(); !lid.After(evicted); lid = lid.Add(1) {
			require.Empty(t, tortoise.trtl.blocks[lid])
			require.Empty(t, tortoise.trtl.ballots[lid])
		}

		for lid := evicted.Add(1); !lid.After(last); lid = lid.Add(1) {
			for _, bid := range tortoise.trtl.blocks[lid] {
				require.Contains(t, tortoise.trtl.localVotes, bid, "layer %s", lid)
				require.Contains(t, tortoise.trtl.blockLayer, bid, "layer %s", lid)
			}
			for _, ballot := range tortoise.trtl.ballots[lid] {
				require.Contains(t, tortoise.trtl.ballotWeight, ballot, "layer %s", lid)
				require.Contains(t, tortoise.trtl.ballotLayer, ballot, "layer %s", lid)
			}
		}
	})
	t.Run("FullState", func(t *testing.T) {
		s := sim.New(
			sim.WithLayerSize(size),
		)
		s.Setup()

		tortoise := tortoiseFromSimState(s.GetState(0), WithConfig(cfg), WithLogger(logtest.New(t)))

		var last, verified types.LayerID
		for _, last = range sim.GenLayers(s,
			sim.WithSequence(20, sim.WithEmptyInputVector()),
		) {
			_, verified, _ = tortoise.HandleIncomingLayer(ctx, last)
		}
		require.Equal(t, last.Sub(1), verified)

		evicted := tortoise.trtl.evicted
		require.Equal(t, verified.Sub(window).Sub(1), evicted)
		for lid := types.GetEffectiveGenesis(); !lid.After(evicted); lid = lid.Add(1) {
			require.Empty(t, tortoise.trtl.blocks[lid])
			require.Empty(t, tortoise.trtl.ballots[lid])
		}

		for lid := evicted.Add(1); !lid.After(tortoise.trtl.verified); lid = lid.Add(1) {
			for _, bid := range tortoise.trtl.blocks[lid] {
				require.Contains(t, tortoise.trtl.localVotes, bid, "layer %s", lid)
				require.Contains(t, tortoise.trtl.blockLayer, bid, "layer %s", lid)
			}
			for _, ballot := range tortoise.trtl.ballots[lid] {
				require.Contains(t, tortoise.trtl.full.votes, ballot, "layer %s", lid)
				require.Contains(t, tortoise.trtl.ballotWeight, ballot, "layer %s", lid)
				require.Contains(t, tortoise.trtl.ballotLayer, ballot, "layer %s", lid)
			}
		}
	})
}<|MERGE_RESOLUTION|>--- conflicted
+++ resolved
@@ -1549,48 +1549,6 @@
 	assert.Equal(t, beacon, got)
 }
 
-<<<<<<< HEAD
-=======
-func TestBallotFilterForHealing(t *testing.T) {
-	ctrl := gomock.NewController(t)
-	defer ctrl.Finish()
-
-	layerID := types.GetEffectiveGenesis().Add(100)
-	epochBeacon := types.RandomBeacon()
-	goodBallot := randomBlock(t, layerID, epochBeacon, nil).ToBallot()
-	badBeacon := types.RandomBeacon()
-	require.NotEqual(t, epochBeacon, badBeacon)
-	badBallot := randomBlock(t, layerID, badBeacon, nil).ToBallot()
-
-	mockBeacons := smocks.NewMockBeaconGetter(ctrl)
-	trtl := defaultTurtle(t)
-	trtl.beacons = mockBeacons
-
-	trtl.ballotLayer[goodBallot.ID()] = layerID
-	trtl.ballotLayer[badBallot.ID()] = layerID
-
-	logger := logtest.New(t)
-	// cause the bad beacon block to be cached
-	mockBeacons.EXPECT().GetBeacon(layerID.GetEpoch()).Return(epochBeacon, nil).Times(2)
-	assert.True(t, trtl.markBeaconWithBadBallot(logger, goodBallot))
-	assert.False(t, trtl.markBeaconWithBadBallot(logger, badBallot))
-
-	// we don't count votes in bad beacon block for badBeaconVoteDelays layers
-	trtl.last = layerID
-	i := uint32(1)
-	for ; i <= defaultVoteDelays; i++ {
-		filter := trtl.ballotFilterForHealing(logger)
-		assert.True(t, filter(goodBallot.ID()))
-		assert.False(t, filter(badBallot.ID()))
-	}
-	// now we count the bad beacon block's votes
-	trtl.last = layerID.Add(10)
-	filter := trtl.ballotFilterForHealing(logger)
-	assert.True(t, filter(goodBallot.ID()))
-	assert.True(t, filter(badBallot.ID()))
-}
-
->>>>>>> b03aeb9e
 // gapVote will skip one layer in voting.
 func gapVote(rng *mrand.Rand, layers []*types.Layer, _ int) sim.Voting {
 	if len(layers) < 2 {
