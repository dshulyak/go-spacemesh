package activation

import (
	"context"
	"errors"
	"fmt"
	"sync"
	"time"

	"github.com/spacemeshos/post/shared"
	"golang.org/x/exp/maps"

	"github.com/spacemeshos/go-spacemesh/codec"
	"github.com/spacemeshos/go-spacemesh/common/types"
	"github.com/spacemeshos/go-spacemesh/datastore"
	"github.com/spacemeshos/go-spacemesh/events"
	"github.com/spacemeshos/go-spacemesh/log"
	"github.com/spacemeshos/go-spacemesh/metrics"
	"github.com/spacemeshos/go-spacemesh/p2p"
	"github.com/spacemeshos/go-spacemesh/p2p/pubsub"
	"github.com/spacemeshos/go-spacemesh/signing"
	"github.com/spacemeshos/go-spacemesh/sql"
	"github.com/spacemeshos/go-spacemesh/sql/atxs"
	"github.com/spacemeshos/go-spacemesh/sql/identities"
	"github.com/spacemeshos/go-spacemesh/system"
)

var (
	errKnownAtx      = errors.New("known atx")
	errMalformedData = fmt.Errorf("%w: malformed data", pubsub.ErrValidationReject)
	errMaliciousATX  = errors.New("malicious atx")
)

type atxChan struct {
	ch        chan struct{}
	listeners int
}

// Handler processes the atxs received from all nodes and their validity status.
type Handler struct {
	cdb             *datastore.CachedDB
	edVerifier      *signing.EdVerifier
	clock           layerClock
	publisher       pubsub.Publisher
	layersPerEpoch  uint32
	tickSize        uint64
	goldenATXID     types.ATXID
	nipostValidator nipostValidator
	beacon          AtxReceiver
	tortoise        system.Tortoise
	log             log.Log
	mu              sync.Mutex
	atxChannels     map[types.ATXID]*atxChan
	fetcher         system.Fetcher
	poetCfg         PoetConfig
}

// NewHandler returns a data handler for ATX.
func NewHandler(
	cdb *datastore.CachedDB,
	edVerifier *signing.EdVerifier,
	c layerClock,
	pub pubsub.Publisher,
	fetcher system.Fetcher,
	layersPerEpoch uint32,
	tickSize uint64,
	goldenATXID types.ATXID,
	nipostValidator nipostValidator,
	beacon AtxReceiver,
	tortoise system.Tortoise,
	log log.Log,
	poetCfg PoetConfig,
) *Handler {
	return &Handler{
		cdb:             cdb,
		edVerifier:      edVerifier,
		clock:           c,
		publisher:       pub,
		layersPerEpoch:  layersPerEpoch,
		tickSize:        tickSize,
		goldenATXID:     goldenATXID,
		nipostValidator: nipostValidator,
		log:             log,
		atxChannels:     make(map[types.ATXID]*atxChan),
		fetcher:         fetcher,
		beacon:          beacon,
		tortoise:        tortoise,
		poetCfg:         poetCfg,
	}
}

var closedChan = make(chan struct{})

func init() {
	close(closedChan)
}

// AwaitAtx returns a channel that will receive notification when the specified atx with id is received via gossip.
func (h *Handler) AwaitAtx(id types.ATXID) chan struct{} {
	h.mu.Lock()
	defer h.mu.Unlock()

	if has, err := atxs.Has(h.cdb, id); err == nil && has {
		return closedChan
	}

	ch, found := h.atxChannels[id]
	if !found {
		ch = &atxChan{
			ch:        make(chan struct{}),
			listeners: 0,
		}
		h.atxChannels[id] = ch
	}
	ch.listeners++
	return ch.ch
}

// UnsubscribeAtx un subscribes the waiting for a specific atx with atx id id to arrive via gossip.
func (h *Handler) UnsubscribeAtx(id types.ATXID) {
	h.mu.Lock()
	defer h.mu.Unlock()

	ch, found := h.atxChannels[id]
	if !found {
		return
	}
	ch.listeners--
	if ch.listeners < 1 {
		delete(h.atxChannels, id)
	}
}

// ProcessAtx validates the active set size declared in the atx, and contextually validates the atx according to atx
// validation rules it then stores the atx with flag set to validity of the atx.
//
// ATXs received as input must be already syntactically valid. Only contextual validation is performed.
func (h *Handler) ProcessAtx(ctx context.Context, atx *types.VerifiedActivationTx) error {
	h.mu.Lock()
	defer h.mu.Unlock()

	existingATX, _ := h.cdb.GetAtxHeader(atx.ID())
	if existingATX != nil { // Already processed
		return nil
	}
	h.log.WithContext(ctx).With().Debug("processing atx",
		atx.ID(),
		atx.PublishEpoch,
		log.Stringer("smesher", atx.SmesherID),
	)
	if err := h.ContextuallyValidateAtx(atx); err != nil {
		h.log.WithContext(ctx).With().Warning("atx failed contextual validation",
			atx.ID(),
			log.Stringer("smesher", atx.SmesherID),
			log.Err(err),
		)
	} else {
		h.log.WithContext(ctx).With().Debug("atx is valid", atx.ID())
	}
	if err := h.storeAtx(ctx, atx); err != nil {
		return fmt.Errorf("cannot store atx %s: %w", atx.ShortString(), err)
	}

	return nil
}

// SyntacticallyValidateAtx ensures the following conditions apply, otherwise it returns an error.
//
//   - The PublishEpoch is less than or equal to the current epoch + 1.
//   - If the sequence number is non-zero: PrevATX points to a syntactically valid ATX whose sequence number is one less
//     than the current ATXs sequence number.
//   - If the sequence number is zero: PrevATX is empty.
//   - Positioning ATX points to a syntactically valid ATX.
//   - NIPost challenge is a hash of the serialization of the following fields:
//     NodeID, SequenceNumber, PrevATXID, LayerID, StartTick, PositioningATX.
//   - The NIPost is valid.
//   - ATX LayerID is NIPostLayerTime or less after the PositioningATX LayerID.
//   - The ATX view of the previous epoch contains ActiveSetSize activations.
func (h *Handler) SyntacticallyValidateAtx(ctx context.Context, atx *types.ActivationTx) (*types.VerifiedActivationTx, error) {
	var (
		commitmentATX *types.ATXID
		err           error
	)

	current := h.clock.CurrentLayer()
	if atx.PublishEpoch > current.GetEpoch()+1 {
		return nil, fmt.Errorf("atx publish epoch is too far in the future: %d > %d", atx.PublishEpoch, current.GetEpoch()+1)
	}

	if atx.PrevATXID == types.EmptyATXID {
		if err := h.validateInitialAtx(ctx, atx); err != nil {
			return nil, err
		}
		commitmentATX = atx.CommitmentATX // validateInitialAtx checks that commitmentATX is not nil and references an existing valid ATX
	} else {
		commitmentATX, err = h.getCommitmentAtx(atx)
		if err != nil {
			return nil, fmt.Errorf("commitment atx for %s not found: %w", atx.SmesherID, err)
		}

		err = h.validateNonInitialAtx(ctx, atx, *commitmentATX)
		if err != nil {
			return nil, err
		}
	}

	if err := h.nipostValidator.PositioningAtx(&atx.PositioningATX, h.cdb, h.goldenATXID, atx.PublishEpoch, h.layersPerEpoch); err != nil {
		return nil, err
	}

	var baseTickHeight uint64
	if atx.PositioningATX != h.goldenATXID {
		posAtx, _ := h.cdb.GetAtxHeader(atx.PositioningATX) // cannot fail as pos atx is already verified
		baseTickHeight = posAtx.TickHeight()
	}

	expectedChallengeHash := atx.NIPostChallenge.Hash()
	h.log.WithContext(ctx).With().Info("validating nipost", log.String("expected_challenge_hash", expectedChallengeHash.String()), atx.ID())

	leaves, err := h.nipostValidator.NIPost(ctx, atx.SmesherID, *commitmentATX, atx.NIPost, expectedChallengeHash, atx.NumUnits)
	if err != nil {
		return nil, fmt.Errorf("invalid nipost: %w", err)
	}

	return atx.Verify(baseTickHeight, leaves/h.tickSize)
}

func (h *Handler) validateInitialAtx(ctx context.Context, atx *types.ActivationTx) error {
	if atx.InitialPost == nil {
		return fmt.Errorf("no prevATX declared, but initial Post is not included")
	}

	if atx.InnerActivationTx.NodeID == nil {
		return fmt.Errorf("no prevATX declared, but NodeID is missing")
	}

	if err := h.nipostValidator.InitialNIPostChallenge(&atx.NIPostChallenge, h.cdb, h.goldenATXID); err != nil {
		return err
	}

	// Use the NIPost's Post metadata, while overriding the challenge to a zero challenge,
	// as expected from the initial Post.
	initialPostMetadata := *atx.NIPost.PostMetadata
	initialPostMetadata.Challenge = shared.ZeroChallenge

	if err := h.nipostValidator.Post(ctx, atx.SmesherID, *atx.CommitmentATX, atx.InitialPost, &initialPostMetadata, atx.NumUnits); err != nil {
		return fmt.Errorf("invalid initial Post: %w", err)
	}

	if atx.VRFNonce == nil {
		return fmt.Errorf("no prevATX declared, but VRFNonce is missing")
	}

	if err := h.nipostValidator.VRFNonce(atx.SmesherID, *atx.CommitmentATX, atx.VRFNonce, &initialPostMetadata, atx.NumUnits); err != nil {
		return fmt.Errorf("invalid VRFNonce: %w", err)
	}

	atx.SetEffectiveNumUnits(atx.NumUnits)
	return nil
}

func (h *Handler) validateNonInitialAtx(ctx context.Context, atx *types.ActivationTx, commitmentATX types.ATXID) error {
	if atx.InnerActivationTx.NodeID != nil {
		return fmt.Errorf("prevATX declared, but NodeID is included")
	}

	if err := h.nipostValidator.NIPostChallenge(&atx.NIPostChallenge, h.cdb, atx.SmesherID); err != nil {
		return err
	}

	prevAtx, err := h.cdb.GetAtxHeader(atx.PrevATXID)
	if err != nil {
		return err
	}

	nonce := atx.VRFNonce
	if atx.NumUnits > prevAtx.NumUnits && nonce == nil {
		h.log.WithContext(ctx).With().Info("PoST size increased without new VRF Nonce, re-validating current nonce",
			atx.ID(),
			log.Stringer("smesher", atx.SmesherID),
		)

		current, err := h.cdb.VRFNonce(atx.SmesherID, atx.TargetEpoch())
		if err != nil {
			return fmt.Errorf("failed to get current nonce: %w", err)
		}
		nonce = &current
	}

	if nonce != nil {
		err = h.nipostValidator.VRFNonce(atx.SmesherID, commitmentATX, nonce, atx.NIPost.PostMetadata, atx.NumUnits)
		if err != nil {
			return fmt.Errorf("invalid VRFNonce: %w", err)
		}
	}

	if atx.InitialPost != nil {
		return fmt.Errorf("prevATX declared, but initial Post is included")
	}

	if prevAtx.NumUnits < atx.NumUnits {
		atx.SetEffectiveNumUnits(prevAtx.NumUnits)
	} else {
		atx.SetEffectiveNumUnits(atx.NumUnits)
	}
	return nil
}

func (h *Handler) getCommitmentAtx(atx *types.ActivationTx) (*types.ATXID, error) {
	if atx.CommitmentATX != nil {
		return atx.CommitmentATX, nil
	}

	id, err := atxs.CommitmentATX(h.cdb, atx.SmesherID)
	if err != nil {
		return nil, err
	}
	return &id, nil
}

// ContextuallyValidateAtx ensures that the previous ATX referenced is the last known ATX for the referenced miner ID.
// If a previous ATX is not referenced, it validates that indeed there's no previous known ATX for that miner ID.
func (h *Handler) ContextuallyValidateAtx(atx *types.VerifiedActivationTx) error {
	lastAtx, err := atxs.GetLastIDByNodeID(h.cdb, atx.SmesherID)
	if err == nil && atx.PrevATXID == lastAtx {
		// last atx referenced equals last ATX seen from node
		return nil
	}

	if err == nil && atx.PrevATXID == types.EmptyATXID {
		// no previous atx declared, but already seen at least one atx from node
		return fmt.Errorf("no prevATX reported, but other atx with same nodeID (%v) found: %v", atx.SmesherID, lastAtx.ShortString())
	}

	if err == nil && atx.PrevATXID != lastAtx {
		// last atx referenced does not equal last ATX seen from node
		return fmt.Errorf("last atx is not the one referenced")
	}

	if errors.Is(err, sql.ErrNotFound) && atx.PrevATXID == types.EmptyATXID {
		// no previous atx found and none referenced
		return nil
	}

	if err != nil && atx.PrevATXID != types.EmptyATXID {
		// no previous atx found but previous atx referenced
		h.log.With().Error("could not fetch node last atx",
			atx.ID(),
			log.Stringer("smesher", atx.SmesherID),
			log.Err(err),
		)
		return fmt.Errorf("could not fetch node last atx: %w", err)
	}

	return err
}

// storeAtx stores an ATX and notifies subscribers of the ATXID.
func (h *Handler) storeAtx(ctx context.Context, atx *types.VerifiedActivationTx) error {
	malicious, err := h.cdb.IsMalicious(atx.SmesherID)
	if err != nil {
		return fmt.Errorf("checking if node is malicious: %w", err)
	}
	var proof *types.MalfeasanceProof
	if err := h.cdb.WithTx(ctx, func(dbtx *sql.Tx) error {
		if !malicious {
			prev, err := atxs.GetByEpochAndNodeID(dbtx, atx.PublishEpoch, atx.SmesherID)
			if err != nil && !errors.Is(err, sql.ErrNotFound) {
				return err
			}
			// do ID check to be absolutely sure.
			if prev != nil && prev.ID() != atx.ID() {
				var atxProof types.AtxProof
				for i, a := range []*types.VerifiedActivationTx{prev, atx} {
					atxProof.Messages[i] = types.AtxProofMsg{
						InnerMsg: types.ATXMetadata{
							PublishEpoch: a.PublishEpoch,
							MsgHash:      types.BytesToHash(a.HashInnerBytes()),
						},
						SmesherID: a.SmesherID,
						Signature: a.Signature,
					}
				}
				proof = &types.MalfeasanceProof{
					Layer: atx.PublishEpoch.FirstLayer(),
					Proof: types.Proof{
						Type: types.MultipleATXs,
						Data: &atxProof,
					},
				}
<<<<<<< HEAD
				if err := malfeasance.ValidateAndSave(ctx, h.log, h.cdb, dbtx, h.edVerifier, nil, h.tortoise, &types.MalfeasanceGossip{
					MalfeasanceProof: *proof,
				}); err != nil && !errors.Is(err, malfeasance.ErrKnownProof) {
					return fmt.Errorf("adding malfeasance proof: %w", err)
=======
				encoded, err := codec.Encode(proof)
				if err != nil {
					h.log.With().Panic("failed to encode MalfeasanceProof", log.Err(err))
				}
				if err := identities.SetMalicious(dbtx, atx.SmesherID, encoded); err != nil {
					return fmt.Errorf("add malfeasance proof: %w", err)
>>>>>>> de99d535
				}
				h.log.WithContext(ctx).With().Warning("smesher produced more than one atx in the same epoch",
					log.Stringer("smesher", atx.SmesherID),
					log.Object("prev", prev),
					log.Object("curr", atx),
				)
			}
		}
		if err := atxs.Add(dbtx, atx); err != nil && !errors.Is(err, sql.ErrObjectExists) {
			return fmt.Errorf("add atx to db: %w", err)
		}
		return nil
	}); err != nil {
		return fmt.Errorf("store atx: %w", err)
	}
	if proof != nil {
		h.cdb.CacheMalfeasanceProof(atx.SmesherID, proof)
	}
	header, err := h.cdb.GetAtxHeader(atx.ID())
	if err != nil {
		return fmt.Errorf("get header for processed atx %s: %w", atx.ID(), err)
	}
	h.beacon.OnAtx(header)
	h.tortoise.OnAtx(header.ToData())

	// notify subscribers
	if ch, found := h.atxChannels[atx.ID()]; found {
		close(ch.ch)
		delete(h.atxChannels, atx.ID())
	}

	h.log.WithContext(ctx).With().Debug("finished storing atx in epoch", atx.ID(), atx.PublishEpoch)

	// broadcast malfeasance proof last as the verification of the proof will take place
	// in the same goroutine
	if proof != nil {
		gossip := types.MalfeasanceGossip{
			MalfeasanceProof: *proof,
		}
		encodedProof, err := codec.Encode(&gossip)
		if err != nil {
			h.log.With().Fatal("failed to encode MalfeasanceGossip", log.Err(err))
		}
		if err = h.publisher.Publish(ctx, pubsub.MalfeasanceProof, encodedProof); err != nil {
			h.log.With().Error("failed to broadcast malfeasance proof", log.Err(err))
			return fmt.Errorf("broadcast atx malfeasance proof: %w", err)
		}
		return errMaliciousATX
	}
	return nil
}

// GetEpochAtxs returns all valid ATXs received in the epoch epochID.
func (h *Handler) GetEpochAtxs(epochID types.EpochID) (ids []types.ATXID, err error) {
	ids, err = atxs.GetIDsByEpoch(h.cdb, epochID)
	h.log.With().Debug("returned epoch atxs", epochID,
		log.Int("count", len(ids)),
		log.String("atxs", fmt.Sprint(ids)))
	return
}

// GetPosAtxID returns the best (highest layer id), currently known to this node, pos atx id.
func (h *Handler) GetPosAtxID() (types.ATXID, error) {
	id, err := atxs.GetAtxIDWithMaxHeight(h.cdb)
	if err != nil {
		return types.EmptyATXID, fmt.Errorf("failed to get positioning atx: %w", err)
	}
	return id, nil
}

// HandleAtxData handles atxs received either by gossip or sync.
func (h *Handler) HandleAtxData(ctx context.Context, peer p2p.Peer, data []byte) error {
	err := h.HandleGossipAtx(ctx, peer, data)
	if errors.Is(err, errKnownAtx) {
		return nil
	}
	return err
}

func (h *Handler) registerHashes(atx *types.ActivationTx, peer p2p.Peer) {
	hashes := map[types.Hash32]struct{}{}
	for _, id := range []types.ATXID{atx.PositioningATX, atx.PrevATXID} {
		if id != types.EmptyATXID && id != h.goldenATXID {
			hashes[id.Hash32()] = struct{}{}
		}
	}
	hashes[atx.GetPoetProofRef()] = struct{}{}
	h.fetcher.RegisterPeerHashes(peer, maps.Keys(hashes))
}

// HandleGossipAtx handles the atx gossip data channel.
func (h *Handler) HandleGossipAtx(ctx context.Context, peer p2p.Peer, msg []byte) error {
	err := h.handleGossipAtx(ctx, peer, msg)
	if err != nil && !errors.Is(err, errMalformedData) && !errors.Is(err, errKnownAtx) {
		h.log.WithContext(ctx).With().Warning("failed to process atx gossip",
			log.Stringer("sender", peer),
			log.Err(err),
		)
	}
	return err
}

func (h *Handler) handleGossipAtx(ctx context.Context, peer p2p.Peer, msg []byte) error {
	receivedTime := time.Now()
	var atx types.ActivationTx
	if err := codec.Decode(msg, &atx); err != nil {
		return fmt.Errorf("%w: %v", errMalformedData, err)
	}

	epochStart := h.clock.LayerToTime(atx.PublishEpoch.FirstLayer())
	poetRoundEnd := epochStart.Add(h.poetCfg.PhaseShift - h.poetCfg.CycleGap)
	latency := receivedTime.Sub(poetRoundEnd)
	metrics.ReportMessageLatency(pubsub.AtxProtocol, pubsub.AtxProtocol, latency)

	atx.SetReceived(receivedTime.Local())
	if err := atx.Initialize(); err != nil {
		return fmt.Errorf("failed to derive ID from atx: %w", err)
	}

	if !h.edVerifier.Verify(signing.ATX, atx.SmesherID, atx.SignedBytes(), atx.Signature) {
		return fmt.Errorf("failed to verify atx signature: %w", errMalformedData)
	}

	logger := h.log.WithContext(ctx).WithFields(atx.ID())
	existing, _ := h.cdb.GetAtxHeader(atx.ID())
	if existing != nil {
		logger.With().Debug("received known atx")
		return fmt.Errorf("%w atx %s", errKnownAtx, atx.ID())
	}

	if atx.NIPost == nil {
		return fmt.Errorf("nil nipst in gossip for atx %s", atx.ShortString())
	}

	h.registerHashes(&atx, peer)
	if err := h.fetcher.GetPoetProof(ctx, atx.GetPoetProofRef()); err != nil {
		return fmt.Errorf("received atx (%v) with syntactically invalid or missing PoET proof (%x): %w",
			atx.ShortString(), atx.GetPoetProofRef().ShortString(), err,
		)
	}

	if err := h.FetchAtxReferences(ctx, &atx); err != nil {
		return fmt.Errorf("received atx (%v) with missing references of prev or pos id %v, %v: %w",
			atx.ID().ShortString(), atx.PrevATXID.ShortString(), atx.PositioningATX.ShortString(), err,
		)
	}

	vAtx, err := h.SyntacticallyValidateAtx(ctx, &atx)
	if err != nil {
		return fmt.Errorf("received syntactically invalid atx %v: %w", atx.ShortString(), err)
	}
	err = h.ProcessAtx(ctx, vAtx)
	if err != nil {
		return fmt.Errorf("cannot process atx %v: %w", atx.ShortString(), err)
		// TODO(anton): blacklist peer
	}
	events.ReportNewActivation(vAtx)
	logger.With().Info("new atx", log.Inline(vAtx), log.Int("size", len(msg)))
	return nil
}

// FetchAtxReferences fetches positioning and prev atxs from peers if they are not found in db.
func (h *Handler) FetchAtxReferences(ctx context.Context, atx *types.ActivationTx) error {
	logger := h.log.WithContext(ctx)
	var atxIDs []types.ATXID
	if atx.PositioningATX != types.EmptyATXID && atx.PositioningATX != h.goldenATXID {
		logger.With().Debug("going to fetch pos atx", atx.PositioningATX, atx.ID())
		atxIDs = append(atxIDs, atx.PositioningATX)
	}

	if atx.PrevATXID != types.EmptyATXID {
		logger.With().Debug("going to fetch prev atx", atx.PrevATXID, atx.ID())
		if len(atxIDs) < 1 || atx.PrevATXID != atxIDs[0] {
			atxIDs = append(atxIDs, atx.PrevATXID)
		}
	}
	if len(atxIDs) == 0 {
		return nil
	}

	if err := h.fetcher.GetAtxs(ctx, atxIDs); err != nil {
		return fmt.Errorf("fetch referenced atxs: %w", err)
	}
	logger.With().Debug("done fetching references for atx", atx.ID())
	return nil
}<|MERGE_RESOLUTION|>--- conflicted
+++ resolved
@@ -388,20 +388,14 @@
 						Data: &atxProof,
 					},
 				}
-<<<<<<< HEAD
-				if err := malfeasance.ValidateAndSave(ctx, h.log, h.cdb, dbtx, h.edVerifier, nil, h.tortoise, &types.MalfeasanceGossip{
-					MalfeasanceProof: *proof,
-				}); err != nil && !errors.Is(err, malfeasance.ErrKnownProof) {
-					return fmt.Errorf("adding malfeasance proof: %w", err)
-=======
 				encoded, err := codec.Encode(proof)
 				if err != nil {
 					h.log.With().Panic("failed to encode MalfeasanceProof", log.Err(err))
 				}
 				if err := identities.SetMalicious(dbtx, atx.SmesherID, encoded); err != nil {
 					return fmt.Errorf("add malfeasance proof: %w", err)
->>>>>>> de99d535
 				}
+
 				h.log.WithContext(ctx).With().Warning("smesher produced more than one atx in the same epoch",
 					log.Stringer("smesher", atx.SmesherID),
 					log.Object("prev", prev),
@@ -418,6 +412,7 @@
 	}
 	if proof != nil {
 		h.cdb.CacheMalfeasanceProof(atx.SmesherID, proof)
+		h.tortoise.OnMalfeasance(atx.SmesherID)
 	}
 	header, err := h.cdb.GetAtxHeader(atx.ID())
 	if err != nil {
