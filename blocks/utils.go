package blocks

import (
	"bytes"
	"context"
	"encoding/binary"
	"errors"
	"fmt"
	"math"
	"math/big"
	"math/rand"
	"sort"

	"github.com/seehuhn/mt19937"
	"golang.org/x/exp/maps"

	"github.com/spacemeshos/go-spacemesh/atxsdata"
	"github.com/spacemeshos/go-spacemesh/common/types"
	"github.com/spacemeshos/go-spacemesh/events"
	"github.com/spacemeshos/go-spacemesh/log"
	"github.com/spacemeshos/go-spacemesh/sql"
	"github.com/spacemeshos/go-spacemesh/sql/ballots"
	"github.com/spacemeshos/go-spacemesh/sql/layers"
	"github.com/spacemeshos/go-spacemesh/sql/transactions"
	"github.com/spacemeshos/go-spacemesh/txs"
)

var (
	errNodeHasBadMeshHash   = errors.New("node has different mesh hash from majority")
	errProposalTxMissing    = errors.New("proposal tx not found")
	errProposalTxHdrMissing = errors.New("proposal tx missing header")
	errDuplicateATX         = errors.New("multiple proposals with same ATX")
)

type meshState struct {
	hash  types.Hash32
	count int
}

type proposalMetadata struct {
	ctx        context.Context
	lid        types.LayerID
	proposals  []*types.Proposal
	tids       []types.TransactionID
	tickHeight uint64
	rewards    []types.AnyReward
	optFilter  bool
}

func getProposalMetadata(
	ctx context.Context,
	logger log.Log,
	db *sql.Database,
	atxs *atxsdata.Data,
	cfg Config,
	lid types.LayerID,
	proposals []*types.Proposal,
) (*proposalMetadata, error) {
	var (
		md = &proposalMetadata{
			ctx:       ctx,
			lid:       lid,
			proposals: proposals,
		}
		mtxs       []*types.MeshTransaction
		seen       = make(map[types.TransactionID]struct{})
		meshHashes = make(map[types.Hash32]*meshState)
		err        error
	)
	md.tickHeight, md.rewards, err = rewardInfoAndHeight(cfg, db, atxs, proposals)
	if err != nil {
		return nil, err
	}
	total := 0
	for _, p := range proposals {
		key := p.MeshHash
		cnt := len(p.EligibilityProofs)
		total += cnt
		if _, ok := meshHashes[key]; !ok {
			meshHashes[key] = &meshState{
				hash:  p.MeshHash,
				count: cnt,
			}
		} else {
			meshHashes[key].count += cnt
		}

		for _, tid := range p.TxIDs {
			if _, ok := seen[tid]; ok {
				continue
			}
			mtx, err := transactions.Get(db, tid)
			if err != nil {
				return nil, fmt.Errorf("%w: get proposal tx: %w", errProposalTxMissing, err)
			}
			if mtx.TxHeader == nil {
				return nil, fmt.Errorf(
					"%w: inconsistent state: tx %s is missing header",
					errProposalTxHdrMissing,
					mtx.ID,
				)
			}
			seen[tid] = struct{}{}
			mtxs = append(mtxs, mtx)
		}
	}
	majority := cfg.OptFilterThreshold * total
	var majorityState *meshState
	for _, ms := range meshHashes {
		logger.With().Debug("mesh hash",
			ms.hash,
			log.Int("count", ms.count),
			log.Int("total", total),
			log.Int("threshold", cfg.OptFilterThreshold),
			log.Int("num_proposals", len(proposals)))
		if ms.hash != types.EmptyLayerHash && ms.count*100 >= majority {
			majorityState = ms
		}
	}
	if majorityState == nil {
		logger.With().Info("no consensus on mesh hash. NOT doing optimistic filtering", lid)
	} else {
		ownMeshHash, err := layers.GetAggregatedHash(db, lid.Sub(1))
		if err != nil {
			return nil, fmt.Errorf("get prev mesh hash %w", err)
		}
		if ownMeshHash != majorityState.hash {
			return nil, fmt.Errorf("%w: majority %v, node %v",
				errNodeHasBadMeshHash, majorityState.hash.ShortString(), ownMeshHash.ShortString())
		}
		logger.With().Debug("consensus on mesh hash. doing optimistic filtering",
			lid,
			log.Stringer("mesh_hash", majorityState.hash))
		md.optFilter = true
	}
	if len(mtxs) > 0 {
		var gasLimit uint64
		if !md.optFilter {
			gasLimit = cfg.BlockGasLimit
		}
		blockSeed := types.CalcProposalsHash32(types.ToProposalIDs(md.proposals), nil).Bytes()
		md.tids, err = getBlockTXs(logger, mtxs, blockSeed, gasLimit)
		if err != nil {
			return nil, err
		}
	}
	return md, nil
}

func getBlockTXs(
	logger log.Log,
	mtxs []*types.MeshTransaction,
	blockSeed []byte,
	gasLimit uint64,
) ([]types.TransactionID, error) {
	stateF := func(_ types.Address) (uint64, uint64) {
		return 0, math.MaxUint64
	}
	txCache := txs.NewCache(stateF, logger)
	if err := txCache.BuildFromTXs(mtxs, blockSeed); err != nil {
		return nil, fmt.Errorf("build txs for block: %w", err)
	}
	byAddrAndNonce := txCache.GetMempool(logger)
	if len(byAddrAndNonce) == 0 {
		logger.With().Warning("no feasible txs for block")
		return nil, nil
	}
	candidates := make([]*txs.NanoTX, 0, len(mtxs))
	byTid := make(map[types.TransactionID]*txs.NanoTX)
	for _, acctTXs := range byAddrAndNonce {
		candidates = append(candidates, acctTXs...)
		for _, ntx := range acctTXs {
			byTid[ntx.ID] = ntx
		}
	}
	sort.Slice(candidates, func(i, j int) bool { return candidates[i].ID.Compare(candidates[j].ID) })
	// initialize a Mersenne Twister with the block seed and use it as a source of randomness for
	// a Fisher-Yates shuffle of the sorted transaction IDs.
	mt := mt19937.New()
	mt.SeedFromSlice(toUint64Slice(blockSeed))
	rng := rand.New(mt)
	ordered := txs.ShuffleWithNonceOrder(logger, rng, len(candidates), candidates, byAddrAndNonce)
	if gasLimit > 0 {
		ordered = prune(logger, ordered, byTid, gasLimit)
	}
	return ordered, nil
}

func prune(
	logger log.Log,
	tids []types.TransactionID,
	byTid map[types.TransactionID]*txs.NanoTX,
	gasLimit uint64,
) []types.TransactionID {
	var (
		gasRemaining = gasLimit
		idx          int
		tid          types.TransactionID
	)
	for idx, tid = range tids {
		if gasRemaining < txs.MinTXGas {
			logger.With().Info("gas exhausted for block",
				log.Int("num_txs", idx),
				log.Uint64("gas_left", gasRemaining),
				log.Uint64("gas_limit", gasLimit))
			return tids[:idx]
		}
		ntx, ok := byTid[tid]
		if !ok {
			logger.With().Fatal("tx missing", tid)
		}
		gasRemaining -= ntx.MaxGas
	}
	logger.With().Debug("block txs after pruning", log.Int("num_txs", len(tids)))
	return tids
}

func toUint64Slice(b []byte) []uint64 {
	const numByte = 8
	l := len(b)
	var s []uint64
	for i := 0; i < l; i += numByte {
		s = append(s, binary.LittleEndian.Uint64(b[i:min(l, i+numByte)]))
	}
	return s
}

func rewardInfoAndHeight(
<<<<<<< HEAD
	cfg Config,
	db *sql.Database,
	atxs *atxsdata.Data,
=======
	logger log.Log,
	cdb *datastore.CachedDB,
	cfg Config,
>>>>>>> b629c68f
	props []*types.Proposal,
) (uint64, []types.AnyReward, error) {
	weights := make(map[types.ATXID]*big.Rat)
	maxHeight := uint64(0)
	for _, p := range props {
		atx := atxs.Get(p.Layer.GetEpoch(), p.AtxID)
		if atx == nil {
			return 0, nil, fmt.Errorf(
				"proposal ATX not found: atx %s proposal %s", p.AtxID.ShortString(), p.ID().String(),
			)
		}
		maxHeight = max(maxHeight, atx.BaseHeight)
		var count uint32
		if p.Ballot.EpochData != nil {
			count = p.Ballot.EpochData.EligibilityCount
		} else {
			ref, err := ballots.Get(db, p.RefBallot)
			if err != nil {
				return 0, nil, fmt.Errorf("get ballot %s: %w", p.RefBallot.String(), err)
			}
			if ref.EpochData == nil {
				return 0, nil, fmt.Errorf("corrupted data: ref ballot %s with empty epoch data", p.RefBallot.String())
			}
			count = ref.EpochData.EligibilityCount
		}
		if _, ok := weights[p.AtxID]; !ok {
			weight := new(big.Rat).SetFrac(
				new(big.Int).SetUint64(atx.Weight),
				new(big.Int).SetUint64(uint64(count)),
			)
			weight.Mul(weight, new(big.Rat).SetUint64(uint64(len(p.Ballot.EligibilityProofs))))
			weights[p.AtxID] = weight
		} else {
			return 0, nil, fmt.Errorf("%w: multiple proposals with the same ATX atx %v proposal %v", errDuplicateATX, p.AtxID, p.ID())
		}
		events.ReportProposal(events.ProposalIncluded, p)
	}
	atxids := maps.Keys(weights)
	// keys in order so that everyone generates same block
	sort.Slice(atxids, func(i, j int) bool {
		return bytes.Compare(atxids[i].Bytes(), atxids[j].Bytes()) < 0
	})
	rewards := make([]types.AnyReward, 0, len(weights))
	for _, id := range atxids {
		weight := weights[id]
		rewards = append(rewards, types.AnyReward{
			AtxID: id,
			Weight: types.RatNum{
				Num:   weight.Num().Uint64(),
				Denom: weight.Denom().Uint64(),
			},
		})
	}
	return maxHeight, rewards, nil
}<|MERGE_RESOLUTION|>--- conflicted
+++ resolved
@@ -226,15 +226,9 @@
 }
 
 func rewardInfoAndHeight(
-<<<<<<< HEAD
 	cfg Config,
 	db *sql.Database,
 	atxs *atxsdata.Data,
-=======
-	logger log.Log,
-	cdb *datastore.CachedDB,
-	cfg Config,
->>>>>>> b629c68f
 	props []*types.Proposal,
 ) (uint64, []types.AnyReward, error) {
 	weights := make(map[types.ATXID]*big.Rat)
