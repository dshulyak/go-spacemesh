package multisig

import (
	"strconv"
	"testing"

	"github.com/stretchr/testify/require"

	"github.com/spacemeshos/go-spacemesh/genvm/core"
	"github.com/spacemeshos/go-spacemesh/genvm/registry"
)

func TestKeysLimits(t *testing.T) {
	reg := registry.New()
	Register(reg)

	for i, address := range []core.Address{TemplateAddress1, TemplateAddress2, TemplateAddress3} {
		expectedK := i + 1
		t.Run(strconv.Itoa(expectedK), func(t *testing.T) {
			for n := 0; n < StorageLimit+5; n++ {
				t.Run(strconv.Itoa(n), func(t *testing.T) {
					handler := reg.Get(address)
					args := SpawnArguments{PublicKeys: make([]core.PublicKey, n)}
<<<<<<< HEAD
					ctx := core.Context{}
					ctx.PrincipalAccount.Balance = 1_000_000
					ctx.Header.GasPrice = 1
					ctx.Header.MaxGas = 1_000_000
					ctx.Header.Principal = core.ComputePrincipal(address, &args)
					err := handler.Exec(&ctx, methodSpawn, &args)
=======
					_, err := handler.New(&args)
>>>>>>> 55588554
					if n < expectedK || n > StorageLimit {
						require.Error(t, err)
					} else {
						require.NoError(t, err)
					}
				})
			}
		})
	}
}<|MERGE_RESOLUTION|>--- conflicted
+++ resolved
@@ -21,16 +21,7 @@
 				t.Run(strconv.Itoa(n), func(t *testing.T) {
 					handler := reg.Get(address)
 					args := SpawnArguments{PublicKeys: make([]core.PublicKey, n)}
-<<<<<<< HEAD
-					ctx := core.Context{}
-					ctx.PrincipalAccount.Balance = 1_000_000
-					ctx.Header.GasPrice = 1
-					ctx.Header.MaxGas = 1_000_000
-					ctx.Header.Principal = core.ComputePrincipal(address, &args)
-					err := handler.Exec(&ctx, methodSpawn, &args)
-=======
 					_, err := handler.New(&args)
->>>>>>> 55588554
 					if n < expectedK || n > StorageLimit {
 						require.Error(t, err)
 					} else {
