package tortoise

import (
	"context"
	"errors"
	"fmt"
	"sort"

	"github.com/spacemeshos/go-spacemesh/common/types"
	"github.com/spacemeshos/go-spacemesh/common/util"
	"github.com/spacemeshos/go-spacemesh/datastore"
	"github.com/spacemeshos/go-spacemesh/log"
	"github.com/spacemeshos/go-spacemesh/sql"
	"github.com/spacemeshos/go-spacemesh/sql/ballots"
	"github.com/spacemeshos/go-spacemesh/sql/blocks"
	"github.com/spacemeshos/go-spacemesh/sql/layers"
	"github.com/spacemeshos/go-spacemesh/system"
	"github.com/spacemeshos/go-spacemesh/tortoise/metrics"
)

var (
	errNoBaseBallotFound    = errors.New("no good base ballot within exception vector limit")
	errstrTooManyExceptions = "too many exceptions to base ballot vote"
)

type turtle struct {
	Config
	logger log.Log
	cdb    *datastore.CachedDB

	beacons system.BeaconGetter
	updater blockValidityUpdater

	mode mode

	state

	verifying *verifying
	full      *full
}

// newTurtle creates a new verifying tortoise algorithm instance.
func newTurtle(
	logger log.Log,
	cdb *datastore.CachedDB,
	beacons system.BeaconGetter,
	updater blockValidityUpdater,
	config Config,
) *turtle {
	t := &turtle{
		Config:  config,
		state:   *newState(),
		logger:  logger,
		cdb:     cdb,
		beacons: beacons,
		updater: updater,
	}
	t.verifying = newVerifying(config, &t.state)
	t.full = newFullTortoise(config, &t.state)
	return t
}

// cloneTurtleParams creates a new verifying tortoise instance using the params of this instance.
func (t *turtle) cloneTurtleParams() *turtle {
	return newTurtle(
		t.logger,
		t.cdb,
		t.beacons,
		t.updater,
		t.Config,
	)
}

func (t *turtle) init(ctx context.Context, genesisLayer *types.Layer) {
	// Mark the genesis layer as “good”
	genesis := genesisLayer.Index()
<<<<<<< HEAD
=======
	t.layers[genesis] = &layerInfo{
		lid:            genesis,
		empty:          util.WeightFromUint64(0),
		hareTerminated: true,
	}
>>>>>>> cf4a95af
	for _, ballot := range genesisLayer.Ballots() {
		binfo := &ballotInfo{
			id:     ballot.ID(),
			layer:  ballot.LayerIndex,
			weight: util.WeightFromUint64(0),
			conditions: conditions{
				baseGood:   true,
				consistent: true,
			},
		}
<<<<<<< HEAD
		t.ballots[genesis] = append(t.ballots[genesis], binfo)
		t.ballotRefs[ballot.ID()] = binfo
	}
	t.layers[genesis] = &layerInfo{
		lid:            genesis,
		empty:          util.WeightFromUint64(0),
		hareTerminated: true,
=======
		t.addBallot(binfo)
>>>>>>> cf4a95af
	}
	for _, block := range genesisLayer.Blocks() {
		blinfo := &blockInfo{
			id:       block.ID(),
			layer:    genesis,
			hare:     support,
			validity: support,
		}
		t.layers[genesis].blocks = append(t.layers[genesis].blocks, blinfo)
		t.blockRefs[blinfo.id] = blinfo
	}
	t.last = genesis
	t.processed = genesis
	t.verified = genesis
	t.historicallyVerified = genesis
	t.evicted = genesis.Sub(1)
	t.full.counted = genesis
}

func (t *turtle) lookbackWindowStart() (types.LayerID, bool) {
	// prevent overflow/wraparound
	if t.verified.Before(types.NewLayerID(t.WindowSize)) {
		return types.NewLayerID(0), false
	}
	return t.verified.Sub(t.WindowSize), true
}

func (t *turtle) updateHistoricallyVerified() {
	if t.verified.After(t.historicallyVerified) {
		t.historicallyVerified = t.verified
	}
}

// evict makes sure we only keep a window of the last hdist layers.
func (t *turtle) evict(ctx context.Context) {
	// Don't evict before we've verified at least hdist layers
	if !t.verified.After(types.GetEffectiveGenesis().Add(t.Hdist)) {
		return
	}
	// TODO: fix potential leak when we can't verify but keep receiving layers
	//    see https://github.com/spacemeshos/go-spacemesh/issues/2671

	windowStart, ok := t.lookbackWindowStart()
	if !ok {
		return
	}
	if !windowStart.After(t.evicted) {
		return
	}

	t.logger.With().Debug("evict in memory state",
		log.Stringer("from_layer", t.evicted.Add(1)),
		log.Stringer("upto_layer", windowStart),
	)

	for lid := t.evicted.Add(1); lid.Before(windowStart); lid = lid.Add(1) {
<<<<<<< HEAD
		for _, ballot := range t.ballots[lid] {
			delete(t.ballotRefs, ballot.id)
			delete(t.referenceWeight, ballot.id)
		}
		delete(t.ballots, lid)
=======
		for _, ballot := range t.layer(lid).ballots {
			delete(t.ballotRefs, ballot.id)
			delete(t.referenceWeight, ballot.id)
		}
>>>>>>> cf4a95af
		for _, block := range t.layers[lid].blocks {
			delete(t.blockRefs, block.id)
		}
		delete(t.layers, lid)
		if lid.OrdinalInEpoch() == types.GetLayersPerEpoch()-1 {
			delete(t.epochWeight, lid.GetEpoch())
			delete(t.referenceHeight, lid.GetEpoch())
		}
	}
<<<<<<< HEAD
	for _, ballot := range t.ballots[windowStart] {
=======
	for _, ballot := range t.layer(windowStart).ballots {
>>>>>>> cf4a95af
		ballot.votes.cutBefore(windowStart)
	}
	t.evicted = windowStart.Sub(1)
}

// EncodeVotes by choosing base ballot and explicit votes.
func (t *turtle) EncodeVotes(ctx context.Context, conf *encodeConf) (*types.Votes, error) {
	var (
		logger        = t.logger.WithContext(ctx)
		disagreements = map[types.BallotID]types.LayerID{}
		choices       []*ballotInfo
		base          *ballotInfo

		votes *types.Votes
		last  = t.last.Add(1)
		err   error
	)
	if conf.current != nil {
		last = *conf.current
	}
	// goodness of the ballot determined using hare output or tortoise output for old layers.
	// if tortoise is full mode some ballot in old layer is undecided and we can't use it this optimization.
	if t.mode.isVerifying() {
		base = t.getGoodBallot(logger)
		if base != nil {
			// we need only 1 ballot from the most recent layer, this ballot will be by definition the most
			// consistent with our local opinion.
			// then we just need to encode our local opinion from layer of the ballot up to last processed as votes
			votes, err = t.encodeVotes(ctx, base, base.layer, last)
			if err != nil {
				logger.With().Error("failed to encode votes for good ballot", log.Err(err))
			}
		}
	}
	if votes == nil {
		for lid := t.evicted.Add(1); !lid.After(t.processed); lid = lid.Add(1) {
			for _, ballot := range t.layer(lid).ballots {
				if ballot.weight.IsNil() {
					continue
				}
				dis, err := t.firstDisagreement(ctx, last, ballot, disagreements)
				if err != nil {
					logger.With().Error("failed to compute first disagreement", ballot.id, log.Err(err))
					continue
				}
				disagreements[ballot.id] = dis
				choices = append(choices, ballot)
			}
		}

		prioritizeBallots(choices, disagreements)
		for _, base = range choices {
			votes, err = t.encodeVotes(ctx, base, t.evicted.Add(1), last)
			if err == nil {
				break
			}
			logger.With().Warning("error calculating vote exceptions for ballot",
				base.id,
				log.Err(err),
				log.Stringer("last_layer", t.last),
			)
		}
	}

	if votes == nil {
		// TODO: special error encoding when exceeding exception list size
		return nil, errNoBaseBallotFound
	}

	logger.With().Info("choose base ballot",
		log.Stringer("mode", t.mode),
		log.Stringer("base layer", base.layer),
		log.Stringer("voting layer", last),
		log.Inline(votes),
	)

	metrics.LayerDistanceToBaseBallot.WithLabelValues().Observe(float64(t.last.Value - base.layer.Value))

	return votes, nil
}

func (t *turtle) getGoodBallot(logger log.Log) *ballotInfo {
	var choices []*ballotInfo
	for lid := t.processed; lid.After(t.evicted); lid = lid.Sub(1) {
		for _, ballot := range t.layer(lid).ballots {
			if ballot.weight.IsNil() {
				continue
			}
			if ballot.good() {
				choices = append(choices, ballot)
			}
		}
		if len(choices) > 0 {
			sort.Slice(choices, func(i, j int) bool {
				return choices[i].id.Compare(choices[j].id)
			})
			return choices[0]
		}
	}
	return nil
}

// firstDisagreement returns first layer where local opinion is different from ballot's opinion within sliding window.
func (t *turtle) firstDisagreement(ctx context.Context, last types.LayerID, ballot *ballotInfo, disagreements map[types.BallotID]types.LayerID) (types.LayerID, error) {
	// using it as a mark that the votes for block are completely consistent
	// with a local opinion. so if two blocks have consistent histories select block
	// from a higher layer as it is more consistent.
	consistent := ballot.layer
	if basedis, exists := disagreements[ballot.base.id]; exists && basedis != ballot.base.layer {
		return basedis, nil
	}

	for lvote := ballot.votes.tail; lvote != nil; lvote = lvote.prev {
		if lvote.lid.Before(ballot.base.layer) {
			break
		}
		if lvote.vote == abstain && (lvote.hareTerminated || !withinDistance(t.Zdist, lvote.lid, last)) {
			t.logger.With().Debug("ballot votes abstain on a terminated layer. can't use as a base ballot",
				ballot.id,
				lvote.lid,
			)
			return types.LayerID{}, nil
		}
		for _, bvote := range lvote.blocks {
			vote, _, err := t.getFullVote(ctx, bvote.blockInfo)
			if err != nil {
				return types.LayerID{}, err
			}
			if vote != bvote.vote {
				t.logger.With().Debug("found disagreement on a block",
					ballot.id,
					bvote.id,
					log.Stringer("block_layer", lvote.lid),
					log.Stringer("ballot_layer", ballot.layer),
					log.Stringer("local_vote", vote),
					log.Stringer("vote", bvote.vote),
				)
				return lvote.lid, nil
			}
		}
	}
	return consistent, nil
}

// encode differences between selected base ballot and local votes.
func (t *turtle) encodeVotes(
	ctx context.Context,
	base *ballotInfo,
	start types.LayerID,
	last types.LayerID,
) (*types.Votes, error) {
	logger := t.logger.WithContext(ctx).WithFields(
		log.Stringer("base layer", base.layer),
		log.Stringer("voting layer", last),
	)
	votes := &types.Votes{
		Base: base.id,
	}
	// encode difference with local opinion between [start, base.layer)
	for lvote := base.votes.tail; lvote != nil; lvote = lvote.prev {
		if lvote.lid.Before(start) {
			break
		}
		if lvote.vote == abstain && lvote.hareTerminated {
			return nil, fmt.Errorf("ballot %s can't be used as a base ballot", base.id)
		}
		for _, bvote := range lvote.blocks {
			vote, _, err := t.getFullVote(ctx, bvote.blockInfo)
			if err != nil {
				return nil, err
			}
			// ballot vote is consistent with local opinion, exception is not necessary
			if vote == bvote.vote {
				continue
			}
			switch vote {
			case support:
				logger.With().Debug("support before base ballot", bvote.id, bvote.layer)
				votes.Support = append(votes.Support, bvote.id)
			case against:
				logger.With().Debug("explicit against overwrites base ballot opinion", bvote.id, bvote.layer)
				votes.Against = append(votes.Against, bvote.id)
			case abstain:
				logger.With().Error("layers that are not terminated should have been encoded earlier",
					bvote.id, bvote.layer,
				)
			}
		}
	}
	// encode votes after base ballot votes [base layer, last)
	for lid := base.layer; lid.Before(last); lid = lid.Add(1) {
		layer := t.layer(lid)
		if !layer.hareTerminated && withinDistance(t.Zdist, lid, last) {
			logger.With().Debug("voting abstain on the layer", lid)
			votes.Abstain = append(votes.Abstain, lid)
			continue
		}
		for _, block := range layer.blocks {
			vote, _, err := t.getFullVote(ctx, block)
			if err != nil {
				return nil, err
			}
			switch vote {
			case support:
				logger.With().Debug("support after base ballot", block.id, block.layer)
				votes.Support = append(votes.Support, block.id)
			case against:
				logger.With().Debug("implicit against after base ballot", block.id, block.layer)
			case abstain:
				logger.With().Error("layers that are not terminated should have been encoded earlier",
					block.id, lid,
				)
			}
		}
	}

	if explen := len(votes.Support) + len(votes.Against); explen > t.MaxExceptions {
		return nil, fmt.Errorf("%s (%v)", errstrTooManyExceptions, explen)
	}

	return votes, nil
}

// getFullVote unlike getLocalVote will vote according to the counted votes on blocks that are
// outside of hdist. if opinion is undecided according to the votes it will use coinflip recorded
// in the current layer.
func (t *turtle) getFullVote(ctx context.Context, block *blockInfo) (sign, voteReason, error) {
	vote, reason := getLocalVote(&t.state, t.Config, block)
	if !(vote == abstain && reason == reasonValidity) {
		return vote, reason, nil
	}
	vote = sign(block.margin.Cmp(t.localThreshold))
	if vote != abstain {
		return vote, reasonLocalThreshold, nil
	}
	coin, err := layers.GetWeakCoin(t.cdb, t.last)
	if err != nil {
		return 0, "", fmt.Errorf("coinflip is not recorded in %s. required for vote on %s / %s",
			t.last, block.id, block.layer)
	}
	if coin {
		return support, reasonCoinflip, nil
	}
	return against, reasonCoinflip, nil
}

<<<<<<< HEAD
func (t *turtle) onLayer(ctx context.Context, lid types.LayerID) error {
	t.logger.With().Debug("on layer", lid)
=======
// onLayerTerminated is expected to be called when hare terminated for a layer.
// Internally tortoise will verify all layers before the last one if there are no gaps in
// terminated layers.
func (t *turtle) onLayerTerminated(ctx context.Context, lid types.LayerID) error {
	t.logger.With().Debug("on layer terminated", lid)
>>>>>>> cf4a95af
	defer t.evict(ctx)
	if err := t.updateLayer(t.logger, lid); err != nil {
		return err
	}
<<<<<<< HEAD
	for process := t.processed.Add(1); !process.After(lid); process = process.Add(1) {
		layer := t.layer(process)
		for _, block := range layer.blocks {
			if err := t.updateRefHeight(layer, block); err != nil {
				return err
			}
		}
		for _, ballot := range t.ballots[process] {
			t.countBallot(t.logger, ballot)
		}
		if t.mode.isFull() {
			t.full.countDelayed(t.logger, process)
			t.full.counted = process
		}
		t.processed = process

=======
	if err := t.loadBlocksData(lid); err != nil {
		return err
	}
	for process := t.minprocessed.Add(1); !process.After(t.processed); process = process.Add(1) {
		layer := t.layer(process)
		if !layer.hareTerminated && withinDistance(t.Zdist, process, t.last) {
			t.logger.With().Info("gap in the layers received by tortoise",
				lid,
				log.Stringer("undecided", process),
			)
			break
		}
		// load data for layers that were skipped due to zdist limit
>>>>>>> cf4a95af
		if err := t.loadBlocksData(process); err != nil {
			return err
		}
		if err := t.loadBallots(process); err != nil {
			return err
		}

		// terminate layer that falls out of the zdist window and wasn't terminated
		// by any other component
		terminated := process.Sub(t.Zdist + 1)
		if terminated.After(t.evicted) && !t.layer(terminated).hareTerminated {
			t.onHareOutput(terminated, types.EmptyBlockID)
		}
	}
	if err := t.verifyLayers(t.logger); err != nil {
		return err
	}

	return nil
}

func (t *turtle) switchModes(logger log.Log) {
	from := t.mode
	t.mode = from.toggleMode()
	logger.With().Info("switching tortoise mode",
		log.Stringer("processed_layer", t.processed),
		log.Stringer("verified_layer", t.verified),
		log.Stringer("from_mode", from),
		log.Stringer("to_mode", t.mode),
	)
}

func (t *turtle) countBallot(logger log.Log, ballot *ballotInfo) error {
	// NOTE(dshulyak) counting ballot in verifying mode has some side-effects that
	// are important for encoding votes
	badBeacon, err := t.compareBeacons(t.logger, ballot.id, ballot.layer, ballot.beacon)
	if err != nil {
		return err
	}
	ballot.conditions.badBeacon = badBeacon
	t.verifying.countBallot(logger, ballot)
	if t.mode.isFull() {
		t.full.countBallot(logger, ballot)
	}
	return nil
}

func (t *turtle) verifyLayers(logger log.Log) error {
	logger = logger.WithFields(
		log.Stringer("last layer", t.last),
	)
<<<<<<< HEAD
=======
	logger.With().Debug("processing layer", lid)

	// TODO(dshulyak) it should be possible to count votes from every single ballot separately
	// but may require changes to t.processed
	t.verifying.countVotes(logger, lid, t.layer(lid).ballots)
>>>>>>> cf4a95af

	previous := t.verified
	for target := t.verified.Add(1); target.Before(t.processed); target = target.Add(1) {
		var success bool
		if t.mode.isVerifying() {
			success = t.verifying.verify(logger, target)
		}
		if !success && (t.canUseFullMode() || t.mode.isFull()) {
			success = t.countFullMode(logger, target)
		}
		if success {
			t.verified = target
			t.localThreshold, t.globalThreshold = computeThresholds(logger, t.Config, t.mode,
				t.verified.Add(1), t.last, t.processed,
				t.epochWeight,
			)
		} else {
			break
		}
	}
	if err := persistContextualValidity(logger,
		t.updater,
		previous, t.verified,
		t.layers,
	); err != nil {
		return err
	}

	t.updateHistoricallyVerified()
	return nil
}

func (t *turtle) countFullMode(logger log.Log, target types.LayerID) bool {
	success := false
	if t.mode.isVerifying() {
		t.switchModes(logger)
		counted := maxLayer(t.full.counted.Add(1), target.Add(1))
		for ; !counted.After(t.processed); counted = counted.Add(1) {
			for _, ballot := range t.ballots[counted] {
				t.full.countBallot(logger, ballot)
			}
			t.full.countDelayed(logger, counted)
			t.full.counted = counted
			if !success {
				t.localThreshold, t.globalThreshold = computeThresholds(logger, t.Config, t.mode,
					target, t.last, t.full.counted,
					t.epochWeight,
				)
				success = t.full.verify(logger, target)
			}
		}
	} else {
		success = t.full.verify(logger, target)
	}
	if !success {
		return success
	}
<<<<<<< HEAD
	if t.verifying.markGoodCut(logger, t.ballots[target]) {
		// TODO(dshulyak) it should be enough to start from target + 1. can't do that right now as it is expected
		// that accumulated weight has a weight of the layer that is going to be verified.
		t.verifying.resetWeights()
		for lid := target; !lid.After(t.full.counted); lid = lid.Add(1) {
			t.verifying.countVotes(logger, t.ballots[lid])
		}
		if t.verifying.verify(logger, target) {
			for lid := t.full.counted.Add(1); !lid.After(t.processed); lid = lid.Add(1) {
				t.verifying.countVotes(logger, t.ballots[lid])
=======

	// try to find a cut with ballots that can be good (see verifying tortoise for definition)
	// if there are such ballots try to bootstrap verifying tortoise by marking them good
	t.verifying.resetWeights()
	if t.verifying.markGoodCut(logger, t.layer(target).ballots) {
		// TODO(dshulyak) it should be enough to start from target + 1. can't do that right now as it is expected
		// that accumulated weight has a weight of the layer that is going to be verified.
		for lid := target; !lid.After(counted); lid = lid.Add(1) {
			t.verifying.countVotes(logger, lid, t.layer(lid).ballots)
		}
		if t.verifying.verify(logger, target) {
			for lid := counted.Add(1); !lid.After(t.processed); lid = lid.Add(1) {
				t.verifying.countVotes(logger, lid, t.layer(lid).ballots)
>>>>>>> cf4a95af
			}
			t.switchModes(logger)
		}
	}
<<<<<<< HEAD
	return success
=======
	return true
>>>>>>> cf4a95af
}

// loadBlocksData loads blocks, hare output and contextual validity.
func (t *turtle) loadBlocksData(lid types.LayerID) error {
	blocks, err := blocks.Layer(t.cdb, lid)
	if err != nil {
		return fmt.Errorf("read blocks for layer %s: %w", lid, err)
	}
	for _, block := range blocks {
		t.onBlock(lid, block)
	}
	if err := t.loadHare(lid); err != nil {
		return err
	}
	return t.loadContextualValidity(lid)
}

func (t *turtle) loadHare(lid types.LayerID) error {
	output, err := layers.GetHareOutput(t.cdb, lid)
	if err == nil {
		t.onHareOutput(lid, output)
		return nil
	}
	if errors.Is(err, sql.ErrNotFound) {
		t.logger.With().Debug("hare output for layer is not found", lid)
		return nil
	}
	return fmt.Errorf("get hare output %s: %w", lid, err)
}

func (t *turtle) loadContextualValidity(lid types.LayerID) error {
	// validities will be available only during rerun or
	// if they are synced from peers
	validities, err := blocks.ContextualValidity(t.cdb, lid)
	if err != nil {
		return fmt.Errorf("contextual validity %s: %w", lid, err)
	}
	for _, validity := range validities {
		s := support
		if !validity.Validity {
			s = against
		}
		block := t.blockRefs[validity.ID]
		block.validity = s
	}
	return nil
}

func (t *turtle) updateLayer(logger log.Log, lid types.LayerID) error {
	lastUpdated := t.last.Before(lid)
	if lastUpdated {
		t.last = lid
	}

	for epoch := t.last.GetEpoch(); epoch >= t.evicted.GetEpoch(); epoch-- {
		if _, exist := t.epochWeight[epoch]; exist {
			break
		}
		weight, height, err := extractAtxsData(t.cdb, epoch)
		if err != nil {
			return err
		}
		t.epochWeight[epoch] = weight
		t.referenceHeight[epoch] = height
		logger.With().Info("computed height and weight for epoch",
			epoch,
			log.Stringer("weight", weight),
			log.Uint64("height", height),
		)
	}
	window := getVerificationWindow(t.Config, t.mode, t.verified.Add(1), t.last)
	if lastUpdated || window.Before(t.processed) || t.globalThreshold.IsNil() {
		t.localThreshold, t.globalThreshold = computeThresholds(logger, t.Config, t.mode,
			t.verified.Add(1), t.last, t.processed,
			t.epochWeight,
		)
	}
	return nil
}

// loadBallots from database.
// must be loaded in order, as base ballot information needs to be in the state.
func (t *turtle) loadBallots(lid types.LayerID) error {
	blts, err := ballots.Layer(t.cdb, lid)
	if err != nil {
		return fmt.Errorf("read ballots for layer %s: %w", lid, err)
	}

	for _, ballot := range blts {
		if err := t.onBallot(ballot); err != nil {
			t.logger.With().Error("failed to add ballot to the state", log.Err(err), log.Inline(ballot))
		}
	}
	return nil
}

func (t *turtle) onBlock(lid types.LayerID, block *types.Block) error {
	if !lid.After(t.evicted) {
		return nil
	}
	if _, exist := t.state.blockRefs[block.ID()]; exist {
<<<<<<< HEAD
		return nil
	}
	t.logger.With().Debug("on block", log.Inline(block))
	binfo := &blockInfo{
=======
		return
	}
	t.logger.With().Debug("on block", log.Inline(block))
	t.state.addBlock(&blockInfo{
>>>>>>> cf4a95af
		id:     block.ID(),
		layer:  block.LayerIndex,
		height: block.TickHeight,
		margin: util.WeightFromUint64(0),
<<<<<<< HEAD
	}
	t.addBlock(binfo)
	layer := t.layer(binfo.layer)
	if !binfo.layer.Before(t.processed) {
		if err := t.updateRefHeight(layer, binfo); err != nil {
			return err
		}
	}
	return nil
=======
	})
>>>>>>> cf4a95af
}

func (t *turtle) onHareOutput(lid types.LayerID, bid types.BlockID) {
	if !lid.After(t.evicted) {
		return
	}
	t.logger.With().Debug("on hare output", lid, bid, log.Bool("empty", bid == types.EmptyBlockID))
	var (
		layer    = t.state.layer(lid)
		previous types.BlockID
		exists   bool
	)
	layer.hareTerminated = true
	for i := range layer.blocks {
		block := layer.blocks[i]
		if block.hare == support {
			previous = layer.blocks[i].id
			exists = true
		}
		if block.id == bid {
			block.hare = support
		} else {
			block.hare = against
		}
	}
	if exists && previous == bid {
		return
	}
<<<<<<< HEAD
	if lid.Before(t.processed) && t.mode.isVerifying() && withinDistance(t.Config.Hdist, lid, t.last) {
=======
	if lid.Before(t.minprocessed) && t.mode.isVerifying() && withinDistance(t.Config.Hdist, lid, t.last) {
>>>>>>> cf4a95af
		t.logger.With().Info("local opinion changed within hdist",
			lid,
			log.Stringer("verified", t.verified),
			log.Stringer("previous", previous),
			log.Stringer("new", bid),
		)
		t.verifying.resetWeights()

		// if local opinion within hdist was changed about the layer
		// that was already verified we need to revert that
		t.verified = minLayer(t.verified, lid)
		for target := t.verified; !target.After(t.processed); target = target.Add(1) {
			// TODO(dshulyak) this condition can be removed together with genesis ballot
			if target.GetEpoch().IsGenesis() {
				continue
			}
<<<<<<< HEAD
			t.verifying.countVotes(t.logger, t.ballots[target])
=======
			t.verifying.countVotes(t.logger, target, t.layer(target).ballots)
>>>>>>> cf4a95af
		}
	}
}

func (t *turtle) onBallot(ballot *types.Ballot) error {
	if !ballot.LayerIndex.After(t.evicted) {
		return nil
	}
	if _, exist := t.state.ballotRefs[ballot.ID()]; exist {
		return nil
	}
<<<<<<< HEAD
	t.logger.With().Debug("on ballot",
		log.Inline(ballot),
		log.Uint32("processed", t.processed.Value),
	)

	base, exists := t.state.ballotRefs[ballot.Votes.Base]
	if !exists {
		t.logger.With().Warning("base ballot not in state",
			log.Stringer("base", ballot.Votes.Base),
		)
		return nil
	}
=======
	t.logger.With().Debug("on ballot", log.Inline(ballot))
	if _, exist := t.state.ballotRefs[ballot.ID()]; exist {
		return nil
	}
	base, exists := t.state.ballotRefs[ballot.Votes.Base]
	if !exists {
		t.logger.With().Warning("base ballot not in state",
			log.Stringer("base", ballot.Votes.Base),
		)
		return nil
	}
>>>>>>> cf4a95af
	var (
		weight util.Weight
		height uint64
		beacon types.Beacon

		err error
	)
	if ballot.EpochData != nil {
		beacon = ballot.EpochData.Beacon
		height, err = getBallotHeight(t.cdb, ballot)
		if err != nil {
			return err
		}
	} else {
		ref, exists := t.state.ballotRefs[ballot.RefBallot]
		if !exists {
			t.logger.With().Warning("ref ballot not in state",
				log.Stringer("ref", ballot.RefBallot),
			)
			return nil
		}
		beacon = ref.beacon
		height = ref.height
	}
	if !ballot.IsMalicious() {
		weight, err = computeBallotWeight(
			t.cdb, t.referenceWeight,
			ballot, t.LayerSize, types.GetLayersPerEpoch(),
		)
		if err != nil {
			return err
		}
	} else {
		t.logger.With().Warning("malicious ballot with zeroed weight", ballot.LayerIndex, ballot.ID())
<<<<<<< HEAD
=======
	}
	badBeacon, err := t.compareBeacons(t.logger, ballot.ID(), ballot.LayerIndex, beacon)
	if err != nil {
		return err
>>>>>>> cf4a95af
	}
	t.logger.With().Debug("computed weight and height for ballot",
		ballot.ID(),
		log.Stringer("weight", weight),
		log.Uint64("height", height),
	)
	binfo := &ballotInfo{
		id: ballot.ID(),
		base: baseInfo{
			id:    base.id,
			layer: base.layer,
		},
		layer:  ballot.LayerIndex,
		weight: weight,
		height: height,
		beacon: beacon,
	}
<<<<<<< HEAD
	t.decodeExceptions(base, binfo, ballot.Votes)
	if !binfo.layer.Before(t.processed) {
		if err := t.countBallot(t.logger, binfo); err != nil {
			return err
		}
	}
=======
	binfo.conditions.badBeacon = badBeacon
	t.decodeExceptions(base, binfo, ballot.Votes)
>>>>>>> cf4a95af
	t.state.addBallot(binfo)
	return nil
}

func (t *turtle) compareBeacons(logger log.Log, bid types.BallotID, layerID types.LayerID, beacon types.Beacon) (bool, error) {
	epochBeacon, err := t.beacons.GetBeacon(layerID.GetEpoch())
	if err != nil {
		return false, err
<<<<<<< HEAD
	}
	if beacon != epochBeacon {
		logger.With().Warning("ballot has different beacon",
			layerID,
			bid,
			log.String("ballot_beacon", beacon.ShortString()),
			log.String("epoch_beacon", epochBeacon.ShortString()))
		return true, nil
	}
=======
	}
	if beacon != epochBeacon {
		logger.With().Warning("ballot has different beacon",
			layerID,
			bid,
			log.String("ballot_beacon", beacon.ShortString()),
			log.String("epoch_beacon", epochBeacon.ShortString()))
		return true, nil
	}
>>>>>>> cf4a95af
	return false, nil
}

// the idea here is to give enough room for verifying tortoise to complete. during live tortoise execution this will be limited by the hdist.
// during rerun we need to use another heuristic, as hdist is irrelevant by that time.
func (t *turtle) canUseFullMode() bool {
	target := t.verified.Add(1)
	// TODO(dshulyak) this condition should be enabled when the node is syncing.
	if t.mode.isRerun() {
		return t.processed.Difference(target) > t.VerifyingModeVerificationWindow ||
			// if all layer were exhaused and verifying didn't made progress try switching
			t.last == t.processed
	}
	return target.Before(t.layerCutoff())
}

// layerCuttoff returns last layer that is in hdist distance.
func (t *turtle) layerCutoff() types.LayerID {
	// if we haven't seen at least Hdist layers yet, we always rely on local opinion
	if t.last.Before(types.NewLayerID(t.Hdist)) {
		return types.NewLayerID(0)
	}
	return t.last.Sub(t.Hdist)
}

func (t *turtle) decodeExceptions(base, ballot *ballotInfo, exceptions types.Votes) {
	from := base.layer
	diff := map[types.LayerID]map[types.BlockID]sign{}
	for vote, bids := range map[sign][]types.BlockID{
		support: exceptions.Support,
		against: exceptions.Against,
	} {
		for _, bid := range bids {
			block, exist := t.blockRefs[bid]
			if !exist {
				ballot.conditions.votesBeforeBase = true
				continue
			}
			if block.layer.Before(from) {
				ballot.conditions.votesBeforeBase = true
				from = block.layer
			}
			layerdiff, exist := diff[block.layer]
			if !exist {
				layerdiff = map[types.BlockID]sign{}
				diff[block.layer] = layerdiff
			}
			layerdiff[block.id] = vote
		}
	}
	for _, lid := range exceptions.Abstain {
		if lid.Before(from) {
			ballot.conditions.votesBeforeBase = true
			from = lid
		}
		_, exist := diff[lid]
		if !exist {
			diff[lid] = map[types.BlockID]sign{}
		}
	}

	// inherit opinion from the base ballot by copying votes
	ballot.votes = base.votes.update(from, diff)
	// add new opinions after the base layer
	for lid := base.layer; lid.Before(ballot.layer); lid = lid.Add(1) {
		layer := t.layer(lid)
		lvote := layerVote{
			layerInfo: layer,
			vote:      against,
		}
		layerdiff, exist := diff[lid]
		if exist && len(layerdiff) == 0 {
			lvote.vote = abstain
		}
		for _, block := range layer.blocks {
			bvote := blockVote{
				blockInfo: block,
				vote:      against,
			}
			if len(layerdiff) > 0 {
				vote, exist := layerdiff[block.id]
				if exist {
					bvote.vote = vote
				}
			}
			lvote.blocks = append(lvote.blocks, bvote)
		}
		ballot.votes.append(&lvote)
	}
}

func validateConsistency(state *state, config Config, ballot *ballotInfo) bool {
	for lvote := ballot.votes.tail; lvote != nil; lvote = lvote.prev {
		if lvote.lid.Before(ballot.base.layer) {
			return true
		}
		if lvote.vote == abstain {
			continue
		}
<<<<<<< HEAD
		if lvote.vote == against && !lvote.hareTerminated {
			return false
		}
=======
>>>>>>> cf4a95af
		for j := range lvote.blocks {
			local, _ := getLocalVote(state, config, lvote.blocks[j].blockInfo)
			vote := lvote.blocks[j].vote
			if vote != local {
				return false
			}
		}
	}
	return true
}

func withinDistance(dist uint32, lid, last types.LayerID) bool {
	genesis := types.GetEffectiveGenesis()
	limit := types.GetEffectiveGenesis()
	if last.After(genesis.Add(dist)) {
		limit = last.Sub(dist)
	}
	return !lid.Before(limit)
}

func getLocalVote(state *state, config Config, block *blockInfo) (sign, voteReason) {
	if withinDistance(config.Hdist, block.layer, state.last) {
		if block.hare != neutral {
			return block.hare, reasonHareOutput
		}
		if !withinDistance(config.Zdist, block.layer, state.last) {
			return against, reasonHareOutput
		}
		return abstain, reasonHareOutput
	}
	if block.layer.After(state.historicallyVerified) {
		return abstain, reasonValidity
	}
	return block.validity, reasonValidity
}<|MERGE_RESOLUTION|>--- conflicted
+++ resolved
@@ -74,14 +74,11 @@
 func (t *turtle) init(ctx context.Context, genesisLayer *types.Layer) {
 	// Mark the genesis layer as “good”
 	genesis := genesisLayer.Index()
-<<<<<<< HEAD
-=======
 	t.layers[genesis] = &layerInfo{
 		lid:            genesis,
 		empty:          util.WeightFromUint64(0),
 		hareTerminated: true,
 	}
->>>>>>> cf4a95af
 	for _, ballot := range genesisLayer.Ballots() {
 		binfo := &ballotInfo{
 			id:     ballot.ID(),
@@ -92,17 +89,7 @@
 				consistent: true,
 			},
 		}
-<<<<<<< HEAD
-		t.ballots[genesis] = append(t.ballots[genesis], binfo)
-		t.ballotRefs[ballot.ID()] = binfo
-	}
-	t.layers[genesis] = &layerInfo{
-		lid:            genesis,
-		empty:          util.WeightFromUint64(0),
-		hareTerminated: true,
-=======
 		t.addBallot(binfo)
->>>>>>> cf4a95af
 	}
 	for _, block := range genesisLayer.Blocks() {
 		blinfo := &blockInfo{
@@ -159,18 +146,10 @@
 	)
 
 	for lid := t.evicted.Add(1); lid.Before(windowStart); lid = lid.Add(1) {
-<<<<<<< HEAD
-		for _, ballot := range t.ballots[lid] {
-			delete(t.ballotRefs, ballot.id)
-			delete(t.referenceWeight, ballot.id)
-		}
-		delete(t.ballots, lid)
-=======
 		for _, ballot := range t.layer(lid).ballots {
 			delete(t.ballotRefs, ballot.id)
 			delete(t.referenceWeight, ballot.id)
 		}
->>>>>>> cf4a95af
 		for _, block := range t.layers[lid].blocks {
 			delete(t.blockRefs, block.id)
 		}
@@ -180,11 +159,7 @@
 			delete(t.referenceHeight, lid.GetEpoch())
 		}
 	}
-<<<<<<< HEAD
-	for _, ballot := range t.ballots[windowStart] {
-=======
 	for _, ballot := range t.layer(windowStart).ballots {
->>>>>>> cf4a95af
 		ballot.votes.cutBefore(windowStart)
 	}
 	t.evicted = windowStart.Sub(1)
@@ -431,21 +406,15 @@
 	return against, reasonCoinflip, nil
 }
 
-<<<<<<< HEAD
-func (t *turtle) onLayer(ctx context.Context, lid types.LayerID) error {
-	t.logger.With().Debug("on layer", lid)
-=======
 // onLayerTerminated is expected to be called when hare terminated for a layer.
 // Internally tortoise will verify all layers before the last one if there are no gaps in
 // terminated layers.
-func (t *turtle) onLayerTerminated(ctx context.Context, lid types.LayerID) error {
+func (t *turtle) onLayer(ctx context.Context, lid types.LayerID) error {
 	t.logger.With().Debug("on layer terminated", lid)
->>>>>>> cf4a95af
 	defer t.evict(ctx)
 	if err := t.updateLayer(t.logger, lid); err != nil {
 		return err
 	}
-<<<<<<< HEAD
 	for process := t.processed.Add(1); !process.After(lid); process = process.Add(1) {
 		layer := t.layer(process)
 		for _, block := range layer.blocks {
@@ -453,7 +422,7 @@
 				return err
 			}
 		}
-		for _, ballot := range t.ballots[process] {
+		for _, ballot := range t.layer(process).ballots {
 			t.countBallot(t.logger, ballot)
 		}
 		if t.mode.isFull() {
@@ -462,21 +431,6 @@
 		}
 		t.processed = process
 
-=======
-	if err := t.loadBlocksData(lid); err != nil {
-		return err
-	}
-	for process := t.minprocessed.Add(1); !process.After(t.processed); process = process.Add(1) {
-		layer := t.layer(process)
-		if !layer.hareTerminated && withinDistance(t.Zdist, process, t.last) {
-			t.logger.With().Info("gap in the layers received by tortoise",
-				lid,
-				log.Stringer("undecided", process),
-			)
-			break
-		}
-		// load data for layers that were skipped due to zdist limit
->>>>>>> cf4a95af
 		if err := t.loadBlocksData(process); err != nil {
 			return err
 		}
@@ -486,6 +440,9 @@
 
 		// terminate layer that falls out of the zdist window and wasn't terminated
 		// by any other component
+		if !process.After(types.NewLayerID(t.Zdist)) {
+			continue
+		}
 		terminated := process.Sub(t.Zdist + 1)
 		if terminated.After(t.evicted) && !t.layer(terminated).hareTerminated {
 			t.onHareOutput(terminated, types.EmptyBlockID)
@@ -528,14 +485,6 @@
 	logger = logger.WithFields(
 		log.Stringer("last layer", t.last),
 	)
-<<<<<<< HEAD
-=======
-	logger.With().Debug("processing layer", lid)
-
-	// TODO(dshulyak) it should be possible to count votes from every single ballot separately
-	// but may require changes to t.processed
-	t.verifying.countVotes(logger, lid, t.layer(lid).ballots)
->>>>>>> cf4a95af
 
 	previous := t.verified
 	for target := t.verified.Add(1); target.Before(t.processed); target = target.Add(1) {
@@ -574,7 +523,7 @@
 		t.switchModes(logger)
 		counted := maxLayer(t.full.counted.Add(1), target.Add(1))
 		for ; !counted.After(t.processed); counted = counted.Add(1) {
-			for _, ballot := range t.ballots[counted] {
+			for _, ballot := range t.layer(counted).ballots {
 				t.full.countBallot(logger, ballot)
 			}
 			t.full.countDelayed(logger, counted)
@@ -593,41 +542,21 @@
 	if !success {
 		return success
 	}
-<<<<<<< HEAD
-	if t.verifying.markGoodCut(logger, t.ballots[target]) {
+	if t.verifying.markGoodCut(logger, t.layer(target).ballots) {
 		// TODO(dshulyak) it should be enough to start from target + 1. can't do that right now as it is expected
 		// that accumulated weight has a weight of the layer that is going to be verified.
 		t.verifying.resetWeights()
 		for lid := target; !lid.After(t.full.counted); lid = lid.Add(1) {
-			t.verifying.countVotes(logger, t.ballots[lid])
+			t.verifying.countVotes(logger, t.layer(lid).ballots)
 		}
 		if t.verifying.verify(logger, target) {
 			for lid := t.full.counted.Add(1); !lid.After(t.processed); lid = lid.Add(1) {
-				t.verifying.countVotes(logger, t.ballots[lid])
-=======
-
-	// try to find a cut with ballots that can be good (see verifying tortoise for definition)
-	// if there are such ballots try to bootstrap verifying tortoise by marking them good
-	t.verifying.resetWeights()
-	if t.verifying.markGoodCut(logger, t.layer(target).ballots) {
-		// TODO(dshulyak) it should be enough to start from target + 1. can't do that right now as it is expected
-		// that accumulated weight has a weight of the layer that is going to be verified.
-		for lid := target; !lid.After(counted); lid = lid.Add(1) {
-			t.verifying.countVotes(logger, lid, t.layer(lid).ballots)
-		}
-		if t.verifying.verify(logger, target) {
-			for lid := counted.Add(1); !lid.After(t.processed); lid = lid.Add(1) {
-				t.verifying.countVotes(logger, lid, t.layer(lid).ballots)
->>>>>>> cf4a95af
+				t.verifying.countVotes(logger, t.layer(lid).ballots)
 			}
 			t.switchModes(logger)
 		}
 	}
-<<<<<<< HEAD
 	return success
-=======
-	return true
->>>>>>> cf4a95af
 }
 
 // loadBlocksData loads blocks, hare output and contextual validity.
@@ -729,22 +658,14 @@
 		return nil
 	}
 	if _, exist := t.state.blockRefs[block.ID()]; exist {
-<<<<<<< HEAD
 		return nil
 	}
 	t.logger.With().Debug("on block", log.Inline(block))
 	binfo := &blockInfo{
-=======
-		return
-	}
-	t.logger.With().Debug("on block", log.Inline(block))
-	t.state.addBlock(&blockInfo{
->>>>>>> cf4a95af
 		id:     block.ID(),
 		layer:  block.LayerIndex,
 		height: block.TickHeight,
 		margin: util.WeightFromUint64(0),
-<<<<<<< HEAD
 	}
 	t.addBlock(binfo)
 	layer := t.layer(binfo.layer)
@@ -754,9 +675,6 @@
 		}
 	}
 	return nil
-=======
-	})
->>>>>>> cf4a95af
 }
 
 func (t *turtle) onHareOutput(lid types.LayerID, bid types.BlockID) {
@@ -785,11 +703,7 @@
 	if exists && previous == bid {
 		return
 	}
-<<<<<<< HEAD
 	if lid.Before(t.processed) && t.mode.isVerifying() && withinDistance(t.Config.Hdist, lid, t.last) {
-=======
-	if lid.Before(t.minprocessed) && t.mode.isVerifying() && withinDistance(t.Config.Hdist, lid, t.last) {
->>>>>>> cf4a95af
 		t.logger.With().Info("local opinion changed within hdist",
 			lid,
 			log.Stringer("verified", t.verified),
@@ -806,11 +720,7 @@
 			if target.GetEpoch().IsGenesis() {
 				continue
 			}
-<<<<<<< HEAD
-			t.verifying.countVotes(t.logger, t.ballots[target])
-=======
-			t.verifying.countVotes(t.logger, target, t.layer(target).ballots)
->>>>>>> cf4a95af
+			t.verifying.countVotes(t.logger, t.layer(target).ballots)
 		}
 	}
 }
@@ -822,7 +732,6 @@
 	if _, exist := t.state.ballotRefs[ballot.ID()]; exist {
 		return nil
 	}
-<<<<<<< HEAD
 	t.logger.With().Debug("on ballot",
 		log.Inline(ballot),
 		log.Uint32("processed", t.processed.Value),
@@ -835,19 +744,6 @@
 		)
 		return nil
 	}
-=======
-	t.logger.With().Debug("on ballot", log.Inline(ballot))
-	if _, exist := t.state.ballotRefs[ballot.ID()]; exist {
-		return nil
-	}
-	base, exists := t.state.ballotRefs[ballot.Votes.Base]
-	if !exists {
-		t.logger.With().Warning("base ballot not in state",
-			log.Stringer("base", ballot.Votes.Base),
-		)
-		return nil
-	}
->>>>>>> cf4a95af
 	var (
 		weight util.Weight
 		height uint64
@@ -882,13 +778,6 @@
 		}
 	} else {
 		t.logger.With().Warning("malicious ballot with zeroed weight", ballot.LayerIndex, ballot.ID())
-<<<<<<< HEAD
-=======
-	}
-	badBeacon, err := t.compareBeacons(t.logger, ballot.ID(), ballot.LayerIndex, beacon)
-	if err != nil {
-		return err
->>>>>>> cf4a95af
 	}
 	t.logger.With().Debug("computed weight and height for ballot",
 		ballot.ID(),
@@ -906,17 +795,12 @@
 		height: height,
 		beacon: beacon,
 	}
-<<<<<<< HEAD
 	t.decodeExceptions(base, binfo, ballot.Votes)
 	if !binfo.layer.Before(t.processed) {
 		if err := t.countBallot(t.logger, binfo); err != nil {
 			return err
 		}
 	}
-=======
-	binfo.conditions.badBeacon = badBeacon
-	t.decodeExceptions(base, binfo, ballot.Votes)
->>>>>>> cf4a95af
 	t.state.addBallot(binfo)
 	return nil
 }
@@ -925,7 +809,6 @@
 	epochBeacon, err := t.beacons.GetBeacon(layerID.GetEpoch())
 	if err != nil {
 		return false, err
-<<<<<<< HEAD
 	}
 	if beacon != epochBeacon {
 		logger.With().Warning("ballot has different beacon",
@@ -935,17 +818,6 @@
 			log.String("epoch_beacon", epochBeacon.ShortString()))
 		return true, nil
 	}
-=======
-	}
-	if beacon != epochBeacon {
-		logger.With().Warning("ballot has different beacon",
-			layerID,
-			bid,
-			log.String("ballot_beacon", beacon.ShortString()),
-			log.String("epoch_beacon", epochBeacon.ShortString()))
-		return true, nil
-	}
->>>>>>> cf4a95af
 	return false, nil
 }
 
@@ -1045,12 +917,9 @@
 		if lvote.vote == abstain {
 			continue
 		}
-<<<<<<< HEAD
 		if lvote.vote == against && !lvote.hareTerminated {
 			return false
 		}
-=======
->>>>>>> cf4a95af
 		for j := range lvote.blocks {
 			local, _ := getLocalVote(state, config, lvote.blocks[j].blockInfo)
 			vote := lvote.blocks[j].vote
