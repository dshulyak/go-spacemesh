package blocks

import (
	"context"
	"fmt"
	"testing"

	"github.com/golang/mock/gomock"
	"github.com/stretchr/testify/assert"
	"github.com/stretchr/testify/require"

	"github.com/spacemeshos/go-spacemesh/activation"
	"github.com/spacemeshos/go-spacemesh/common/types"
	"github.com/spacemeshos/go-spacemesh/rand"
	"github.com/spacemeshos/go-spacemesh/system/mocks"
)

func init() {
	types.SetLayersPerEpoch(3)
}

var initialPost = &types.Post{
	Nonce:   0,
	Indices: []byte(nil),
}

var goldenATXID = types.ATXID(types.HexToHash32("77777"))

func newActivationTx(nodeID types.NodeID, sequence uint64, prevATX types.ATXID, pubLayerID types.LayerID,
	startTick uint64, positioningATX types.ATXID, coinbase types.Address, nipost *types.NIPost) *types.ActivationTx {
	nipostChallenge := types.NIPostChallenge{
		NodeID:         nodeID,
		Sequence:       sequence,
		PrevATXID:      prevATX,
		PubLayerID:     pubLayerID,
		StartTick:      startTick,
		PositioningATX: positioningATX,
	}
	return types.NewActivationTx(nipostChallenge, coinbase, nipost, 1024, nil)
}

func atx(pubkey string) *types.ActivationTx {
	coinbase := types.HexToAddress("aaaa")
	chlng := types.HexToHash32("0x3333")
	poetRef := []byte{0xde, 0xad}
	npst := activation.NewNIPostWithChallenge(&chlng, poetRef)

	atx := newActivationTx(types.NodeID{Key: pubkey, VRFPublicKey: []byte(rand.String(8))}, 0, *types.EmptyATXID, types.NewLayerID(5), 1, goldenATXID, coinbase, npst)
	atx.InitialPost = initialPost
	atx.InitialPostIndices = initialPost.Indices
	atx.CalcAndSetID()
	return atx
}

func genByte32() [32]byte {
	var x [32]byte
	rand.Read(x[:])
	return x
}

var (
	txid1 = types.TransactionID(genByte32())
	txid2 = types.TransactionID(genByte32())
	txid3 = types.TransactionID(genByte32())
)

var (
	one   = types.CalcHash32([]byte("1"))
	two   = types.CalcHash32([]byte("2"))
	three = types.CalcHash32([]byte("3"))
)

var (
	atx1 = types.ATXID(one)
	atx2 = types.ATXID(two)
	atx3 = types.ATXID(three)
)

type meshMock struct{}

func (m meshMock) ForBlockInView(view map[types.BlockID]struct{}, layer types.LayerID, blockHandler func(block *types.Block) (bool, error)) error {
	panic("implement me")
}

func (m meshMock) GetBlock(types.BlockID) (*types.Block, error) {
	panic("implement me")
}

func (m meshMock) AddBlockWithTxs(context.Context, *types.Block) error {
	panic("implement me")
}

func (m meshMock) ProcessedLayer() types.LayerID {
	panic("implement me")
}

func (m meshMock) HandleLateBlock(context.Context, *types.Block) {
	panic("implement me")
}

type verifierMock struct{}

func (v verifierMock) BlockSignedAndEligible(*types.Block) (bool, error) {
	return true, nil
}

func Test_validateUniqueTxAtx(t *testing.T) {
	r := require.New(t)
	b := &types.Block{}

	// unique
	b.TxIDs = []types.TransactionID{txid1, txid2, txid3}
	b.ActiveSet = &[]types.ATXID{atx1, atx2, atx3}
	r.Nil(validateUniqueTxAtx(b))

	// dup txs
	b.TxIDs = []types.TransactionID{txid1, txid2, txid1}
	b.ActiveSet = &[]types.ATXID{atx1, atx2, atx3}
	r.EqualError(validateUniqueTxAtx(b), errDupTx.Error())

	// dup atxs
	b.TxIDs = []types.TransactionID{txid1, txid2, txid3}
	b.ActiveSet = &[]types.ATXID{atx1, atx2, atx1}
	r.EqualError(validateUniqueTxAtx(b), errDupAtx.Error())
}

func TestBlockHandler_BlockSyntacticValidation(t *testing.T) {
	ctrl := gomock.NewController(t)
	defer ctrl.Finish()
	mockFetch := mocks.NewMockFetcher(ctrl)

	r := require.New(t)

<<<<<<< HEAD
	fetch := newFetchMock()
	s := NewBlockHandler(fetch, &meshMock{}, &verifierMock{})
=======
	s := NewBlockHandler(mockFetch, &meshMock{}, &verifierMock{})
>>>>>>> f6d64f7a
	b := &types.Block{}

	err := s.blockSyntacticValidation(context.TODO(), b)
	r.ErrorIs(err, errNoActiveSet)

	b.ActiveSet = &[]types.ATXID{}
	err = s.blockSyntacticValidation(context.TODO(), b)
	r.ErrorIs(err, errZeroActiveSet)

	b.ActiveSet = &[]types.ATXID{atx1, atx2, atx3}
	b.TxIDs = []types.TransactionID{txid1, txid2, txid1}
	mockFetch.EXPECT().GetAtxs(gomock.Any(), gomock.Any()).Return(nil).Times(1)
	err = s.blockSyntacticValidation(context.TODO(), b)
	r.ErrorIs(err, errDupTx)
}

func TestBlockHandler_BlockSyntacticValidation_InvalidExceptions(t *testing.T) {
<<<<<<< HEAD
	var (
		ctx   = context.TODO()
		fetch = newFetchMock()
=======
	ctrl := gomock.NewController(t)
	defer ctrl.Finish()

	var (
		ctx   = context.TODO()
		fetch = mocks.NewMockFetcher(ctrl)
>>>>>>> f6d64f7a
		max   = 4
		b     = NewBlockHandler(fetch, &meshMock{}, &verifierMock{}, WithMaxExceptions(max))
	)
	for _, tc := range []struct {
		desc                      string
		support, against, neutral []types.BlockID
		err                       error
	}{
		{
			desc:    "Overflow",
			err:     errExceptionsOverlow,
			support: []types.BlockID{{1}, {2}, {3}, {4}, {5}},
		},
		{
			desc:    "ConflictSupportAgainst",
			err:     errConflictingExceptions,
			support: []types.BlockID{{1}},
			against: []types.BlockID{{1}},
		},
		{
			desc:    "ConflictAgainstAbstain",
			err:     errConflictingExceptions,
			neutral: []types.BlockID{{1}},
			against: []types.BlockID{{1}},
		},
	} {
		tc := tc
		t.Run(tc.desc, func(t *testing.T) {
			block := &types.Block{
				MiniBlock: types.MiniBlock{
					BlockHeader: types.BlockHeader{
						ForDiff:     tc.support,
						AgainstDiff: tc.against,
						NeutralDiff: tc.neutral,
					},
				},
			}
			require.ErrorIs(t, b.blockSyntacticValidation(ctx, block), tc.err)
		})
	}
}

func TestBlockHandler_BlockSyntacticValidation_syncRefBlock(t *testing.T) {
	ctrl := gomock.NewController(t)
	defer ctrl.Finish()
	mockFetch := mocks.NewMockFetcher(ctrl)

	r := require.New(t)
	atxpool := activation.NewAtxMemPool()
<<<<<<< HEAD

	s := NewBlockHandler(fetch, &meshMock{}, &verifierMock{})
=======
	s := NewBlockHandler(mockFetch, &meshMock{}, &verifierMock{})
>>>>>>> f6d64f7a
	a := atx("")
	atxpool.Put(a)
	b := &types.Block{}
	b.TxIDs = []types.TransactionID{}
	block1 := types.NewExistingBlock(types.NewLayerID(1), []byte(rand.String(8)), nil)
	block1.ActiveSet = &[]types.ATXID{a.ID()}
	block1.ATXID = a.ID()
	block1.Initialize()
	block1ID := block1.ID()
	b.RefBlock = &block1ID
	b.ATXID = a.ID()
	mockFetch.EXPECT().FetchBlock(gomock.Any(), block1ID).Return(fmt.Errorf("error")).Times(1)
	err := s.blockSyntacticValidation(context.TODO(), b)
	r.Equal(err, fmt.Errorf("failed to fetch ref block %v e: error", *b.RefBlock))

	mockFetch.EXPECT().FetchBlock(gomock.Any(), block1ID).Return(nil).Times(1)
	mockFetch.EXPECT().GetAtxs(gomock.Any(), gomock.Any()).Return(nil).Times(1)
	mockFetch.EXPECT().GetBlocks(gomock.Any(), gomock.Any()).Return(nil).Times(1)
	err = s.blockSyntacticValidation(context.TODO(), b)
	r.NoError(err)
}

func TestBlockHandler_AtxSetID(t *testing.T) {
	a := atx("")
	bbytes, err := types.InterfaceToBytes(*a)
	require.NoError(t, err)
	var b types.ActivationTx
	types.BytesToInterface(bbytes, &b)

	assert.Equal(t, b.NIPost, a.NIPost)
	assert.Equal(t, b.InitialPost, a.InitialPost)

	assert.Equal(t, b.ActivationTxHeader.NodeID, a.ActivationTxHeader.NodeID)
	assert.Equal(t, b.ActivationTxHeader.PrevATXID, a.ActivationTxHeader.PrevATXID)
	assert.Equal(t, b.ActivationTxHeader.Coinbase, a.ActivationTxHeader.Coinbase)
	assert.Equal(t, b.ActivationTxHeader.InitialPostIndices, a.ActivationTxHeader.InitialPostIndices)
	assert.Equal(t, b.ActivationTxHeader.NIPostChallenge, a.ActivationTxHeader.NIPostChallenge)
	b.CalcAndSetID()
	assert.Equal(t, a.ShortString(), b.ShortString())
}<|MERGE_RESOLUTION|>--- conflicted
+++ resolved
@@ -131,12 +131,7 @@
 
 	r := require.New(t)
 
-<<<<<<< HEAD
-	fetch := newFetchMock()
-	s := NewBlockHandler(fetch, &meshMock{}, &verifierMock{})
-=======
 	s := NewBlockHandler(mockFetch, &meshMock{}, &verifierMock{})
->>>>>>> f6d64f7a
 	b := &types.Block{}
 
 	err := s.blockSyntacticValidation(context.TODO(), b)
@@ -154,18 +149,12 @@
 }
 
 func TestBlockHandler_BlockSyntacticValidation_InvalidExceptions(t *testing.T) {
-<<<<<<< HEAD
-	var (
-		ctx   = context.TODO()
-		fetch = newFetchMock()
-=======
 	ctrl := gomock.NewController(t)
 	defer ctrl.Finish()
 
 	var (
 		ctx   = context.TODO()
 		fetch = mocks.NewMockFetcher(ctrl)
->>>>>>> f6d64f7a
 		max   = 4
 		b     = NewBlockHandler(fetch, &meshMock{}, &verifierMock{}, WithMaxExceptions(max))
 	)
@@ -215,12 +204,7 @@
 
 	r := require.New(t)
 	atxpool := activation.NewAtxMemPool()
-<<<<<<< HEAD
-
-	s := NewBlockHandler(fetch, &meshMock{}, &verifierMock{})
-=======
 	s := NewBlockHandler(mockFetch, &meshMock{}, &verifierMock{})
->>>>>>> f6d64f7a
 	a := atx("")
 	atxpool.Put(a)
 	b := &types.Block{}
