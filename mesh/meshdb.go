package mesh

import (
	"bytes"
	"container/list"
	"context"
	"encoding/binary"
	"encoding/hex"
	"errors"
	"fmt"
	"math/big"
	"path/filepath"
	"strconv"
	"strings"
	"sync"

	"github.com/spacemeshos/go-spacemesh/common/types"
	"github.com/spacemeshos/go-spacemesh/database"
	"github.com/spacemeshos/go-spacemesh/log"
	"github.com/spacemeshos/go-spacemesh/pendingtxs"
)

type layerMutex struct {
	m            sync.Mutex
	layerWorkers uint32
}

// ErrInvalidLayer signifies that hare has failed for a given layer, thus marking it invalid
var ErrInvalidLayer = errors.New("layer invalid")

// DB represents a mesh database instance
type DB struct {
	log.Log
	blockCache            blockCache
	layers                database.Database
	blocks                database.Database
	transactions          database.Database
	contextualValidity    database.Database
	general               database.Database
	unappliedTxs          database.Database
	inputVector           database.Database
	unappliedTxsMutex     sync.Mutex
	blockMutex            sync.RWMutex
	orphanBlocks          map[types.LayerID]map[types.BlockID]struct{}
	invalidatedLayers     map[types.LayerID]struct{} // layers for which Hare has failed
	coinflips             map[types.LayerID]bool     // weak coinflip results from Hare
	layerMutex            map[types.LayerID]*layerMutex
	lhMutex               sync.Mutex
	InputVectorBackupFunc func(id types.LayerID) ([]types.BlockID, error)
	exit                  chan struct{}
}

// NewPersistentMeshDB creates an instance of a mesh database
func NewPersistentMeshDB(path string, blockCacheSize int, logger log.Log) (*DB, error) {
	bdb, err := database.NewLDBDatabase(filepath.Join(path, "blocks"), 0, 0, logger)
	if err != nil {
		return nil, fmt.Errorf("failed to initialize blocks db: %v", err)
	}
	ldb, err := database.NewLDBDatabase(filepath.Join(path, "layers"), 0, 0, logger)
	if err != nil {
		return nil, fmt.Errorf("failed to initialize layers db: %v", err)
	}
	vdb, err := database.NewLDBDatabase(filepath.Join(path, "validity"), 0, 0, logger)
	if err != nil {
		return nil, fmt.Errorf("failed to initialize validity db: %v", err)
	}
	tdb, err := database.NewLDBDatabase(filepath.Join(path, "transactions"), 0, 0, logger)
	if err != nil {
		return nil, fmt.Errorf("failed to initialize transactions db: %v", err)
	}
	gdb, err := database.NewLDBDatabase(filepath.Join(path, "general"), 0, 0, logger)
	if err != nil {
		return nil, fmt.Errorf("failed to initialize general db: %v", err)
	}
	utx, err := database.NewLDBDatabase(filepath.Join(path, "unappliedTxs"), 0, 0, logger)
	if err != nil {
		return nil, fmt.Errorf("failed to initialize mesh unappliedTxs db: %v", err)
	}
	iv, err := database.NewLDBDatabase(filepath.Join(path, "inputvector"), 0, 0, logger)
	if err != nil {
		return nil, fmt.Errorf("failed to initialize mesh unappliedTxs db: %v", err)
	}

	ll := &DB{
		Log:                logger,
		blockCache:         newBlockCache(blockCacheSize * layerSize),
		blocks:             bdb,
		layers:             ldb,
		transactions:       tdb,
		general:            gdb,
		contextualValidity: vdb,
		unappliedTxs:       utx,
		inputVector:        iv,
		orphanBlocks:       make(map[types.LayerID]map[types.BlockID]struct{}),
		invalidatedLayers:  make(map[types.LayerID]struct{}),
		coinflips:          make(map[types.LayerID]bool),
		layerMutex:         make(map[types.LayerID]*layerMutex),
		exit:               make(chan struct{}),
	}
	for _, blk := range GenesisLayer().Blocks() {
		ll.Log.With().Info("adding genesis block", blk.ID(), blk.LayerIndex)
		if err := ll.AddBlock(blk); err != nil {
			log.With().Error("error inserting genesis block to db", blk.ID(), blk.LayerIndex)
		}
		if err := ll.SaveContextualValidity(blk.ID(), blk.LayerIndex, true); err != nil {
			log.With().Error("error inserting genesis block to db", blk.ID(), blk.LayerIndex)
		}
	}
	if err := ll.SaveLayerInputVectorByID(GenesisLayer().Index(), types.BlockIDs(GenesisLayer().Blocks())); err != nil {
		log.With().Error("Error inserting genesis input vector to db", GenesisLayer().Index())
	}
	return ll, err
}

// PersistentData checks to see if db is empty
func (m *DB) PersistentData() bool {
	if _, err := m.general.Get(constLATEST); err == nil {
		m.Info("found data to recover on disk")
		return true
	}
	m.Info("did not find data to recover on disk")
	return false
}

// NewMemMeshDB is a mock used for testing
func NewMemMeshDB(log log.Log) *DB {
	ll := &DB{
		Log:                log,
		blockCache:         newBlockCache(100 * layerSize),
		blocks:             database.NewMemDatabase(),
		layers:             database.NewMemDatabase(),
		general:            database.NewMemDatabase(),
		contextualValidity: database.NewMemDatabase(),
		transactions:       database.NewMemDatabase(),
		unappliedTxs:       database.NewMemDatabase(),
		inputVector:        database.NewMemDatabase(),
		orphanBlocks:       make(map[types.LayerID]map[types.BlockID]struct{}),
		invalidatedLayers:  make(map[types.LayerID]struct{}),
		coinflips:          make(map[types.LayerID]bool),
		layerMutex:         make(map[types.LayerID]*layerMutex),
		exit:               make(chan struct{}),
	}
	for _, blk := range GenesisLayer().Blocks() {
		// these are only used for testing so we can safely ignore errors here
		_ = ll.AddBlock(blk)
		_ = ll.SaveContextualValidity(blk.ID(), blk.LayerIndex, true)
	}
	if err := ll.SaveLayerInputVectorByID(GenesisLayer().Index(), types.BlockIDs(GenesisLayer().Blocks())); err != nil {
		log.With().Error("Error inserting genesis input vector to db", GenesisLayer().Index())
	}
	return ll
}

// Close closes all resources
func (m *DB) Close() {
	close(m.exit)
	m.blocks.Close()
	m.layers.Close()
	m.transactions.Close()
	m.unappliedTxs.Close()
	m.inputVector.Close()
	m.general.Close()
	m.contextualValidity.Close()
}

// todo: for now, these methods are used to export dbs to sync, think about merging the two packages

// Blocks exports the block database
func (m *DB) Blocks() database.Getter {
	m.blockMutex.RLock()
	defer m.blockMutex.RUnlock()
	return NewBlockFetcherDB(m)
}

// Transactions exports the transactions DB
func (m *DB) Transactions() database.Getter {
	return m.transactions
}

// InputVector exports the inputvector DB
func (m *DB) InputVector() database.Getter {
	return m.inputVector
}

// ErrAlreadyExist error returned when adding an existing value to the database
var ErrAlreadyExist = errors.New("block already exists in database")

// AddBlock adds a block to the database
func (m *DB) AddBlock(bl *types.Block) error {
	m.blockMutex.Lock()
	defer m.blockMutex.Unlock()
	if _, err := m.getBlockBytes(bl.ID()); err == nil {
		m.With().Warning(ErrAlreadyExist.Error(), bl.ID())
		return ErrAlreadyExist
	}
	if err := m.writeBlock(bl); err != nil {
		return err
	}
	return nil
}

// GetBlock gets a block from the database by id
func (m *DB) GetBlock(id types.BlockID) (*types.Block, error) {
	if blkh := m.blockCache.Get(id); blkh != nil {
		return blkh, nil
	}

	b, err := m.getBlockBytes(id)
	if err != nil {
		return nil, err
	}
	mbk := &types.DBBlock{}
	if err := types.BytesToInterface(b, mbk); err != nil {
		return nil, err
	}
	return mbk.ToBlock(), nil
}

// LayerBlocks retrieves all blocks from a layer by layer index
func (m *DB) LayerBlocks(index types.LayerID) ([]*types.Block, error) {
	ids, err := m.LayerBlockIds(index)
	if err != nil {
		return nil, err
	}

	blocks := make([]*types.Block, 0, len(ids))
	for _, k := range ids {
		block, err := m.GetBlock(k)
		if err != nil {
			return nil, fmt.Errorf("could not retrieve block %s %s", k.String(), err)
		}
		blocks = append(blocks, block)
	}

	return blocks, nil
}

// ForBlockInView traverses all blocks in a view and uses blockHandler func on each block
// The block handler func should return two values - a bool indicating whether or not we should stop traversing after the current block (happy flow)
// and an error indicating that an error occurred while handling the block, the traversing will stop in that case as well (error flow)
func (m *DB) ForBlockInView(view map[types.BlockID]struct{}, layer types.LayerID, blockHandler func(block *types.Block) (bool, error)) error {
	blocksToVisit := list.New()
	for id := range view {
		blocksToVisit.PushBack(id)
	}
	seenBlocks := make(map[types.BlockID]struct{})
	for blocksToVisit.Len() > 0 {
		block, err := m.GetBlock(blocksToVisit.Remove(blocksToVisit.Front()).(types.BlockID))
		if err != nil {
			return err
		}

		// catch blocks that were referenced after more than one layer, and slipped through the stop condition
		if block.LayerIndex.Before(layer) {
			continue
		}

		// execute handler
		stop, err := blockHandler(block)
		if err != nil {
			return err
		}

		if stop {
			m.Log.With().Debug("ForBlockInView stopped", block.ID())
			break
		}

		// stop condition: referenced blocks must be in lower layers, so we don't traverse them
		if block.LayerIndex == layer {
			continue
		}

		// push children to bfs queue
		for _, id := range append(block.ForDiff, append(block.AgainstDiff, block.NeutralDiff...)...) {
			if _, found := seenBlocks[id]; !found {
				seenBlocks[id] = struct{}{}
				blocksToVisit.PushBack(id)
			}
		}
	}
	return nil
}

// LayerBlockIds retrieves all block ids from a layer by layer index
func (m *DB) LayerBlockIds(index types.LayerID) ([]types.BlockID, error) {
	idsBytes, err := m.layers.Get(index.Bytes())
	if err != nil {
		return nil, err
	}

	if len(idsBytes) == 0 {
		// zero block layer
		return []types.BlockID{}, nil
	}

	blockIds, err := types.BytesToBlockIds(idsBytes)
	if err != nil {
		return nil, errors.New("could not get all blocks from database")
	}

	return blockIds, nil
}

// AddZeroBlockLayer tags lyr as a layer without blocks
func (m *DB) AddZeroBlockLayer(index types.LayerID) error {
	blockIds := make([]types.BlockID, 0, 1)
	w, err := types.BlockIdsToBytes(blockIds)
	if err != nil {
		return errors.New("could not encode layer blk ids")
	}
	return m.layers.Put(index.Bytes(), w)
}

func (m *DB) getBlockBytes(id types.BlockID) ([]byte, error) {
	return m.blocks.Get(id.AsHash32().Bytes())
}

// ContextualValidity retrieves opinion on block from the database
func (m *DB) ContextualValidity(id types.BlockID) (bool, error) {
	b, err := m.contextualValidity.Get(id.Bytes())
	if err != nil {
		return false, err
	}
	return b[0] == 1, nil // bytes to bool
}

// SaveContextualValidity persists opinion on block to the database
func (m *DB) SaveContextualValidity(id types.BlockID, _ types.LayerID, valid bool) error {
	var v []byte
	if valid {
		v = constTrue
	} else {
		v = constFalse
	}
	m.With().Debug("save block contextual validity", id, log.Bool("validity", valid))
	return m.contextualValidity.Put(id.Bytes(), v)
}

// SaveLayerInputVector saves the input vote vector for a layer (hare results)
func (m *DB) SaveLayerInputVector(hash types.Hash32, vector []types.BlockID) error {
	bytes, err := types.InterfaceToBytes(vector)
	if err != nil {
		return err
	}

	return m.inputVector.Put(hash.Bytes(), bytes)
}

// InvalidateLayer receives notification from Hare that it failed for a layer. If Hare explicitly fails for a
// layer, we consider all blocks in that layer to be invalid. Note that simply not having received a layer from Hare
// as _validated_ is not sufficient information since we might still be waiting for Hare to finish for the layer. This
// method lets us know that Hare has given up.
func (m *DB) InvalidateLayer(ctx context.Context, layerID types.LayerID) {
	m.WithContext(ctx).With().Info("recording hare invalidated layer in mesh", layerID)
	m.invalidatedLayers[layerID] = struct{}{}
}

// RecordCoinflip saves the weak coinflip result to memory for the given layer
func (m *DB) RecordCoinflip(ctx context.Context, layerID types.LayerID, coinflip bool) {
	m.WithContext(ctx).With().Info("recording coinflip result for layer in mesh",
		layerID,
		log.Bool("coinflip", coinflip))
	m.coinflips[layerID] = coinflip
}

// GetCoinflip returns the weak coinflip result for the given layer
func (m *DB) GetCoinflip(ctx context.Context, layerID types.LayerID) (bool, bool) {
	coin, exists := m.coinflips[layerID]
	return coin, exists
}

func (m *DB) defaultGetLayerInputVectorByID(lyrid types.LayerID) ([]types.BlockID, error) {
	by, err := m.inputVector.Get(types.CalcHash32(lyrid.Bytes()).Bytes())
	if err != nil {
		// check if this layer was marked invalid
		if _, ok := m.invalidatedLayers[lyrid]; ok {
			return nil, ErrInvalidLayer
		}

		// otherwise, no result, so we're still waiting for Hare results (or won't ever get them) for this layer
		return nil, err
	}
	var v []types.BlockID
	// note: an EMPTY (non-nil) vector will come back as NIL here (this appears to be a quirk of XDR)
	err = types.BytesToInterface(by, &v)
	return v, err
}

// GetLayerInputVector gets the input vote vector for a layer (hare results)
func (m *DB) GetLayerInputVector(hash types.Hash32) ([]types.BlockID, error) {
	by, err := m.inputVector.Get(hash.Bytes())
	if err != nil {
		return nil, err
	}
	var v []types.BlockID
	err = types.BytesToInterface(by, &v)
	return v, err
}

// GetLayerInputVectorByID gets the input vote vector for a layer (hare results)
func (m *DB) GetLayerInputVectorByID(id types.LayerID) ([]types.BlockID, error) {
	if m.InputVectorBackupFunc != nil {
		return m.InputVectorBackupFunc(id)
	}
	return m.defaultGetLayerInputVectorByID(id)
}

// SaveLayerInputVectorByID gets the input vote vector for a layer (hare results)
func (m *DB) SaveLayerInputVectorByID(id types.LayerID, blks []types.BlockID) error {
	hash := types.CalcHash32(id.Bytes())
	m.With().Info("saving input vector by layerid", id, hash, log.Int("num_blocks", len(blks)))
	return m.SaveLayerInputVector(hash, blks)
}

// SaveLayerHashInputVector saves the input vote vector for a layer (hare results) using its hash
func (m *DB) SaveLayerHashInputVector(h types.Hash32, data []byte) error {
	m.With().Info("saved input vector for hash", log.String("layerhash", h.ShortString()))
	return m.inputVector.Put(h.Bytes(), data)
}

func (m *DB) writeBlock(bl *types.Block) error {
	block := &types.DBBlock{
		MiniBlock: bl.MiniBlock,
		ID:        bl.ID(),
		Signature: bl.Signature,
		MinerID:   bl.MinerID().Bytes(),
	}
	if bytes, err := types.InterfaceToBytes(block); err != nil {
		return fmt.Errorf("could not encode block: %w", err)
	} else if err := m.blocks.Put(bl.ID().AsHash32().Bytes(), bytes); err != nil {
		return fmt.Errorf("could not add block %v to database: %w", bl.ID(), err)
	} else if err := m.updateLayerWithBlock(bl); err != nil {
		return fmt.Errorf("could not update layer %v with new block %v: %w", bl.Layer(), bl.ID(), err)
	}

	m.blockCache.put(bl)
	return nil
}

func (m *DB) updateLayerWithBlock(blk *types.Block) error {
	lm := m.getLayerMutex(blk.LayerIndex)
	defer m.endLayerWorker(blk.LayerIndex)

	lm.m.Lock()
	defer lm.m.Unlock()

	ids, err := m.layers.Get(blk.LayerIndex.Bytes())
	var blockIds []types.BlockID
	if err != nil {
		// layer doesn't exist, need to insert new layer
		blockIds = make([]types.BlockID, 0, 1)
	} else {
		blockIds, err = types.BytesToBlockIds(ids)
		if err != nil {
			return fmt.Errorf("could not get all blocks from database for layer %v: %w", blk.LayerIndex, err)
		}
	}
<<<<<<< HEAD
	m.With().Debug("added block to database layer index", blk.ID(), blk.LayerIndex)
=======
	m.Debug("added block %v to layer %v", blk.ID(), blk.LayerIndex)

>>>>>>> 1455be64
	blockIds = append(blockIds, blk.ID())
	types.SortBlockIDs(blockIds)
	w, err := types.BlockIdsToBytes(blockIds)
	if err != nil {
		return fmt.Errorf("could not encode layer block ids for layer %v: %w", blk.LayerIndex, err)
	}
	err = m.layers.Put(blk.LayerIndex.Bytes(), w)
	if err != nil {
		return fmt.Errorf("could not write updated layer index to database for layer %v: %w", blk.LayerIndex, err)
	}
<<<<<<< HEAD
=======

	m.layers.Put(blk.LayerIndex.Bytes(), w)
>>>>>>> 1455be64
	hash := types.CalcBlocksHash32(blockIds, nil)
	m.persistLayerHash(blk.LayerIndex, hash)

	return nil
}

func (m *DB) getLayerHashKey(layerID types.LayerID) []byte {
	return []byte(fmt.Sprintf("layerHash_%v", layerID.Bytes()))
}

// GetLayerHash returns layer hash for received blocks
func (msh *Mesh) GetLayerHash(layerID types.LayerID) types.Hash32 {
	h := types.Hash32{}
	bts, err := msh.general.Get(msh.getLayerHashKey(layerID))
	if err != nil {
		return types.Hash32{}
	}
	h.SetBytes(bts)
	return h
}

func (m *DB) persistLayerHash(layerID types.LayerID, hash types.Hash32) {
	if err := m.general.Put(m.getLayerHashKey(layerID), hash.Bytes()); err != nil {
		m.With().Error("failed to persist layer hash", log.Err(err), layerID,
			log.String("layer_hash", hash.Hex()))
	}

	// we store a double index here because most of the code uses layer ID as key, currently only sync reads layer by hash
	// when this changes we can simply point to the layes
	if err := m.general.Put(hash.Bytes(), layerID.Bytes()); err != nil {
		m.With().Error("failed to persist layer hash", log.Err(err), layerID,
			log.String("layer_hash", hash.Hex()))
	}
}

// try delete layer Handler (deletes if pending pendingCount is 0)
func (m *DB) endLayerWorker(index types.LayerID) {
	m.lhMutex.Lock()
	defer m.lhMutex.Unlock()

	ll, found := m.layerMutex[index]
	if !found {
		panic("trying to double close layer mutex")
	}

	ll.layerWorkers--
	if ll.layerWorkers == 0 {
		delete(m.layerMutex, index)
	}
}

// returns the existing layer Handler (crates one if doesn't exist)
func (m *DB) getLayerMutex(index types.LayerID) *layerMutex {
	m.lhMutex.Lock()
	defer m.lhMutex.Unlock()
	ll, found := m.layerMutex[index]
	if !found {
		ll = &layerMutex{}
		m.layerMutex[index] = ll
	}
	ll.layerWorkers++
	return ll
}

// Schema: "r_<coinbase>_<smesherId>_<layerId> -> reward struct"
func getRewardKey(l types.LayerID, account types.Address, smesherID types.NodeID) []byte {
	str := string(getRewardKeyPrefix(account)) + "_" + smesherID.String() + "_" + l.String()
	return []byte(str)
}

func getRewardKeyPrefix(account types.Address) []byte {
	str := "r_" + account.String()
	return []byte(str)
}

// This function gets the reward key for a particular smesherID
// format for the index "s_<smesherid>_<accountid>_<layerid> -> r_<accountid>_<smesherid>_<layerid> -> the actual reward"
func getSmesherRewardKey(l types.LayerID, smesherID types.NodeID, account types.Address) []byte {
	str := string(getSmesherRewardKeyPrefix(smesherID)) + "_" + account.String() + "_" + l.String()
	return []byte(str)
}

// use r_ for one and s_ for the other so the namespaces can't collide
func getSmesherRewardKeyPrefix(smesherID types.NodeID) []byte {
	str := "s_" + smesherID.String()
	return []byte(str)
}

type keyBuilder struct {
	buf bytes.Buffer
}

func (k *keyBuilder) WithLayerID(l types.LayerID) *keyBuilder {
	buf := make([]byte, 4)
	// NOTE(dshulyak) big endian produces lexicographically ordered bytes.
	// some queries can be optimizaed by using range queries instead of point queries.
	binary.BigEndian.PutUint32(buf, l.Uint32())
	k.buf.Write(l.Bytes())
	return k
}

func (k *keyBuilder) WithOriginPrefix() *keyBuilder {
	k.buf.WriteString("a_o_")
	return k
}

func (k *keyBuilder) WithDestPrefix() *keyBuilder {
	k.buf.WriteString("a_d_")
	return k
}

func (k *keyBuilder) WithBytes(buf []byte) *keyBuilder {
	k.buf.Write(buf)
	return k
}

func (k *keyBuilder) Bytes() []byte {
	return k.buf.Bytes()
}

func getTransactionOriginKey(l types.LayerID, t *types.Transaction) []byte {
	return new(keyBuilder).
		WithOriginPrefix().
		WithBytes(t.Origin().Bytes()).
		WithLayerID(l).
		WithBytes(t.ID().Bytes()).
		Bytes()
}

func getTransactionDestKey(l types.LayerID, t *types.Transaction) []byte {
	return new(keyBuilder).
		WithDestPrefix().
		WithBytes(t.Recipient.Bytes()).
		WithLayerID(l).
		WithBytes(t.ID().Bytes()).
		Bytes()
}

func getTransactionOriginKeyPrefix(l types.LayerID, account types.Address) []byte {
	return new(keyBuilder).
		WithOriginPrefix().
		WithBytes(account.Bytes()).
		WithLayerID(l).
		Bytes()
}

func getTransactionDestKeyPrefix(l types.LayerID, account types.Address) []byte {
	return new(keyBuilder).
		WithDestPrefix().
		WithBytes(account.Bytes()).
		WithLayerID(l).
		Bytes()
}

// DbTransaction is the transaction type stored in DB
type DbTransaction struct {
	*types.Transaction
	Origin  types.Address
	BlockID types.BlockID
	LayerID types.LayerID
}

func newDbTransaction(tx *types.Transaction, blockID types.BlockID, layerID types.LayerID) *DbTransaction {
	return &DbTransaction{
		Transaction: tx,
		Origin:      tx.Origin(),
		BlockID:     blockID,
		LayerID:     layerID,
	}
}

func (t DbTransaction) getTransaction() *types.MeshTransaction {
	t.Transaction.SetOrigin(t.Origin)

	return &types.MeshTransaction{
		Transaction: *t.Transaction,
		LayerID:     t.LayerID,
		BlockID:     t.BlockID,
	}
}

// writeTransactions writes all transactions associated with a block atomically.
func (m *DB) writeTransactions(block *types.Block, txs ...*types.Transaction) error {
	batch := m.transactions.NewBatch()
	for _, t := range txs {
		bytes, err := types.InterfaceToBytes(newDbTransaction(t, block.ID(), block.Layer()))
		if err != nil {
			return fmt.Errorf("could not marshall tx %v to bytes: %v", t.ID().ShortString(), err)
		}
		m.Log.With().Debug("storing transaction", t.ID(), log.Int("tx_length", len(bytes)))
		if err := batch.Put(t.ID().Bytes(), bytes); err != nil {
			return fmt.Errorf("could not write tx %v to database: %v", t.ID().ShortString(), err)
		}
		// write extra index for querying txs by account
		if err := batch.Put(getTransactionOriginKey(block.Layer(), t), t.ID().Bytes()); err != nil {
			return fmt.Errorf("could not write tx %v to database: %v", t.ID().ShortString(), err)
		}
		if err := batch.Put(getTransactionDestKey(block.Layer(), t), t.ID().Bytes()); err != nil {
			return fmt.Errorf("could not write tx %v to database: %v", t.ID().ShortString(), err)
		}
		m.Debug("wrote tx %v to db", t.ID().ShortString())
	}
	err := batch.Write()
	if err != nil {
		return fmt.Errorf("failed to write transactions: %v", err)
	}
	return nil
}

// We're not using the existing reward type because the layer is implicit in the key
type dbReward struct {
	TotalReward         uint64
	LayerRewardEstimate uint64
	SmesherID           types.NodeID
	Coinbase            types.Address
	// TotalReward - LayerRewardEstimate = FeesEstimate
}

func (m *DB) writeTransactionRewards(l types.LayerID, accountBlockCount map[types.Address]map[string]uint64, totalReward, layerReward *big.Int) error {
	batch := m.transactions.NewBatch()
	for account, smesherAccountEntry := range accountBlockCount {
		for smesherString, cnt := range smesherAccountEntry {
			smesherEntry, err := types.StringToNodeID(smesherString)
			if err != nil {
				return fmt.Errorf("could not convert String to NodeID for %v: %v", smesherString, err)
			}
			reward := dbReward{TotalReward: cnt * totalReward.Uint64(), LayerRewardEstimate: cnt * layerReward.Uint64(), SmesherID: *smesherEntry, Coinbase: account}
			if b, err := types.InterfaceToBytes(&reward); err != nil {
				return fmt.Errorf("could not marshal reward for %v: %v", account.Short(), err)
			} else if err := batch.Put(getRewardKey(l, account, *smesherEntry), b); err != nil {
				return fmt.Errorf("could not write reward to %v to database: %v", account.Short(), err)
			} else if err := batch.Put(getSmesherRewardKey(l, *smesherEntry, account), getRewardKey(l, account, *smesherEntry)); err != nil {
				return fmt.Errorf("could not write reward key for smesherID %v to database: %v", smesherEntry.ShortString(), err)
			}
		}
	}
	return batch.Write()
}

// GetRewards retrieves account's rewards by address
func (m *DB) GetRewards(account types.Address) (rewards []types.Reward, err error) {
	it := m.transactions.Find(getRewardKeyPrefix(account))
	for it.Next() {
		if it.Key() == nil {
			break
		}
		str := string(it.Key())
		strs := strings.Split(str, "_")
		layer, err := strconv.ParseUint(strs[3], 10, 32)
		if err != nil {
			return nil, fmt.Errorf("wrong key in db %s: %v", it.Key(), err)
		}
		var reward dbReward
		err = types.BytesToInterface(it.Value(), &reward)
		if err != nil {
			return nil, fmt.Errorf("failed to unmarshal reward: %v", err)
		}
		rewards = append(rewards, types.Reward{
			Layer:               types.NewLayerID(uint32(layer)),
			TotalReward:         reward.TotalReward,
			LayerRewardEstimate: reward.LayerRewardEstimate,
			SmesherID:           reward.SmesherID,
			Coinbase:            reward.Coinbase,
		})
	}
	return
}

// GetRewardsBySmesherID retrieves rewards by smesherID
func (m *DB) GetRewardsBySmesherID(smesherID types.NodeID) (rewards []types.Reward, err error) {
	it := m.transactions.Find(getSmesherRewardKeyPrefix(smesherID))
	for it.Next() {
		if it.Key() == nil {
			break
		}
		str := string(it.Key())
		strs := strings.Split(str, "_")
		layer, err := strconv.ParseUint(strs[3], 10, 32)
		if err != nil {
			return nil, fmt.Errorf("error parsing db key %s: %v", it.Key(), err)
		}
		// find the key to the actual reward struct, which is in it.Value()
		var reward dbReward
		rewardBytes, err := m.transactions.Get(it.Value())
		if err != nil {
			return nil, fmt.Errorf("wrong key in db %s: %v", it.Value(), err)
		}
		if err = types.BytesToInterface(rewardBytes, &reward); err != nil {
			return nil, fmt.Errorf("failed to unmarshal reward: %v", err)
		}
		rewards = append(rewards, types.Reward{
			Layer:               types.NewLayerID(uint32(layer)),
			TotalReward:         reward.TotalReward,
			LayerRewardEstimate: reward.LayerRewardEstimate,
			SmesherID:           reward.SmesherID,
			Coinbase:            reward.Coinbase,
		})
	}
	return
}

func (m *DB) addToUnappliedTxs(txs []*types.Transaction, layer types.LayerID) error {
	groupedTxs := groupByOrigin(txs)

	for addr, accountTxs := range groupedTxs {
		if err := m.addToAccountTxs(addr, accountTxs, layer); err != nil {
			return err
		}
	}
	return nil
}

func (m *DB) addToAccountTxs(addr types.Address, accountTxs []*types.Transaction, layer types.LayerID) error {
	m.unappliedTxsMutex.Lock()
	defer m.unappliedTxsMutex.Unlock()

	// TODO: instead of storing a list, use LevelDB's prefixed keys and then iterate all relevant keys
	pending, err := m.getAccountPendingTxs(addr)
	if err != nil {
		return err
	}
	pending.Add(layer, accountTxs...)
	if err := m.storeAccountPendingTxs(addr, pending); err != nil {
		return err
	}
	return nil
}

func (m *DB) removeFromUnappliedTxs(accepted []*types.Transaction) (grouped map[types.Address][]*types.Transaction, accounts map[types.Address]struct{}) {
	grouped = groupByOrigin(accepted)
	accounts = make(map[types.Address]struct{})
	for account := range grouped {
		accounts[account] = struct{}{}
	}
	for account := range accounts {
		m.removeFromAccountTxs(account, grouped)
	}
	return
}

func (m *DB) removeFromAccountTxs(account types.Address, gAccepted map[types.Address][]*types.Transaction) {
	m.unappliedTxsMutex.Lock()
	defer m.unappliedTxsMutex.Unlock()

	// TODO: instead of storing a list, use LevelDB's prefixed keys and then iterate all relevant keys
	pending, err := m.getAccountPendingTxs(account)
	if err != nil {
		m.With().Error("failed to get account pending txs",
			log.String("address", account.Short()), log.Err(err))
		return
	}
	pending.RemoveAccepted(gAccepted[account])
	if err := m.storeAccountPendingTxs(account, pending); err != nil {
		m.With().Error("failed to store account pending txs",
			log.String("address", account.Short()), log.Err(err))
	}
}

func (m *DB) removeRejectedFromAccountTxs(account types.Address, rejected map[types.Address][]*types.Transaction, layer types.LayerID) {
	m.unappliedTxsMutex.Lock()
	defer m.unappliedTxsMutex.Unlock()

	// TODO: instead of storing a list, use LevelDB's prefixed keys and then iterate all relevant keys
	pending, err := m.getAccountPendingTxs(account)
	if err != nil {
		m.With().Error("failed to get account pending txs",
			layer, log.String("address", account.Short()), log.Err(err))
		return
	}
	pending.RemoveRejected(rejected[account], layer)
	if err := m.storeAccountPendingTxs(account, pending); err != nil {
		m.With().Error("failed to store account pending txs",
			layer, log.String("address", account.Short()), log.Err(err))
	}
}

func (m *DB) storeAccountPendingTxs(account types.Address, pending *pendingtxs.AccountPendingTxs) error {
	if pending.IsEmpty() {
		if err := m.unappliedTxs.Delete(account.Bytes()); err != nil {
			return fmt.Errorf("failed to delete empty pending txs for account %v: %v", account.Short(), err)
		}
		return nil
	}
	if accountTxsBytes, err := types.InterfaceToBytes(&pending); err != nil {
		return fmt.Errorf("failed to marshal account pending txs: %v", err)
	} else if err := m.unappliedTxs.Put(account.Bytes(), accountTxsBytes); err != nil {
		return fmt.Errorf("failed to store mesh txs for address %s", account.Short())
	}
	return nil
}

func (m *DB) getAccountPendingTxs(addr types.Address) (*pendingtxs.AccountPendingTxs, error) {
	accountTxsBytes, err := m.unappliedTxs.Get(addr.Bytes())
	if err != nil && err != database.ErrNotFound {
		return nil, fmt.Errorf("failed to get mesh txs for account %s", addr.Short())
	}
	if err == database.ErrNotFound {
		return pendingtxs.NewAccountPendingTxs(), nil
	}
	var pending pendingtxs.AccountPendingTxs
	if err := types.BytesToInterface(accountTxsBytes, &pending); err != nil {
		return nil, fmt.Errorf("failed to unmarshal account pending txs: %v", err)
	}
	return &pending, nil
}

func groupByOrigin(txs []*types.Transaction) map[types.Address][]*types.Transaction {
	grouped := make(map[types.Address][]*types.Transaction)
	for _, tx := range txs {
		grouped[tx.Origin()] = append(grouped[tx.Origin()], tx)
	}
	return grouped
}

// GetProjection returns projection of address
func (m *DB) GetProjection(addr types.Address, prevNonce, prevBalance uint64) (nonce, balance uint64, err error) {
	pending, err := m.getAccountPendingTxs(addr)
	if err != nil {
		return 0, 0, err
	}
	nonce, balance = pending.GetProjection(prevNonce, prevBalance)
	return nonce, balance, nil
}

// GetTransactions retrieves a list of txs by their id's
func (m *DB) GetTransactions(transactions []types.TransactionID) (txs []*types.Transaction, missing map[types.TransactionID]struct{}) {
	missing = make(map[types.TransactionID]struct{})
	txs = make([]*types.Transaction, 0, len(transactions))
	for _, id := range transactions {
		if tx, err := m.GetMeshTransaction(id); err != nil {
			m.With().Warning("could not fetch tx", id, log.Err(err))
			missing[id] = struct{}{}
		} else {
			txs = append(txs, &tx.Transaction)
		}
	}
	return
}

// GetMeshTransactions retrieves list of txs with information in what blocks and layers they are included.
func (m *DB) GetMeshTransactions(transactions []types.TransactionID) ([]*types.MeshTransaction, map[types.TransactionID]struct{}) {
	var (
		missing = map[types.TransactionID]struct{}{}
		txs     = make([]*types.MeshTransaction, 0, len(transactions))
	)
	for _, id := range transactions {
		tx, err := m.GetMeshTransaction(id)
		if err != nil {
			m.With().Warning("could not fetch tx", id, log.Err(err))
			missing[id] = struct{}{}
		} else {
			txs = append(txs, tx)
		}
	}
	return txs, missing
}

// GetMeshTransaction retrieves a tx by its id
func (m *DB) GetMeshTransaction(id types.TransactionID) (*types.MeshTransaction, error) {
	tBytes, err := m.transactions.Get(id[:])
	if err != nil {
		return nil, fmt.Errorf("could not find transaction in database %v err=%v", hex.EncodeToString(id[:]), err)
	}
	var dbTx DbTransaction
	err = types.BytesToInterface(tBytes, &dbTx)
	if err != nil {
		return nil, fmt.Errorf("failed to unmarshal transaction: %v", err)
	}
	return dbTx.getTransaction(), nil
}

// GetTransactionsByDestination retrieves txs by destination and layer
func (m *DB) GetTransactionsByDestination(l types.LayerID, account types.Address) (txs []types.TransactionID) {
	it := m.transactions.Find(getTransactionDestKeyPrefix(l, account))
	for it.Next() {
		if it.Key() == nil {
			break
		}
		var a types.TransactionID
		err := types.BytesToInterface(it.Value(), &a)
		if err != nil {
			// log error
			break
		}
		txs = append(txs, a)
	}
	return
}

// GetTransactionsByOrigin retrieves txs by origin and layer
func (m *DB) GetTransactionsByOrigin(l types.LayerID, account types.Address) (txs []types.TransactionID) {
	it := m.transactions.Find(getTransactionOriginKeyPrefix(l, account))
	for it.Next() {
		if it.Key() == nil {
			break
		}
		var a types.TransactionID
		err := types.BytesToInterface(it.Value(), &a)
		if err != nil {
			// log error
			break
		}
		txs = append(txs, a)
	}
	return
}

// BlocksByValidity classifies a slice of blocks by validity
func (m *DB) BlocksByValidity(blocks []*types.Block) (validBlocks, invalidBlocks []*types.Block) {
	for _, b := range blocks {
		valid, err := m.ContextualValidity(b.ID())
		if err != nil {
			m.With().Error("could not get contextual validity by block", b.ID(), log.Err(err))
		}
		if valid {
			validBlocks = append(validBlocks, b)
		} else {
			invalidBlocks = append(invalidBlocks, b)
		}
	}
	return validBlocks, invalidBlocks
}

// LayerContextuallyValidBlocks returns the set of contextually valid block IDs for the provided layer
func (m *DB) LayerContextuallyValidBlocks(layer types.LayerID) (map[types.BlockID]struct{}, error) {
	if layer == types.NewLayerID(0) || layer == types.NewLayerID(1) {
		v, err := m.LayerBlockIds(layer)
		if err != nil {
			m.With().Error("could not get layer block ids", layer, log.Err(err))
			return nil, err
		}

		mp := make(map[types.BlockID]struct{}, len(v))
		for _, blk := range v {
			mp[blk] = struct{}{}
		}

		return mp, nil
	}

	blockIds, err := m.LayerBlockIds(layer)
	if err != nil {
		return nil, err
	}

	validBlks := make(map[types.BlockID]struct{})

	cvErrors := make(map[string][]types.BlockID)
	cvErrorCount := 0
	for _, b := range blockIds {
		valid, err := m.ContextualValidity(b)
		if err != nil {
			m.With().Error("could not get contextual validity for block", b, layer, log.Err(err))
			cvErrors[err.Error()] = append(cvErrors[err.Error()], b)
			cvErrorCount++
		}

		if !valid {
			continue
		}

		validBlks[b] = struct{}{}
	}

	m.With().Info("count of contextually valid blocks in layer",
		layer,
		log.Int("count_valid", len(validBlks)),
		log.Int("count_error", cvErrorCount),
		log.Int("count_total", len(blockIds)))
	if cvErrorCount != 0 {
		m.With().Error("errors occurred getting contextual validity", layer,
			log.String("errors", fmt.Sprint(cvErrors)))
	}
	return validBlks, nil
}

// Persist persists an item v into the database using key as its id
func (m *DB) Persist(key []byte, v interface{}) error {
	buf, err := types.InterfaceToBytes(v)
	if err != nil {
		panic(err)
	}
	return m.general.Put(key, buf)
}

// Retrieve retrieves item by key into v
func (m *DB) Retrieve(key []byte, v interface{}) (interface{}, error) {
	val, err := m.general.Get(key)
	if err != nil {
		m.Warning("failed retrieving object from db ", err)
		return nil, err
	}

	if val == nil {
		return nil, fmt.Errorf("no such value in database db ")
	}

	if err := types.BytesToInterface(val, v); err != nil {
		return nil, fmt.Errorf("failed decoding object from db %v", err)
	}

	return v, nil
}

func (m *DB) cacheWarmUpFromTo(from types.LayerID, to types.LayerID) error {
	m.Info("warming up cache with layers %v to %v", from, to)
	for i := from; i.Before(to); i = i.Add(1) {

		select {
		case <-m.exit:
			m.Info("shutdown during cache warm up")
			return nil
		default:
		}

		layer, err := m.LayerBlockIds(i)
		if err != nil {
			return fmt.Errorf("could not get layer %v from database %v", layer, err)
		}

		for _, b := range layer {
			block, blockErr := m.GetBlock(b)
			if blockErr != nil {
				return fmt.Errorf("could not get bl %v from database %v", b, blockErr)
			}
			m.blockCache.put(block)
		}

	}
	m.Info("done warming up cache")

	return nil
}

// NewBlockFetcherDB returns reference to a BlockFetcherDB instance.
func NewBlockFetcherDB(mdb *DB) *BlockFetcherDB {
	return &BlockFetcherDB{mdb: mdb}
}

// BlockFetcherDB implements API that allows fetcher to get a block from a remote database.
type BlockFetcherDB struct {
	mdb *DB
}

// Get types.Block encoded in byte using hash.
func (db *BlockFetcherDB) Get(hash []byte) ([]byte, error) {
	id := types.BlockID(types.BytesToHash(hash).ToHash20())
	blk, err := db.mdb.GetBlock(id)
	if err != nil {
		return nil, err
	}
	return types.InterfaceToBytes(blk)
}<|MERGE_RESOLUTION|>--- conflicted
+++ resolved
@@ -456,12 +456,8 @@
 			return fmt.Errorf("could not get all blocks from database for layer %v: %w", blk.LayerIndex, err)
 		}
 	}
-<<<<<<< HEAD
 	m.With().Debug("added block to database layer index", blk.ID(), blk.LayerIndex)
-=======
-	m.Debug("added block %v to layer %v", blk.ID(), blk.LayerIndex)
-
->>>>>>> 1455be64
+
 	blockIds = append(blockIds, blk.ID())
 	types.SortBlockIDs(blockIds)
 	w, err := types.BlockIdsToBytes(blockIds)
@@ -472,11 +468,9 @@
 	if err != nil {
 		return fmt.Errorf("could not write updated layer index to database for layer %v: %w", blk.LayerIndex, err)
 	}
-<<<<<<< HEAD
-=======
-
+
+	// TODO: unhandled error
 	m.layers.Put(blk.LayerIndex.Bytes(), w)
->>>>>>> 1455be64
 	hash := types.CalcBlocksHash32(blockIds, nil)
 	m.persistLayerHash(blk.LayerIndex, hash)
 
