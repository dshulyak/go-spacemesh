package mesh

import (
	"bytes"
	"container/list"
	"context"
	"encoding/binary"
	"encoding/hex"
	"errors"
	"fmt"
	"math/big"
	"path/filepath"
	"sync"

	"github.com/spacemeshos/go-spacemesh/codec"
	"github.com/spacemeshos/go-spacemesh/common/types"
	"github.com/spacemeshos/go-spacemesh/database"
	"github.com/spacemeshos/go-spacemesh/log"
	"github.com/spacemeshos/go-spacemesh/pendingtxs"
)

type layerMutex struct {
	m            sync.Mutex
	layerWorkers uint32
}

// ErrInvalidLayer signifies that hare has failed for a given layer, thus marking it invalid
var ErrInvalidLayer = errors.New("layer invalid")

// DB represents a mesh database instance
type DB struct {
	log.Log
	blockCache            blockCache
	layers                database.Database
	blocks                database.Database
	transactions          database.Database
	contextualValidity    database.Database
	general               database.Database
	unappliedTxs          database.Database
	inputVector           database.Database
	unappliedTxsMutex     sync.Mutex
	blockMutex            sync.RWMutex
	orphanBlocks          map[types.LayerID]map[types.BlockID]struct{}
	invalidatedLayers     map[types.LayerID]struct{} // layers for which Hare has failed
	coinflips             map[types.LayerID]bool     // weak coinflip results from Hare
	layerMutex            map[types.LayerID]*layerMutex
	lhMutex               sync.Mutex
	InputVectorBackupFunc func(id types.LayerID) ([]types.BlockID, error)
	exit                  chan struct{}
}

// NewPersistentMeshDB creates an instance of a mesh database
func NewPersistentMeshDB(path string, blockCacheSize int, logger log.Log) (*DB, error) {
	bdb, err := database.NewLDBDatabase(filepath.Join(path, "blocks"), 0, 0, logger)
	if err != nil {
		return nil, fmt.Errorf("failed to initialize blocks db: %v", err)
	}
	ldb, err := database.NewLDBDatabase(filepath.Join(path, "layers"), 0, 0, logger)
	if err != nil {
		return nil, fmt.Errorf("failed to initialize layers db: %v", err)
	}
	vdb, err := database.NewLDBDatabase(filepath.Join(path, "validity"), 0, 0, logger)
	if err != nil {
		return nil, fmt.Errorf("failed to initialize validity db: %v", err)
	}
	tdb, err := database.NewLDBDatabase(filepath.Join(path, "transactions"), 0, 0, logger)
	if err != nil {
		return nil, fmt.Errorf("failed to initialize transactions db: %v", err)
	}
	gdb, err := database.NewLDBDatabase(filepath.Join(path, "general"), 0, 0, logger)
	if err != nil {
		return nil, fmt.Errorf("failed to initialize general db: %v", err)
	}
	utx, err := database.NewLDBDatabase(filepath.Join(path, "unappliedTxs"), 0, 0, logger)
	if err != nil {
		return nil, fmt.Errorf("failed to initialize mesh unappliedTxs db: %v", err)
	}
	iv, err := database.NewLDBDatabase(filepath.Join(path, "inputvector"), 0, 0, logger)
	if err != nil {
		return nil, fmt.Errorf("failed to initialize mesh unappliedTxs db: %v", err)
	}

	ll := &DB{
		Log:                logger,
		blockCache:         newBlockCache(blockCacheSize * layerSize),
		blocks:             bdb,
		layers:             ldb,
		transactions:       tdb,
		general:            gdb,
		contextualValidity: vdb,
		unappliedTxs:       utx,
		inputVector:        iv,
		orphanBlocks:       make(map[types.LayerID]map[types.BlockID]struct{}),
		invalidatedLayers:  make(map[types.LayerID]struct{}),
		coinflips:          make(map[types.LayerID]bool),
		layerMutex:         make(map[types.LayerID]*layerMutex),
		exit:               make(chan struct{}),
	}
	for _, blk := range GenesisLayer().Blocks() {
		ll.Log.With().Info("adding genesis block", blk.ID(), blk.LayerIndex)
		if err = ll.AddBlock(blk); err != nil {
			ll.Log.With().Error("error inserting genesis block to db", blk.ID(), blk.LayerIndex, log.Err(err))
		}
		if err = ll.SaveContextualValidity(blk.ID(), blk.LayerIndex, true); err != nil {
			ll.Log.With().Error("error inserting genesis block to db", blk.ID(), blk.LayerIndex, log.Err(err))
		}
	}
	if err = ll.SaveLayerInputVectorByID(context.Background(), GenesisLayer().Index(), types.BlockIDs(GenesisLayer().Blocks())); err != nil {
		log.With().Error("error inserting genesis input vector to db", GenesisLayer().Index(), log.Err(err))
	}
	return ll, err
}

// PersistentData checks to see if db is empty
func (m *DB) PersistentData() bool {
	if _, err := m.general.Get(constLATEST); err == nil {
		m.Info("found data to recover on disk")
		return true
	}
	m.Info("did not find data to recover on disk")
	return false
}

// NewMemMeshDB is a mock used for testing
func NewMemMeshDB(logger log.Log) *DB {
	ll := &DB{
		Log:                logger,
		blockCache:         newBlockCache(100 * layerSize),
		blocks:             database.NewMemDatabase(),
		layers:             database.NewMemDatabase(),
		general:            database.NewMemDatabase(),
		contextualValidity: database.NewMemDatabase(),
		transactions:       database.NewMemDatabase(),
		unappliedTxs:       database.NewMemDatabase(),
		inputVector:        database.NewMemDatabase(),
		orphanBlocks:       make(map[types.LayerID]map[types.BlockID]struct{}),
		invalidatedLayers:  make(map[types.LayerID]struct{}),
		coinflips:          make(map[types.LayerID]bool),
		layerMutex:         make(map[types.LayerID]*layerMutex),
		exit:               make(chan struct{}),
	}
	for _, blk := range GenesisLayer().Blocks() {
		// these are only used for testing so we can safely ignore errors here
		_ = ll.AddBlock(blk)
		_ = ll.SaveContextualValidity(blk.ID(), blk.LayerIndex, true)
	}
	if err := ll.SaveLayerInputVectorByID(context.Background(), GenesisLayer().Index(), types.BlockIDs(GenesisLayer().Blocks())); err != nil {
		logger.With().Error("error inserting genesis input vector to db", GenesisLayer().Index(), log.Err(err))
	}
	return ll
}

// Close closes all resources
func (m *DB) Close() {
	close(m.exit)
	m.blocks.Close()
	m.layers.Close()
	m.transactions.Close()
	m.unappliedTxs.Close()
	m.inputVector.Close()
	m.general.Close()
	m.contextualValidity.Close()
}

// todo: for now, these methods are used to export dbs to sync, think about merging the two packages

// Blocks exports the block database
func (m *DB) Blocks() database.Getter {
	m.blockMutex.RLock()
	defer m.blockMutex.RUnlock()
	return NewBlockFetcherDB(m)
}

// Transactions exports the transactions DB
func (m *DB) Transactions() database.Getter {
	return m.transactions
}

// InputVector exports the inputvector DB
func (m *DB) InputVector() database.Getter {
	return m.inputVector
}

// ErrAlreadyExist error returned when adding an existing value to the database
var ErrAlreadyExist = errors.New("block already exists in database")

// AddBlock adds a block to the database
func (m *DB) AddBlock(bl *types.Block) error {
	m.blockMutex.Lock()
	defer m.blockMutex.Unlock()
	if _, err := m.getBlockBytes(bl.ID()); err == nil {
		m.With().Warning(ErrAlreadyExist.Error(), bl.ID())
		return ErrAlreadyExist
	}
	if err := m.writeBlock(bl); err != nil {
		return err
	}
	return nil
}

// GetBlock gets a block from the database by id
func (m *DB) GetBlock(id types.BlockID) (*types.Block, error) {
	if blkh := m.blockCache.Get(id); blkh != nil {
		return blkh, nil
	}

	b, err := m.getBlockBytes(id)
	if err != nil {
		return nil, err
	}
	mbk := &types.DBBlock{}
	if err := types.BytesToInterface(b, mbk); err != nil {
		return nil, err
	}
	return mbk.ToBlock(), nil
}

// LayerBlocks retrieves all blocks from a layer by layer index
func (m *DB) LayerBlocks(index types.LayerID) ([]*types.Block, error) {
	ids, err := m.LayerBlockIds(index)
	if err != nil {
		return nil, err
	}

	blocks := make([]*types.Block, 0, len(ids))
	for _, k := range ids {
		block, err := m.GetBlock(k)
		if err != nil {
			return nil, fmt.Errorf("could not retrieve block %s %s", k.String(), err)
		}
		blocks = append(blocks, block)
	}

	return blocks, nil
}

// ForBlockInView traverses all blocks in a view and uses blockHandler func on each block
// The block handler func should return two values - a bool indicating whether or not we should stop traversing after the current block (happy flow)
// and an error indicating that an error occurred while handling the block, the traversing will stop in that case as well (error flow)
func (m *DB) ForBlockInView(view map[types.BlockID]struct{}, layer types.LayerID, blockHandler func(block *types.Block) (bool, error)) error {
	blocksToVisit := list.New()
	for id := range view {
		blocksToVisit.PushBack(id)
	}
	seenBlocks := make(map[types.BlockID]struct{})
	for blocksToVisit.Len() > 0 {
		block, err := m.GetBlock(blocksToVisit.Remove(blocksToVisit.Front()).(types.BlockID))
		if err != nil {
			return err
		}

		// catch blocks that were referenced after more than one layer, and slipped through the stop condition
		if block.LayerIndex.Before(layer) {
			continue
		}

		// execute handler
		stop, err := blockHandler(block)
		if err != nil {
			return err
		}

		if stop {
			m.Log.With().Debug("ForBlockInView stopped", block.ID())
			break
		}

		// stop condition: referenced blocks must be in lower layers, so we don't traverse them
		if block.LayerIndex == layer {
			continue
		}

		// push children to bfs queue
		for _, id := range append(block.ForDiff, append(block.AgainstDiff, block.NeutralDiff...)...) {
			if _, found := seenBlocks[id]; !found {
				seenBlocks[id] = struct{}{}
				blocksToVisit.PushBack(id)
			}
		}
	}
	return nil
}

// LayerBlockIds retrieves all block ids from a layer by layer index
func (m *DB) LayerBlockIds(index types.LayerID) ([]types.BlockID, error) {
	layerBuf := index.Bytes()
	zero := false
	ids := []types.BlockID{}
	it := m.layers.Find(layerBuf)
	// TODO(dshulyak) iterator must be able to return an error
	for it.Next() {
		if len(it.Key()) == len(layerBuf) {
			zero = true
			continue
		}
		var id types.BlockID
		copy(id[:], it.Key()[len(layerBuf):])
		ids = append(ids, id)
	}
	if zero || len(ids) > 0 {
		return ids, nil
	}
	return nil, database.ErrNotFound
}

// EmptyLayerHash is the layer hash for an empty layer
var EmptyLayerHash = types.Hash32{}

// AddZeroBlockLayer tags lyr as a layer without blocks
func (m *DB) AddZeroBlockLayer(index types.LayerID) error {
	err := m.layers.Put(index.Bytes(), nil)
	if err == nil {
		m.persistLayerHash(index, EmptyLayerHash)
	}
	return err
}

func (m *DB) getBlockBytes(id types.BlockID) ([]byte, error) {
	// FIXME(dshulyak) key should be prefixed otherwise collisions are possible
	return m.blocks.Get(id.Bytes())
}

// ContextualValidity retrieves opinion on block from the database
func (m *DB) ContextualValidity(id types.BlockID) (bool, error) {
	b, err := m.contextualValidity.Get(id.Bytes())
	if err != nil {
		return false, err
	}
	return b[0] == 1, nil // bytes to bool
}

// SaveContextualValidity persists opinion on block to the database
func (m *DB) SaveContextualValidity(id types.BlockID, _ types.LayerID, valid bool) error {
	var v []byte
	if valid {
		v = constTrue
	} else {
		v = constFalse
	}
	m.With().Debug("save block contextual validity", id, log.Bool("validity", valid))
	return m.contextualValidity.Put(id.Bytes(), v)
}

// SaveLayerInputVector saves the input vote vector for a layer (hare results)
func (m *DB) SaveLayerInputVector(hash types.Hash32, vector []types.BlockID) error {
	bytes, err := types.InterfaceToBytes(vector)
	if err != nil {
		return err
	}

	return m.inputVector.Put(hash.Bytes(), bytes)
}

// InvalidateLayer receives notification from Hare that it failed for a layer. If Hare explicitly fails for a
// layer, we consider all blocks in that layer to be invalid. Note that simply not having received a layer from Hare
// as _validated_ is not sufficient information since we might still be waiting for Hare to finish for the layer. This
// method lets us know that Hare has given up.
// Note: this method is only called from the Hare's outputCollectionLoop, and there should only ever be one of those
// running. If it is called on any other code paths, it will need to be made goroutine safe.
func (m *DB) InvalidateLayer(ctx context.Context, layerID types.LayerID) {
	m.WithContext(ctx).With().Info("recording hare invalidated layer in mesh", layerID)
	m.invalidatedLayers[layerID] = struct{}{}
}

// RecordCoinflip saves the weak coinflip result to memory for the given layer
func (m *DB) RecordCoinflip(ctx context.Context, layerID types.LayerID, coinflip bool) {
	m.WithContext(ctx).With().Info("recording coinflip result for layer in mesh",
		layerID,
		log.Bool("coinflip", coinflip))
	m.coinflips[layerID] = coinflip
}

// GetCoinflip returns the weak coinflip result for the given layer
func (m *DB) GetCoinflip(_ context.Context, layerID types.LayerID) (bool, bool) {
	coin, exists := m.coinflips[layerID]
	return coin, exists
}

<<<<<<< HEAD
func (m *DB) defaultGetLayerInputVectorByID(lyrid types.LayerID) ([]types.BlockID, error) {
	by, err := m.inputVector.Get(types.CalcHash32(lyrid.Bytes()).Bytes())
	if err != nil {
		// check if this layer was marked invalid
		if _, ok := m.invalidatedLayers[lyrid]; ok {
			return nil, ErrInvalidLayer
		}

		// otherwise, no result, so we're still waiting for Hare results (or won't ever get them) for this layer
		return nil, err
	}
	var v []types.BlockID
	// note: an EMPTY (non-nil) vector will come back as NIL here (this appears to be a quirk of XDR)
	err = types.BytesToInterface(by, &v)
	return v, err
}

=======
>>>>>>> f0494557
// GetLayerInputVector gets the input vote vector for a layer (hare results)
func (m *DB) GetLayerInputVector(hash types.Hash32) ([]types.BlockID, error) {
	buf, err := m.inputVector.Get(hash.Bytes())
	if err != nil {
		return nil, err
	}
	var ids []types.BlockID
	if err := codec.Decode(buf, &ids); err != nil {
		return nil, err
	}
	return ids, nil
}

// InputVectorBackupFunc specifies a backup function for testing
type InputVectorBackupFunc func(id types.LayerID) ([]types.BlockID, error)

// GetLayerInputVectorByID gets the input vote vector for a layer (hare results)
func (m *DB) GetLayerInputVectorByID(id types.LayerID) ([]types.BlockID, error) {
	if m.InputVectorBackupFunc != nil {
		return m.InputVectorBackupFunc(id)
	}
<<<<<<< HEAD
	return m.defaultGetLayerInputVectorByID(id)
}

// SetInputVectorBackupFunc sets the backup function for testing
func (m *DB) SetInputVectorBackupFunc(fn InputVectorBackupFunc) {
	m.InputVectorBackupFunc = fn
}

// GetInputVectorBackupFunc gets the backup function for testing
func (m *DB) GetInputVectorBackupFunc() InputVectorBackupFunc {
	return m.InputVectorBackupFunc
=======
	return m.GetLayerInputVector(types.CalcHash32(id.Bytes()))
>>>>>>> f0494557
}

// SaveLayerInputVectorByID gets the input vote vector for a layer (hare results)
func (m *DB) SaveLayerInputVectorByID(ctx context.Context, id types.LayerID, blks []types.BlockID) error {
	hash := types.CalcHash32(id.Bytes())
	m.WithContext(ctx).With().Info("saving input vector",
		id,
		log.String("iv_hash", hash.ShortString()))
<<<<<<< HEAD

	ifBytes, err := types.InterfaceToBytes(blks)
	if err != nil {
		return err
	}

	return m.inputVector.Put(hash.Bytes(), ifBytes)
=======
	// NOTE(dshulyak) there is an implicit dependency in fetcher
	buf, err := codec.Encode(blks)
	if err != nil {
		return err
	}
	return m.inputVector.Put(hash.Bytes(), buf)
>>>>>>> f0494557
}

func (m *DB) persistProcessedLayer(lyr *ProcessedLayer) error {
	data, err := types.InterfaceToBytes(lyr)
	if err != nil {
		return err
	}
	if err := m.general.Put(constPROCESSED, data); err != nil {
		return err
	}
	m.With().Debug("persisted processed layer",
		lyr.ID,
		log.String("layer_hash", lyr.Hash.ShortString()))
	return nil
}

func (m *DB) recoverProcessedLayer() (*ProcessedLayer, error) {
	processed, err := m.general.Get(constPROCESSED)
	if err != nil {
		return nil, err
	}
	var data ProcessedLayer
	err = types.BytesToInterface(processed, &data)
	if err != nil {
		return nil, err
	}
	return &data, nil
}

func (m *DB) writeBlock(bl *types.Block) error {
	block := &types.DBBlock{
		MiniBlock: bl.MiniBlock,
		ID:        bl.ID(),
		Signature: bl.Signature,
		MinerID:   bl.MinerID().Bytes(),
	}
	if ifBytes, err := types.InterfaceToBytes(block); err != nil {
		return fmt.Errorf("could not encode block: %w", err)
<<<<<<< HEAD
	} else if err := m.blocks.Put(bl.ID().AsHash32().Bytes(), ifBytes); err != nil {
=======
	} else if err := m.blocks.Put(bl.ID().Bytes(), bytes); err != nil {
>>>>>>> f0494557
		return fmt.Errorf("could not add block %v to database: %w", bl.ID(), err)
	} else if err := m.updateLayerWithBlock(bl); err != nil {
		return fmt.Errorf("could not update layer %v with new block %v: %w", bl.Layer(), bl.ID(), err)
	}

	m.blockCache.put(bl)
	return nil
}

func (m *DB) updateLayerWithBlock(blk *types.Block) error {
<<<<<<< HEAD
	lm := m.getLayerMutex(blk.LayerIndex)
	defer m.endLayerWorker(blk.LayerIndex)

	lm.m.Lock()
	defer lm.m.Unlock()

	ids, err := m.layers.Get(blk.LayerIndex.Bytes())
	var blockIds []types.BlockID
	if err != nil {
		// layer doesn't exist, need to insert new layer
		blockIds = make([]types.BlockID, 0, 1)
	} else {
		blockIds, err = types.BytesToBlockIds(ids)
		if err != nil {
			return fmt.Errorf("could not get all blocks from database for layer %v: %w", blk.LayerIndex, err)
		}
	}
	m.With().Debug("added block to database layer index", blk.ID(), blk.LayerIndex)

	blockIds = append(blockIds, blk.ID())
	types.SortBlockIDs(blockIds)
	w, err := types.BlockIdsToBytes(blockIds)
	if err != nil {
		return fmt.Errorf("could not encode layer block ids for layer %v: %w", blk.LayerIndex, err)
	}
	err = m.layers.Put(blk.LayerIndex.Bytes(), w)
	if err != nil {
		return fmt.Errorf("could not write updated layer index to database for layer %v: %w", blk.LayerIndex, err)
	}

	return m.layers.Put(blk.LayerIndex.Bytes(), w)
}

func (m *DB) getLayerHashKey(layerID types.LayerID) []byte {
	return []byte(fmt.Sprintf("layerHash_%v", layerID.Bytes()))
=======
	var b bytes.Buffer
	b.Write(blk.LayerIndex.Bytes())
	b.Write(blk.ID().Bytes())
	return m.layers.Put(b.Bytes(), nil)
>>>>>>> f0494557
}

func (m *DB) recoverLayerHash(layerID types.LayerID) (types.Hash32, error) {
	h := EmptyLayerHash
	bts, err := m.general.Get(getLayerHashKey(layerID))
	if err != nil {
		return EmptyLayerHash, err
	}
	h.SetBytes(bts)
	return h, nil
}

func (m *DB) persistLayerHash(layerID types.LayerID, hash types.Hash32) {
	if err := m.general.Put(getLayerHashKey(layerID), hash.Bytes()); err != nil {
		m.With().Error("failed to persist layer hash", log.Err(err), layerID,
			log.String("layer_hash", hash.ShortString()))
	}

	// we store a double index here because most of the code uses layer ID as key, currently only sync reads layer by hash
	// when this changes we can simply point to the layes
	if err := m.general.Put(hash.Bytes(), layerID.Bytes()); err != nil {
		m.With().Error("failed to persist layer hash", log.Err(err), layerID,
			log.String("layer_hash", hash.ShortString()))
	}
}

func getRewardKey(l types.LayerID, account types.Address, smesherID types.NodeID) []byte {
	return new(keyBuilder).
		WithAccountRewardsPrefix().
		WithAddress(account).
		WithNodeID(smesherID).
		WithLayerID(l).
		Bytes()
}

func getRewardKeyPrefix(account types.Address) []byte {
	return new(keyBuilder).
		WithAccountRewardsPrefix().
		WithAddress(account).
		Bytes()
}

// This function gets the reward key for a particular smesherID
// format for the index "s_<smesherid>_<accountid>_<layerid> -> r_<accountid>_<smesherid>_<layerid> -> the actual reward"
func getSmesherRewardKey(l types.LayerID, smesherID types.NodeID, account types.Address) []byte {
	return new(keyBuilder).
		WithSmesherRewardsPrefix().
		WithNodeID(smesherID).
		WithAddress(account).
		WithLayerID(l).
		Bytes()
}

// use r_ for one and s_ for the other so the namespaces can't collide
func getSmesherRewardKeyPrefix(smesherID types.NodeID) []byte {
	return new(keyBuilder).
		WithSmesherRewardsPrefix().
		WithNodeID(smesherID).Bytes()
}

func getLayerHashKey(layerID types.LayerID) []byte {
	return new(keyBuilder).
		WithLayerHashPrefix().
		WithLayerID(layerID).Bytes()
}

type keyBuilder struct {
	buf bytes.Buffer
}

func parseLayerIDFromRewardsKey(buf []byte) types.LayerID {
	if len(buf) < 4 {
		panic("key that contains layer id must be atleast 4 bytes")
	}
	return types.NewLayerID(binary.BigEndian.Uint32(buf[len(buf)-4:]))
}

func (k *keyBuilder) WithLayerID(l types.LayerID) *keyBuilder {
	buf := make([]byte, 4)
	// NOTE(dshulyak) big endian produces lexicographically ordered bytes.
	// some queries can be optimizaed by using range queries instead of point queries.
	binary.BigEndian.PutUint32(buf, l.Uint32())
	k.buf.Write(buf)
	return k
}

func (k *keyBuilder) WithOriginPrefix() *keyBuilder {
	k.buf.WriteString("to")
	return k
}

func (k *keyBuilder) WithDestPrefix() *keyBuilder {
	k.buf.WriteString("td")
	return k
}

func (k *keyBuilder) WithLayerHashPrefix() *keyBuilder {
	k.buf.WriteString("lh")
	return k
}

func (k *keyBuilder) WithAccountRewardsPrefix() *keyBuilder {
	k.buf.WriteString("ar")
	return k
}

func (k *keyBuilder) WithSmesherRewardsPrefix() *keyBuilder {
	k.buf.WriteString("sr")
	return k
}

func (k *keyBuilder) WithAddress(addr types.Address) *keyBuilder {
	k.buf.Write(addr.Bytes())
	return k
}

func (k *keyBuilder) WithNodeID(id types.NodeID) *keyBuilder {
	k.buf.WriteString(id.Key)
	k.buf.Write(id.VRFPublicKey)
	return k
}

func (k *keyBuilder) WithBytes(buf []byte) *keyBuilder {
	k.buf.Write(buf)
	return k
}

func (k *keyBuilder) Bytes() []byte {
	return k.buf.Bytes()
}

func getTransactionOriginKey(l types.LayerID, t *types.Transaction) []byte {
	return new(keyBuilder).
		WithOriginPrefix().
		WithBytes(t.Origin().Bytes()).
		WithLayerID(l).
		WithBytes(t.ID().Bytes()).
		Bytes()
}

func getTransactionDestKey(l types.LayerID, t *types.Transaction) []byte {
	return new(keyBuilder).
		WithDestPrefix().
		WithBytes(t.Recipient.Bytes()).
		WithLayerID(l).
		WithBytes(t.ID().Bytes()).
		Bytes()
}

func getTransactionOriginKeyPrefix(l types.LayerID, account types.Address) []byte {
	return new(keyBuilder).
		WithOriginPrefix().
		WithBytes(account.Bytes()).
		WithLayerID(l).
		Bytes()
}

func getTransactionDestKeyPrefix(l types.LayerID, account types.Address) []byte {
	return new(keyBuilder).
		WithDestPrefix().
		WithBytes(account.Bytes()).
		WithLayerID(l).
		Bytes()
}

// DbTransaction is the transaction type stored in DB
type DbTransaction struct {
	*types.Transaction
	Origin  types.Address
	BlockID types.BlockID
	LayerID types.LayerID
}

func newDbTransaction(tx *types.Transaction, blockID types.BlockID, layerID types.LayerID) *DbTransaction {
	return &DbTransaction{
		Transaction: tx,
		Origin:      tx.Origin(),
		BlockID:     blockID,
		LayerID:     layerID,
	}
}

func (t DbTransaction) getTransaction() *types.MeshTransaction {
	t.Transaction.SetOrigin(t.Origin)

	return &types.MeshTransaction{
		Transaction: *t.Transaction,
		LayerID:     t.LayerID,
		BlockID:     t.BlockID,
	}
}

// writeTransactions writes all transactions associated with a block atomically.
func (m *DB) writeTransactions(block *types.Block, txs ...*types.Transaction) error {
	batch := m.transactions.NewBatch()
	for _, t := range txs {
		bytes, err := types.InterfaceToBytes(newDbTransaction(t, block.ID(), block.Layer()))
		if err != nil {
			return fmt.Errorf("could not marshall tx %v to bytes: %v", t.ID().ShortString(), err)
		}
		m.Log.With().Debug("storing transaction", t.ID(), log.Int("tx_length", len(bytes)))
		if err := batch.Put(t.ID().Bytes(), bytes); err != nil {
			return fmt.Errorf("could not write tx %v to database: %v", t.ID().ShortString(), err)
		}
		// write extra index for querying txs by account
		if err := batch.Put(getTransactionOriginKey(block.Layer(), t), t.ID().Bytes()); err != nil {
			return fmt.Errorf("could not write tx %v to database: %v", t.ID().ShortString(), err)
		}
		if err := batch.Put(getTransactionDestKey(block.Layer(), t), t.ID().Bytes()); err != nil {
			return fmt.Errorf("could not write tx %v to database: %v", t.ID().ShortString(), err)
		}
		m.Debug("wrote tx %v to db", t.ID().ShortString())
	}
	err := batch.Write()
	if err != nil {
		return fmt.Errorf("failed to write transactions: %v", err)
	}
	return nil
}

// We're not using the existing reward type because the layer is implicit in the key
type dbReward struct {
	TotalReward         uint64
	LayerRewardEstimate uint64
	SmesherID           types.NodeID
	Coinbase            types.Address
	// TotalReward - LayerRewardEstimate = FeesEstimate
}

func (m *DB) writeTransactionRewards(l types.LayerID, accountBlockCount map[types.Address]map[string]uint64, totalReward, layerReward *big.Int) error {
	batch := m.transactions.NewBatch()
	for account, smesherAccountEntry := range accountBlockCount {
		for smesherString, cnt := range smesherAccountEntry {
			smesherEntry, err := types.StringToNodeID(smesherString)
			if err != nil {
				return fmt.Errorf("could not convert String to NodeID for %v: %v", smesherString, err)
			}
			reward := dbReward{TotalReward: cnt * totalReward.Uint64(), LayerRewardEstimate: cnt * layerReward.Uint64(), SmesherID: *smesherEntry, Coinbase: account}
			if b, err := types.InterfaceToBytes(&reward); err != nil {
				return fmt.Errorf("could not marshal reward for %v: %v", account.Short(), err)
			} else if err := batch.Put(getRewardKey(l, account, *smesherEntry), b); err != nil {
				return fmt.Errorf("could not write reward to %v to database: %v", account.Short(), err)
			} else if err := batch.Put(getSmesherRewardKey(l, *smesherEntry, account), getRewardKey(l, account, *smesherEntry)); err != nil {
				return fmt.Errorf("could not write reward key for smesherID %v to database: %v", smesherEntry.ShortString(), err)
			}
		}
	}
	return batch.Write()
}

// GetRewards retrieves account's rewards by address
func (m *DB) GetRewards(account types.Address) (rewards []types.Reward, err error) {
	it := m.transactions.Find(getRewardKeyPrefix(account))
	for it.Next() {
		if it.Key() == nil {
			break
		}
		layer := parseLayerIDFromRewardsKey(it.Key())
		var reward dbReward
		err = types.BytesToInterface(it.Value(), &reward)
		if err != nil {
			return nil, fmt.Errorf("failed to unmarshal reward: %v", err)
		}
		rewards = append(rewards, types.Reward{
			Layer:               layer,
			TotalReward:         reward.TotalReward,
			LayerRewardEstimate: reward.LayerRewardEstimate,
			SmesherID:           reward.SmesherID,
			Coinbase:            reward.Coinbase,
		})
	}
	return
}

// GetRewardsBySmesherID retrieves rewards by smesherID
func (m *DB) GetRewardsBySmesherID(smesherID types.NodeID) (rewards []types.Reward, err error) {
	it := m.transactions.Find(getSmesherRewardKeyPrefix(smesherID))
	for it.Next() {
		if it.Key() == nil {
			break
		}
		layer := parseLayerIDFromRewardsKey(it.Key())
		if err != nil {
			return nil, fmt.Errorf("error parsing db key %s: %v", it.Key(), err)
		}
		// find the key to the actual reward struct, which is in it.Value()
		var reward dbReward
		rewardBytes, err := m.transactions.Get(it.Value())
		if err != nil {
			return nil, fmt.Errorf("wrong key in db %s: %v", it.Value(), err)
		}
		if err = types.BytesToInterface(rewardBytes, &reward); err != nil {
			return nil, fmt.Errorf("failed to unmarshal reward: %v", err)
		}
		rewards = append(rewards, types.Reward{
			Layer:               layer,
			TotalReward:         reward.TotalReward,
			LayerRewardEstimate: reward.LayerRewardEstimate,
			SmesherID:           reward.SmesherID,
			Coinbase:            reward.Coinbase,
		})
	}
	return
}

func (m *DB) addToUnappliedTxs(txs []*types.Transaction, layer types.LayerID) error {
	groupedTxs := groupByOrigin(txs)

	for addr, accountTxs := range groupedTxs {
		if err := m.addToAccountTxs(addr, accountTxs, layer); err != nil {
			return err
		}
	}
	return nil
}

func (m *DB) addToAccountTxs(addr types.Address, accountTxs []*types.Transaction, layer types.LayerID) error {
	m.unappliedTxsMutex.Lock()
	defer m.unappliedTxsMutex.Unlock()

	// TODO: instead of storing a list, use LevelDB's prefixed keys and then iterate all relevant keys
	pending, err := m.getAccountPendingTxs(addr)
	if err != nil {
		return err
	}
	pending.Add(layer, accountTxs...)
	if err := m.storeAccountPendingTxs(addr, pending); err != nil {
		return err
	}
	return nil
}

func (m *DB) removeFromUnappliedTxs(accepted []*types.Transaction) (grouped map[types.Address][]*types.Transaction, accounts map[types.Address]struct{}) {
	grouped = groupByOrigin(accepted)
	accounts = make(map[types.Address]struct{})
	for account := range grouped {
		accounts[account] = struct{}{}
	}
	for account := range accounts {
		m.removeFromAccountTxs(account, grouped)
	}
	return
}

func (m *DB) removeFromAccountTxs(account types.Address, gAccepted map[types.Address][]*types.Transaction) {
	m.unappliedTxsMutex.Lock()
	defer m.unappliedTxsMutex.Unlock()

	// TODO: instead of storing a list, use LevelDB's prefixed keys and then iterate all relevant keys
	pending, err := m.getAccountPendingTxs(account)
	if err != nil {
		m.With().Error("failed to get account pending txs",
			log.String("address", account.Short()), log.Err(err))
		return
	}
	pending.RemoveAccepted(gAccepted[account])
	if err := m.storeAccountPendingTxs(account, pending); err != nil {
		m.With().Error("failed to store account pending txs",
			log.String("address", account.Short()), log.Err(err))
	}
}

func (m *DB) removeRejectedFromAccountTxs(account types.Address, rejected map[types.Address][]*types.Transaction, layer types.LayerID) {
	m.unappliedTxsMutex.Lock()
	defer m.unappliedTxsMutex.Unlock()

	// TODO: instead of storing a list, use LevelDB's prefixed keys and then iterate all relevant keys
	pending, err := m.getAccountPendingTxs(account)
	if err != nil {
		m.With().Error("failed to get account pending txs",
			layer, log.String("address", account.Short()), log.Err(err))
		return
	}
	pending.RemoveRejected(rejected[account], layer)
	if err := m.storeAccountPendingTxs(account, pending); err != nil {
		m.With().Error("failed to store account pending txs",
			layer, log.String("address", account.Short()), log.Err(err))
	}
}

func (m *DB) storeAccountPendingTxs(account types.Address, pending *pendingtxs.AccountPendingTxs) error {
	if pending.IsEmpty() {
		if err := m.unappliedTxs.Delete(account.Bytes()); err != nil {
			return fmt.Errorf("failed to delete empty pending txs for account %v: %v", account.Short(), err)
		}
		return nil
	}
	if accountTxsBytes, err := types.InterfaceToBytes(&pending); err != nil {
		return fmt.Errorf("failed to marshal account pending txs: %v", err)
	} else if err := m.unappliedTxs.Put(account.Bytes(), accountTxsBytes); err != nil {
		return fmt.Errorf("failed to store mesh txs for address %s", account.Short())
	}
	return nil
}

func (m *DB) getAccountPendingTxs(addr types.Address) (*pendingtxs.AccountPendingTxs, error) {
	accountTxsBytes, err := m.unappliedTxs.Get(addr.Bytes())
	if err != nil && err != database.ErrNotFound {
		return nil, fmt.Errorf("failed to get mesh txs for account %s", addr.Short())
	}
	if err == database.ErrNotFound {
		return pendingtxs.NewAccountPendingTxs(), nil
	}
	var pending pendingtxs.AccountPendingTxs
	if err := types.BytesToInterface(accountTxsBytes, &pending); err != nil {
		return nil, fmt.Errorf("failed to unmarshal account pending txs: %v", err)
	}
	return &pending, nil
}

func groupByOrigin(txs []*types.Transaction) map[types.Address][]*types.Transaction {
	grouped := make(map[types.Address][]*types.Transaction)
	for _, tx := range txs {
		grouped[tx.Origin()] = append(grouped[tx.Origin()], tx)
	}
	return grouped
}

// GetProjection returns projection of address
func (m *DB) GetProjection(addr types.Address, prevNonce, prevBalance uint64) (nonce, balance uint64, err error) {
	pending, err := m.getAccountPendingTxs(addr)
	if err != nil {
		return 0, 0, err
	}
	nonce, balance = pending.GetProjection(prevNonce, prevBalance)
	return nonce, balance, nil
}

// GetTransactions retrieves a list of txs by their id's
func (m *DB) GetTransactions(transactions []types.TransactionID) (txs []*types.Transaction, missing map[types.TransactionID]struct{}) {
	missing = make(map[types.TransactionID]struct{})
	txs = make([]*types.Transaction, 0, len(transactions))
	for _, id := range transactions {
		if tx, err := m.GetMeshTransaction(id); err != nil {
			m.With().Warning("could not fetch tx", id, log.Err(err))
			missing[id] = struct{}{}
		} else {
			txs = append(txs, &tx.Transaction)
		}
	}
	return
}

// GetMeshTransactions retrieves list of txs with information in what blocks and layers they are included.
func (m *DB) GetMeshTransactions(transactions []types.TransactionID) ([]*types.MeshTransaction, map[types.TransactionID]struct{}) {
	var (
		missing = map[types.TransactionID]struct{}{}
		txs     = make([]*types.MeshTransaction, 0, len(transactions))
	)
	for _, id := range transactions {
		tx, err := m.GetMeshTransaction(id)
		if err != nil {
			m.With().Warning("could not fetch tx", id, log.Err(err))
			missing[id] = struct{}{}
		} else {
			txs = append(txs, tx)
		}
	}
	return txs, missing
}

// GetMeshTransaction retrieves a tx by its id
func (m *DB) GetMeshTransaction(id types.TransactionID) (*types.MeshTransaction, error) {
	tBytes, err := m.transactions.Get(id[:])
	if err != nil {
		return nil, fmt.Errorf("could not find transaction in database %v err=%v", hex.EncodeToString(id[:]), err)
	}
	var dbTx DbTransaction
	err = types.BytesToInterface(tBytes, &dbTx)
	if err != nil {
		return nil, fmt.Errorf("failed to unmarshal transaction: %v", err)
	}
	return dbTx.getTransaction(), nil
}

// GetTransactionsByDestination retrieves txs by destination and layer
func (m *DB) GetTransactionsByDestination(l types.LayerID, account types.Address) (txs []types.TransactionID) {
	it := m.transactions.Find(getTransactionDestKeyPrefix(l, account))
	for it.Next() {
		if it.Key() == nil {
			break
		}
		var id types.TransactionID
		copy(id[:], it.Value())
		txs = append(txs, id)
	}
	return
}

// GetTransactionsByOrigin retrieves txs by origin and layer
func (m *DB) GetTransactionsByOrigin(l types.LayerID, account types.Address) (txs []types.TransactionID) {
	it := m.transactions.Find(getTransactionOriginKeyPrefix(l, account))
	for it.Next() {
		if it.Key() == nil {
			break
		}
		var id types.TransactionID
		copy(id[:], it.Value())
		txs = append(txs, id)
	}
	return
}

// BlocksByValidity classifies a slice of blocks by validity
func (m *DB) BlocksByValidity(blocks []*types.Block) (validBlocks, invalidBlocks []*types.Block) {
	for _, b := range blocks {
		valid, err := m.ContextualValidity(b.ID())
		if err != nil {
			m.With().Warning("could not get contextual validity for block in list", b.ID(), log.Err(err))
		}
		if valid {
			validBlocks = append(validBlocks, b)
		} else {
			invalidBlocks = append(invalidBlocks, b)
		}
	}
	return validBlocks, invalidBlocks
}

// LayerContextuallyValidBlocks returns the set of contextually valid block IDs for the provided layer
func (m *DB) LayerContextuallyValidBlocks(layer types.LayerID) (map[types.BlockID]struct{}, error) {
	if layer == types.NewLayerID(0) || layer == types.NewLayerID(1) {
		v, err := m.LayerBlockIds(layer)
		if err != nil {
			m.With().Error("could not get layer block ids", layer, log.Err(err))
			return nil, err
		}

		mp := make(map[types.BlockID]struct{}, len(v))
		for _, blk := range v {
			mp[blk] = struct{}{}
		}

		return mp, nil
	}

	blockIds, err := m.LayerBlockIds(layer)
	if err != nil {
		return nil, err
	}

	validBlks := make(map[types.BlockID]struct{})

	cvErrors := make(map[string][]types.BlockID)
	cvErrorCount := 0
	for _, b := range blockIds {
		valid, err := m.ContextualValidity(b)
		if err != nil {
			m.With().Warning("could not get contextual validity for block in layer", b, layer, log.Err(err))
			cvErrors[err.Error()] = append(cvErrors[err.Error()], b)
			cvErrorCount++
		}

		if !valid {
			continue
		}

		validBlks[b] = struct{}{}
	}

	m.With().Debug("count of contextually valid blocks in layer",
		layer,
		log.Int("count_valid", len(validBlks)),
		log.Int("count_error", cvErrorCount),
		log.Int("count_total", len(blockIds)))
	if cvErrorCount != 0 {
		m.With().Error("errors occurred getting contextual validity", layer,
			log.String("errors", fmt.Sprint(cvErrors)))
	}
	return validBlks, nil
}

// Persist persists an item v into the database using key as its id
func (m *DB) Persist(key []byte, v interface{}) error {
	buf, err := types.InterfaceToBytes(v)
	if err != nil {
		panic(err)
	}
	return m.general.Put(key, buf)
}

// Retrieve retrieves item by key into v
func (m *DB) Retrieve(key []byte, v interface{}) (interface{}, error) {
	val, err := m.general.Get(key)
	if err != nil {
		m.Warning("failed retrieving object from db ", err)
		return nil, err
	}

	if val == nil {
		return nil, fmt.Errorf("no such value in database db ")
	}

	if err := types.BytesToInterface(val, v); err != nil {
		return nil, fmt.Errorf("failed decoding object from db %v", err)
	}

	return v, nil
}

func (m *DB) cacheWarmUpFromTo(from types.LayerID, to types.LayerID) error {
	m.Info("warming up cache with layers %v to %v", from, to)
	for i := from; i.Before(to); i = i.Add(1) {

		select {
		case <-m.exit:
			m.Info("shutdown during cache warm up")
			return nil
		default:
		}

		layer, err := m.LayerBlockIds(i)
		if err != nil {
			return fmt.Errorf("could not get layer %v from database %v", layer, err)
		}

		for _, b := range layer {
			block, blockErr := m.GetBlock(b)
			if blockErr != nil {
				return fmt.Errorf("could not get bl %v from database %v", b, blockErr)
			}
			m.blockCache.put(block)
		}

	}
	m.Info("done warming up cache")

	return nil
}

// NewBlockFetcherDB returns reference to a BlockFetcherDB instance.
func NewBlockFetcherDB(mdb *DB) *BlockFetcherDB {
	return &BlockFetcherDB{mdb: mdb}
}

// BlockFetcherDB implements API that allows fetcher to get a block from a remote database.
type BlockFetcherDB struct {
	mdb *DB
}

// Get types.Block encoded in byte using hash.
func (db *BlockFetcherDB) Get(hash []byte) ([]byte, error) {
	id := types.BlockID(types.BytesToHash(hash).ToHash20())
	blk, err := db.mdb.GetBlock(id)
	if err != nil {
		return nil, err
	}
	return types.InterfaceToBytes(blk)
}<|MERGE_RESOLUTION|>--- conflicted
+++ resolved
@@ -376,26 +376,6 @@
 	return coin, exists
 }
 
-<<<<<<< HEAD
-func (m *DB) defaultGetLayerInputVectorByID(lyrid types.LayerID) ([]types.BlockID, error) {
-	by, err := m.inputVector.Get(types.CalcHash32(lyrid.Bytes()).Bytes())
-	if err != nil {
-		// check if this layer was marked invalid
-		if _, ok := m.invalidatedLayers[lyrid]; ok {
-			return nil, ErrInvalidLayer
-		}
-
-		// otherwise, no result, so we're still waiting for Hare results (or won't ever get them) for this layer
-		return nil, err
-	}
-	var v []types.BlockID
-	// note: an EMPTY (non-nil) vector will come back as NIL here (this appears to be a quirk of XDR)
-	err = types.BytesToInterface(by, &v)
-	return v, err
-}
-
-=======
->>>>>>> f0494557
 // GetLayerInputVector gets the input vote vector for a layer (hare results)
 func (m *DB) GetLayerInputVector(hash types.Hash32) ([]types.BlockID, error) {
 	buf, err := m.inputVector.Get(hash.Bytes())
@@ -413,12 +393,15 @@
 type InputVectorBackupFunc func(id types.LayerID) ([]types.BlockID, error)
 
 // GetLayerInputVectorByID gets the input vote vector for a layer (hare results)
-func (m *DB) GetLayerInputVectorByID(id types.LayerID) ([]types.BlockID, error) {
+func (m *DB) GetLayerInputVectorByID(layerID types.LayerID) ([]types.BlockID, error) {
 	if m.InputVectorBackupFunc != nil {
-		return m.InputVectorBackupFunc(id)
-	}
-<<<<<<< HEAD
-	return m.defaultGetLayerInputVectorByID(id)
+		return m.InputVectorBackupFunc(layerID)
+	}
+	// check if this layer was marked invalid
+	if _, ok := m.invalidatedLayers[layerID]; ok {
+		return nil, ErrInvalidLayer
+	}
+	return m.GetLayerInputVector(types.CalcHash32(layerID.Bytes()))
 }
 
 // SetInputVectorBackupFunc sets the backup function for testing
@@ -429,9 +412,6 @@
 // GetInputVectorBackupFunc gets the backup function for testing
 func (m *DB) GetInputVectorBackupFunc() InputVectorBackupFunc {
 	return m.InputVectorBackupFunc
-=======
-	return m.GetLayerInputVector(types.CalcHash32(id.Bytes()))
->>>>>>> f0494557
 }
 
 // SaveLayerInputVectorByID gets the input vote vector for a layer (hare results)
@@ -440,22 +420,13 @@
 	m.WithContext(ctx).With().Info("saving input vector",
 		id,
 		log.String("iv_hash", hash.ShortString()))
-<<<<<<< HEAD
-
-	ifBytes, err := types.InterfaceToBytes(blks)
-	if err != nil {
-		return err
-	}
-
-	return m.inputVector.Put(hash.Bytes(), ifBytes)
-=======
+
 	// NOTE(dshulyak) there is an implicit dependency in fetcher
 	buf, err := codec.Encode(blks)
 	if err != nil {
 		return err
 	}
 	return m.inputVector.Put(hash.Bytes(), buf)
->>>>>>> f0494557
 }
 
 func (m *DB) persistProcessedLayer(lyr *ProcessedLayer) error {
@@ -494,11 +465,7 @@
 	}
 	if ifBytes, err := types.InterfaceToBytes(block); err != nil {
 		return fmt.Errorf("could not encode block: %w", err)
-<<<<<<< HEAD
-	} else if err := m.blocks.Put(bl.ID().AsHash32().Bytes(), ifBytes); err != nil {
-=======
-	} else if err := m.blocks.Put(bl.ID().Bytes(), bytes); err != nil {
->>>>>>> f0494557
+	} else if err := m.blocks.Put(bl.ID().Bytes(), ifBytes); err != nil {
 		return fmt.Errorf("could not add block %v to database: %w", bl.ID(), err)
 	} else if err := m.updateLayerWithBlock(bl); err != nil {
 		return fmt.Errorf("could not update layer %v with new block %v: %w", bl.Layer(), bl.ID(), err)
@@ -509,48 +476,10 @@
 }
 
 func (m *DB) updateLayerWithBlock(blk *types.Block) error {
-<<<<<<< HEAD
-	lm := m.getLayerMutex(blk.LayerIndex)
-	defer m.endLayerWorker(blk.LayerIndex)
-
-	lm.m.Lock()
-	defer lm.m.Unlock()
-
-	ids, err := m.layers.Get(blk.LayerIndex.Bytes())
-	var blockIds []types.BlockID
-	if err != nil {
-		// layer doesn't exist, need to insert new layer
-		blockIds = make([]types.BlockID, 0, 1)
-	} else {
-		blockIds, err = types.BytesToBlockIds(ids)
-		if err != nil {
-			return fmt.Errorf("could not get all blocks from database for layer %v: %w", blk.LayerIndex, err)
-		}
-	}
-	m.With().Debug("added block to database layer index", blk.ID(), blk.LayerIndex)
-
-	blockIds = append(blockIds, blk.ID())
-	types.SortBlockIDs(blockIds)
-	w, err := types.BlockIdsToBytes(blockIds)
-	if err != nil {
-		return fmt.Errorf("could not encode layer block ids for layer %v: %w", blk.LayerIndex, err)
-	}
-	err = m.layers.Put(blk.LayerIndex.Bytes(), w)
-	if err != nil {
-		return fmt.Errorf("could not write updated layer index to database for layer %v: %w", blk.LayerIndex, err)
-	}
-
-	return m.layers.Put(blk.LayerIndex.Bytes(), w)
-}
-
-func (m *DB) getLayerHashKey(layerID types.LayerID) []byte {
-	return []byte(fmt.Sprintf("layerHash_%v", layerID.Bytes()))
-=======
 	var b bytes.Buffer
 	b.Write(blk.LayerIndex.Bytes())
 	b.Write(blk.ID().Bytes())
 	return m.layers.Put(b.Bytes(), nil)
->>>>>>> f0494557
 }
 
 func (m *DB) recoverLayerHash(layerID types.LayerID) (types.Hash32, error) {
