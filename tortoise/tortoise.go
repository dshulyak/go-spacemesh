--- conflicted
+++ resolved
@@ -155,25 +155,7 @@
 		choices       []*ballotInfo
 		base          *ballotInfo
 
-<<<<<<< HEAD
 		opinion *types.Opinion
-		last    = t.last.Add(1)
-		err     error
-	)
-	if conf.current != nil {
-		last = *conf.current
-	}
-	// goodness of the ballot determined using hare output or tortoise output for old layers.
-	// if tortoise is full mode some ballot in old layer is undecided and we can't use it this optimization.
-	if t.mode.isVerifying() {
-		base = t.getGoodBallot(logger)
-		if base != nil {
-			// we need only 1 ballot from the most recent layer, this ballot will be by definition the most
-			// consistent with our local opinion.
-			// then we just need to encode our local opinion from layer of the ballot up to last processed as votes
-			opinion, err = t.encodeVotes(ctx, base, base.layer, last)
-=======
-		votes   *types.Votes
 		current = t.last.Add(1)
 		err     error
 	)
@@ -187,7 +169,6 @@
 				continue
 			}
 			dis, err := t.firstDisagreement(ctx, current, ballot, disagreements)
->>>>>>> 0d4b9ad0
 			if err != nil {
 				logger.With().Error("failed to compute first disagreement", ballot.id, log.Err(err))
 				continue
@@ -196,42 +177,12 @@
 			choices = append(choices, ballot)
 		}
 	}
-<<<<<<< HEAD
-	if opinion == nil {
-		for lid := t.evicted.Add(1); !lid.After(t.processed); lid = lid.Add(1) {
-			for _, ballot := range t.layer(lid).ballots {
-				if ballot.weight.IsNil() {
-					continue
-				}
-				dis, err := t.firstDisagreement(ctx, last, ballot, disagreements)
-				if err != nil {
-					logger.With().Error("failed to compute first disagreement", ballot.id, log.Err(err))
-					continue
-				}
-				disagreements[ballot.id] = dis
-				choices = append(choices, ballot)
-			}
-		}
-
-		prioritizeBallots(choices, disagreements)
-		for _, base = range choices {
-			opinion, err = t.encodeVotes(ctx, base, t.evicted.Add(1), last)
-			if err == nil {
-				break
-			}
-			logger.With().Warning("error calculating vote exceptions for ballot",
-				base.id,
-				log.Err(err),
-				log.Stringer("last_layer", t.last),
-			)
-=======
 
 	prioritizeBallots(choices, disagreements)
 	for _, base = range choices {
-		votes, err = t.encodeVotes(ctx, base, t.evicted.Add(1), current)
+		opinion, err = t.encodeVotes(ctx, base, t.evicted.Add(1), current)
 		if err == nil {
 			break
->>>>>>> 0d4b9ad0
 		}
 		logger.With().Warning("error calculating vote exceptions for ballot",
 			base.id,
@@ -244,21 +195,12 @@
 		// TODO: special error encoding when exceeding exception list size
 		return nil, errNoBaseBallotFound
 	}
-
 	logger.With().Info("choose base ballot",
 		log.Stringer("base layer", base.layer),
-<<<<<<< HEAD
-		log.Stringer("voting layer", last),
+		log.Stringer("voting layer", current),
 		log.Inline(opinion),
-=======
-		log.Stringer("current layer", current),
-		log.Inline(votes),
-		log.Bool("is full", t.isFull),
->>>>>>> 0d4b9ad0
-	)
-
+	)
 	metrics.LayerDistanceToBaseBallot.WithLabelValues().Observe(float64(t.last.Value - base.layer.Value))
-
 	return opinion, nil
 }
 
@@ -309,13 +251,8 @@
 	ctx context.Context,
 	base *ballotInfo,
 	start types.LayerID,
-<<<<<<< HEAD
-	last types.LayerID,
+	current types.LayerID,
 ) (*types.Opinion, error) {
-=======
-	current types.LayerID,
-) (*types.Votes, error) {
->>>>>>> 0d4b9ad0
 	logger := t.logger.WithContext(ctx).WithFields(
 		log.Stringer("base layer", base.layer),
 		log.Stringer("current layer", current),
@@ -390,7 +327,7 @@
 	if explen := len(votes.Support) + len(votes.Against); explen > t.MaxExceptions {
 		return nil, fmt.Errorf("%s (%v)", errstrTooManyExceptions, explen)
 	}
-	decoded := t.decodeExceptions(last, base, &conditions{}, votes)
+	decoded := t.decodeExceptions(current, base, &conditions{}, votes)
 	return &types.Opinion{
 		Hash:  decoded.opinion(),
 		Votes: votes,
@@ -581,7 +518,7 @@
 	}); err != nil {
 		return fmt.Errorf("computing epoch data for %d: %w", epoch, err)
 	}
-	einfo := t.epochs[epoch]
+	einfo := t.epoch(epoch)
 	einfo.height = getMedian(heights)
 	t.logger.With().Info("computed height and weight for epoch",
 		epoch,
@@ -676,15 +613,8 @@
 	}
 }
 
-<<<<<<< HEAD
-func (t *turtle) decodeBallot(ballot *types.Ballot) (*ballotInfo, error) {
-=======
 func (t *turtle) onAtx(atx *types.ActivationTxHeader) {
-	epoch, exist := t.epochs[atx.TargetEpoch()]
-	if !exist {
-		epoch = &epochInfo{atxs: map[types.ATXID]uint64{}}
-		t.epochs[atx.TargetEpoch()] = epoch
-	}
+	epoch := t.epoch(atx.TargetEpoch())
 	if _, exist := epoch.atxs[atx.ID]; !exist {
 		t.logger.With().Debug("on atx",
 			log.Stringer("id", atx.ID),
@@ -701,8 +631,7 @@
 	}
 }
 
-func (t *turtle) onBallot(ballot *types.Ballot) error {
->>>>>>> 0d4b9ad0
+func (t *turtle) decodeBallot(ballot *types.Ballot) (*ballotInfo, error) {
 	if !ballot.LayerIndex.After(t.evicted) {
 		return nil, nil
 	}
@@ -733,7 +662,7 @@
 		}
 		refweight, err := proposals.ComputeWeightPerEligibility(t.cdb, ballot, t.LayerSize, types.GetLayersPerEpoch())
 		if err != nil {
-			return err
+			return nil, err
 		}
 		refinfo = &referenceInfo{
 			height: height,
@@ -749,27 +678,14 @@
 			return nil, nil
 		}
 		if ref.reference == nil {
-			t.logger.With().Warning("invalid ballot used as a reference",
-				log.Stringer("ref", ballot.RefBallot),
-			)
-			return nil
+			return nil, fmt.Errorf("invalid ballot use as a reference %s", ballot.RefBallot)
 		}
 		refinfo = ref.reference
 	}
 
 	if !ballot.IsMalicious() {
-<<<<<<< HEAD
-		weight, err = computeBallotWeight(
-			t.cdb, t.referenceWeight,
-			ballot, t.LayerSize, types.GetLayersPerEpoch(),
-		)
-		if err != nil {
-			return nil, err
-		}
-=======
 		weight = refinfo.weight.Copy().Mul(
 			util.WeightFromUint64(uint64(len(ballot.EligibilityProofs))))
->>>>>>> 0d4b9ad0
 	} else {
 		t.logger.With().Warning("malicious ballot with zeroed weight", ballot.LayerIndex, ballot.ID())
 	}
@@ -832,33 +748,7 @@
 	return false, nil
 }
 
-<<<<<<< HEAD
-// the idea here is to give enough room for verifying tortoise to complete. during live tortoise execution this will be limited by the hdist.
-// during rerun we need to use another heuristic, as hdist is irrelevant by that time.
-func (t *turtle) canUseFullMode() bool {
-	target := t.verified.Add(1)
-	// TODO(dshulyak) this condition should be enabled when the node is syncing.
-	if t.mode.isRerun() {
-		return t.processed.Difference(target) > t.VerifyingModeVerificationWindow ||
-			// if all layer were exhaused and verifying didn't made progress try switching
-			t.last == t.processed
-	}
-	return target.Before(t.layerCutoff())
-}
-
-// layerCuttoff returns last layer that is in hdist distance.
-func (t *turtle) layerCutoff() types.LayerID {
-	// if we haven't seen at least Hdist layers yet, we always rely on local opinion
-	if t.last.Before(types.NewLayerID(t.Hdist)) {
-		return types.NewLayerID(0)
-	}
-	return t.last.Sub(t.Hdist)
-}
-
 func (t *turtle) decodeExceptions(blid types.LayerID, base *ballotInfo, cond *conditions, exceptions types.Votes) votes {
-=======
-func (t *turtle) decodeExceptions(base, ballot *ballotInfo, exceptions types.Votes) {
->>>>>>> 0d4b9ad0
 	from := base.layer
 	diff := map[types.LayerID]map[types.BlockID]sign{}
 	for vote, bids := range map[sign][]types.BlockID{
