package codec

import (
	"bytes"
	"errors"
	"fmt"
	"io"
	"sync"

	"github.com/spacemeshos/go-scale"
)

var ErrShortRead = errors.New("decode from buffer: not all bytes were consumed")

// Encodable is an interface that must be implemented by a struct to be encoded.
type Encodable = scale.Encodable

// Decodable is an interface that must be implemented bya struct to be decoded.
type Decodable = scale.Decodable

// EncodeTo encodes value to a writer stream.
func EncodeTo(w io.Writer, value Encodable) (int, error) {
	return value.EncodeScale(scale.NewEncoder(w, scale.WithEncodeMaxNested(6)))
}

// DecodeFrom decodes a value using data from a reader stream.
func DecodeFrom(r io.Reader, value Decodable) (int, error) {
	return value.DecodeScale(scale.NewDecoder(r, scale.WithDecodeMaxNested(6)))
}

// TODO(dshulyak) this is a temporary solution to improve encoder allocations.
// if this will stay it must be changed to one of the:
// - use buffer with allocations that can be adjusted using stats
// - use multiple buffers that increase in size (e.g. 16, 32, 64, 128 bytes).
var encoderPool = sync.Pool{
	New: func() any {
		b := new(bytes.Buffer)
		b.Grow(64)
		return b
	},
}

func getEncoderBuffer() *bytes.Buffer {
	return encoderPool.Get().(*bytes.Buffer)
}

func putEncoderBuffer(b *bytes.Buffer) {
	b.Reset()
	encoderPool.Put(b)
}

func MustEncodeTo(w io.Writer, value Encodable) {
	_, err := EncodeTo(w, value)
	if err != nil {
		panic(err)
	}
}

func MustEncode(value Encodable) []byte {
	buf, err := Encode(value)
	if err != nil {
		panic(err)
	}
	return buf
}

// Encode value to a byte buffer.
func Encode(value Encodable) ([]byte, error) {
	b := getEncoderBuffer()
	defer putEncoderBuffer(b)
	n, err := EncodeTo(b, value)
	if err != nil {
		return nil, err
	}
	buf := make([]byte, n)
	copy(buf, b.Bytes())
	return buf, nil
}

func MustDecode(buf []byte, value Decodable) {
	err := Decode(buf, value)
	if err != nil {
		panic(err)
	}
}

// Decode value from a byte buffer.
func Decode(buf []byte, value Decodable) error {
	n, err := DecodeFrom(bytes.NewBuffer(buf), value)
	if err != nil {
		return fmt.Errorf("decode from buffer: %w", err)
	}
	if n != len(buf) {
		return ErrShortRead
	}
	return nil
}

// EncodeSlice encodes slice with a length prefix.
func EncodeSlice[V any, H scale.EncodablePtr[V]](value []V) ([]byte, error) {
	var b bytes.Buffer
	_, err := scale.EncodeStructSlice[V, H](scale.NewEncoder(&b), value)
	if err != nil {
		return nil, fmt.Errorf("encode struct slice: %w", err)
	}
	return b.Bytes(), nil
}

// MustEncodeSlice encodes slice with a length prefix or panics on error.
func MustEncodeSlice[V any, H scale.EncodablePtr[V]](value []V) []byte {
	buf, err := EncodeSlice[V, H](value)
	if err != nil {
		panic(err)
	}
	return buf
}

// DecodeSliceFromReader accepts a reader and decodes slice with a length prefix.
func DecodeSliceFromReader[V any, H scale.DecodablePtr[V]](r io.Reader) ([]V, error) {
	v, _, err := scale.DecodeStructSlice[V, H](scale.NewDecoder(r))
	if err != nil {
		return nil, fmt.Errorf("decode struct slice: %w", err)
	}
	return v, nil
}

<<<<<<< HEAD
// MustDecodeSliceFromReader decodes slice with a length prefix or panics on error.
func MustDecodeSliceFromReader[V any, H scale.DecodablePtr[V]](r io.Reader) []V {
	v, err := DecodeSliceFromReader[V, H](r)
	if err != nil {
		panic(err)
	}
	return v
}

// DecodeSlice decodes slice from a buffer.
func DecodeSlice[V any, H scale.DecodablePtr[V]](buf []byte) ([]V, error) {
	return DecodeSliceFromReader[V, H](bytes.NewReader(buf))
}

// EncodeCompact16 encodes uint16 to a buffer.
=======
// ReadSlice decodes slice from am io.Reader.
func ReadSlice[V any, H scale.DecodablePtr[V]](r io.Reader) ([]V, int, error) {
	v, n, err := scale.DecodeStructSlice[V, H](scale.NewDecoder(r))
	if err != nil {
		return nil, 0, fmt.Errorf("read struct slice: %w", err)
	}
	return v, n, nil
}

// EncodeCompact16 encodes uint16 to an io.Writer.
>>>>>>> 23f526f6
func EncodeCompact16(w io.Writer, value uint16) (int, error) {
	return scale.EncodeCompact16(scale.NewEncoder(w), value)
}

// DecodeCompact16 decodes uint16 from an io.Reader.
func DecodeCompact16(r io.Reader) (uint16, int, error) {
	return scale.DecodeCompact16(scale.NewDecoder(r))
}

// EncodeStringSlice encodes []string to an io.Writer.
func EncodeStringSlice(w io.Writer, value []string) (int, error) {
	return scale.EncodeStringSlice(scale.NewEncoder(w), value)
}

// DecodeStringSlice decodes []string from an io.Reader.
func DecodeStringSlice(r io.Reader) ([]string, int, error) {
	return scale.DecodeStringSlice(scale.NewDecoder(r))
}

// EncodeByteSlice encodes []string to an io.Writer.
func EncodeByteSlice(w io.Writer, value []byte) (int, error) {
	return scale.EncodeByteSlice(scale.NewEncoder(w), value)
}

// DecodeByteSlice decodes []string from an io.Reader.
func DecodeByteSlice(r io.Reader) ([]byte, int, error) {
	return scale.DecodeByteSlice(scale.NewDecoder(r))
}

// EncodeLen encodes a length value to an io.Writer.
func EncodeLen(w io.Writer, value uint32) (int, error) {
	return scale.EncodeCompact32(scale.NewEncoder(w), value)
}

// DecodeLen decodes a length value from an io.Reader.
func DecodeLen(r io.Reader) (uint32, int, error) {
	return scale.DecodeCompact32(scale.NewDecoder(r))
}

// DecodeStringWithLimit decodes a string from an io.Reader, limiting the maximum length.
func DecodeStringWithLimit(r io.Reader, limit uint32) (string, int, error) {
	return scale.DecodeStringWithLimit(scale.NewDecoder(r), limit)
}<|MERGE_RESOLUTION|>--- conflicted
+++ resolved
@@ -124,7 +124,6 @@
 	return v, nil
 }
 
-<<<<<<< HEAD
 // MustDecodeSliceFromReader decodes slice with a length prefix or panics on error.
 func MustDecodeSliceFromReader[V any, H scale.DecodablePtr[V]](r io.Reader) []V {
 	v, err := DecodeSliceFromReader[V, H](r)
@@ -140,7 +139,6 @@
 }
 
 // EncodeCompact16 encodes uint16 to a buffer.
-=======
 // ReadSlice decodes slice from am io.Reader.
 func ReadSlice[V any, H scale.DecodablePtr[V]](r io.Reader) ([]V, int, error) {
 	v, n, err := scale.DecodeStructSlice[V, H](scale.NewDecoder(r))
@@ -151,7 +149,6 @@
 }
 
 // EncodeCompact16 encodes uint16 to an io.Writer.
->>>>>>> 23f526f6
 func EncodeCompact16(w io.Writer, value uint16) (int, error) {
 	return scale.EncodeCompact16(scale.NewEncoder(w), value)
 }
