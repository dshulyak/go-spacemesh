package types

import (
	"bytes"
	"sort"

	"github.com/spacemeshos/go-spacemesh/codec"
	"github.com/spacemeshos/go-spacemesh/log"
)

const (
	// BlockIDSize in bytes.
	// FIXME(dshulyak) why do we cast to hash32 when returning bytes?
	// probably required for fetching by hash between peers.
	BlockIDSize = Hash32Length
)

// BlockID is a 20-byte sha256 sum of the serialized block used to identify a Block.
type BlockID Hash20

// EmptyBlockID is a canonical empty BlockID.
var EmptyBlockID = BlockID{}

<<<<<<< HEAD
// NewExistingBlock creates a block from stored id and inner parts.
func NewExistingBlock(id BlockID, inner InnerBlock) Block {
	return Block{blockID: id, InnerBlock: inner}
=======
// NewExistingBlock creates a block from existing data.
func NewExistingBlock(id BlockID, inner InnerBlock) *Block {
	return &Block{blockID: id, InnerBlock: inner}
>>>>>>> 40b15730
}

// Block contains the content of a layer on the mesh history.
type Block struct {
	InnerBlock
	// the following fields are kept private and from being serialized
	blockID BlockID
}

// InnerBlock contains the transactions and rewards of a block.
type InnerBlock struct {
	LayerIndex LayerID
	Rewards    []AnyReward
	TxIDs      []TransactionID
}

// AnyReward contains the rewards inforamtion.
type AnyReward struct {
	Address   Address
	SmesherID NodeID
	// Amount == LayerReward + fee
	Amount      uint64
	LayerReward uint64
}

// Initialize calculates and sets the Block's cached blockID.
func (b *Block) Initialize() {
	b.blockID = BlockID(CalcHash32(b.Bytes()).ToHash20())
}

// Bytes returns the serialization of the InnerBlock.
func (b *Block) Bytes() []byte {
	bytes, err := codec.Encode(b.InnerBlock)
	if err != nil {
		log.Panic("failed to serialize block: %v", err)
	}
	return bytes
}

// ID returns the BlockID.
func (b *Block) ID() BlockID {
	return b.blockID
}

// MarshalLogObject implements logging encoder for Block.
func (b *Block) MarshalLogObject(encoder log.ObjectEncoder) error {
	encoder.AddString("block_id", b.ID().String())
	encoder.AddUint32("layer_id", b.LayerIndex.Value)
	encoder.AddInt("num_tx", len(b.TxIDs))
	encoder.AddInt("num_rewards", len(b.Rewards))
	return nil
}

// Bytes returns the BlockID as a byte slice.
func (id BlockID) Bytes() []byte {
	return id.AsHash32().Bytes()
}

// AsHash32 returns a Hash32 whose first 20 bytes are the bytes of this BlockID, it is right-padded with zeros.
func (id BlockID) AsHash32() Hash32 {
	return Hash20(id).ToHash32()
}

// Field returns a log field. Implements the LoggableField interface.
func (id BlockID) Field() log.Field {
	return log.String("block_id", id.String())
}

// String implements the Stringer interface.
func (id BlockID) String() string {
	return id.AsHash32().ShortString()
}

// Compare returns true if other (the given BlockID) is less than this BlockID, by lexicographic comparison.
func (id BlockID) Compare(other BlockID) bool {
	return bytes.Compare(id.Bytes(), other.Bytes()) < 0
}

// BlockIDsToHashes turns a list of BlockID into their Hash32 representation.
func BlockIDsToHashes(ids []BlockID) []Hash32 {
	hashes := make([]Hash32, 0, len(ids))
	for _, id := range ids {
		hashes = append(hashes, id.AsHash32())
	}
	return hashes
}

type blockIDs []BlockID

func (ids blockIDs) MarshalLogArray(encoder log.ArrayEncoder) error {
	for i := range ids {
		encoder.AppendString(ids[i].String())
	}
	return nil
}

// SortBlockIDs sorts a list of BlockID in lexicographic order, in-place.
func SortBlockIDs(ids blockIDs) []BlockID {
	sort.Slice(ids, func(i, j int) bool { return ids[i].Compare(ids[j]) })
	return ids
}

// BlockIdsField returns a list of loggable fields for a given list of BlockID.
func BlockIdsField(ids blockIDs) log.Field {
	return log.Array("block_ids", ids)
}

// ToBlockIDs returns a slice of BlockID corresponding to the given list of Block.
func ToBlockIDs(blocks []*Block) []BlockID {
	ids := make([]BlockID, 0, len(blocks))
	for _, b := range blocks {
		ids = append(ids, b.ID())
	}
	return ids
}

// SortBlocks sort blocks by their IDs.
func SortBlocks(blks []*Block) []*Block {
	sort.Slice(blks, func(i, j int) bool { return blks[i].ID().Compare(blks[j].ID()) })
	return blks
}

// DBBlock is a Block structure stored in DB to skip ID hashing.
type DBBlock struct {
	ID         BlockID
	InnerBlock InnerBlock
}

// ToBlock creates a Block from data that is stored locally.
func (dbb *DBBlock) ToBlock() *Block {
	return &Block{
		InnerBlock: dbb.InnerBlock,
		blockID:    dbb.ID,
	}
}<|MERGE_RESOLUTION|>--- conflicted
+++ resolved
@@ -21,15 +21,9 @@
 // EmptyBlockID is a canonical empty BlockID.
 var EmptyBlockID = BlockID{}
 
-<<<<<<< HEAD
-// NewExistingBlock creates a block from stored id and inner parts.
-func NewExistingBlock(id BlockID, inner InnerBlock) Block {
-	return Block{blockID: id, InnerBlock: inner}
-=======
 // NewExistingBlock creates a block from existing data.
 func NewExistingBlock(id BlockID, inner InnerBlock) *Block {
 	return &Block{blockID: id, InnerBlock: inner}
->>>>>>> 40b15730
 }
 
 // Block contains the content of a layer on the mesh history.
