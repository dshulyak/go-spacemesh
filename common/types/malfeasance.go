--- conflicted
+++ resolved
@@ -262,14 +262,7 @@
 
 // SignedBytes returns the actual data being signed in a HareProofMsg.
 func (m *HareProofMsg) SignedBytes() []byte {
-<<<<<<< HEAD
 	return m.InnerMsg.ToBytes()
-=======
-	data, err := codec.Encode(&m.InnerMsg)
-	if err != nil {
-		log.With().Fatal("failed to serialize MultiBlockProposalsMsg", log.Err(err))
-	}
-	return data
 }
 
 func MalfeasanceInfo(smesher NodeID, mp *MalfeasanceProof) string {
@@ -307,5 +300,4 @@
 		}
 	}
 	return b.String()
->>>>>>> 3c5eaee5
 }