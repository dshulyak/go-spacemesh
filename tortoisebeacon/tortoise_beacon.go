package tortoisebeacon

import (
	"context"
	"errors"
	"fmt"
	"math/big"
	"sync"
	"sync/atomic"
	"time"

	"github.com/ALTree/bigfloat"
	"github.com/spacemeshos/go-spacemesh/common/types"
	"github.com/spacemeshos/go-spacemesh/common/util"
	"github.com/spacemeshos/go-spacemesh/database"
	"github.com/spacemeshos/go-spacemesh/log"
	"github.com/spacemeshos/go-spacemesh/p2p/service"
	"github.com/spacemeshos/go-spacemesh/signing"
	"github.com/spacemeshos/go-spacemesh/taskgroup"
	"github.com/spacemeshos/go-spacemesh/timesync"
	"github.com/spacemeshos/go-spacemesh/tortoisebeacon/weakcoin"
)

const (
	protoName            = "TORTOISE_BEACON_PROTOCOL"
	proposalPrefix       = "TBP"
	firstRound           = types.RoundID(0)
	genesisBeacon        = "0xaeebad4a796fcc2e15dc4c6061b45ed9b373f26adfc798ca7d2d8cc58182718e" // sha256("genesis")
	proposalChanCapacity = 1024
)

// Tortoise Beacon errors.
var (
	ErrBeaconNotCalculated = errors.New("beacon is not calculated for this epoch")
	ErrZeroEpochWeight     = errors.New("zero epoch weight provided")
	ErrZeroEpoch           = errors.New("zero epoch provided")
)

type broadcaster interface {
	Broadcast(ctx context.Context, channel string, data []byte) error
}

type tortoiseBeaconDB interface {
	GetTortoiseBeacon(epochID types.EpochID) (types.Hash32, error)
	SetTortoiseBeacon(epochID types.EpochID, beacon types.Hash32) error
}

//go:generate mockgen -package=mocks -destination=./mocks/mocks.go -source=./weak_coin.go coin

type coin interface {
	StartEpoch(types.EpochID, weakcoin.UnitAllowances)
	StartRound(context.Context, types.RoundID) error
	FinishRound()
	Get(types.EpochID, types.RoundID) bool
	FinishEpoch()
	HandleSerializedMessage(context.Context, service.GossipMessage, service.Fetcher)
}

type (
<<<<<<< HEAD
	nodePK    = string
	proposal  = string
=======
>>>>>>> 8713b29d
	proposals = struct{ valid, potentiallyValid [][]byte }
	allVotes  = struct{ valid, invalid proposalSet }
)

type layerClock interface {
	Subscribe() timesync.LayerTimer
	Unsubscribe(timer timesync.LayerTimer)
	AwaitLayer(layerID types.LayerID) chan struct{}
	GetCurrentLayer() types.LayerID
	LayerToTime(id types.LayerID) time.Time
}

// New returns a new TortoiseBeacon.
func New(
	conf Config,
	layerDuration time.Duration,
	nodeID types.NodeID,
	net broadcaster,
	atxDB activationDB,
	tortoiseBeaconDB tortoiseBeaconDB,
	edSigner signing.Signer,
	edVerifier signing.VerifyExtractor,
	vrfSigner signing.Signer,
	vrfVerifier signing.Verifier,
	weakCoin coin,
	clock layerClock,
	logger log.Log,
) *TortoiseBeacon {
	return &TortoiseBeacon{
		Log:                     logger,
		config:                  conf,
		layerDuration:           layerDuration,
		nodeID:                  nodeID,
		net:                     net,
		atxDB:                   atxDB,
		tortoiseBeaconDB:        tortoiseBeaconDB,
		edSigner:                edSigner,
		edVerifier:              edVerifier,
		vrfSigner:               vrfSigner,
		vrfVerifier:             vrfVerifier,
		weakCoin:                weakCoin,
		clock:                   clock,
		beacons:                 make(map[types.EpochID]types.Hash32),
<<<<<<< HEAD
		hasVoted:                make([]map[nodePK]struct{}, conf.RoundsNumber),
		firstRoundIncomingVotes: make(map[nodePK]proposals),
=======
		hasVoted:                make([]map[string]struct{}, conf.RoundsNumber),
		firstRoundIncomingVotes: make(map[string]proposals),
>>>>>>> 8713b29d
		seenEpochs:              make(map[types.EpochID]struct{}),
		proposalChans:           make(map[types.EpochID]chan *proposalMessageWithReceiptData),
		votesMargin:             map[string]*big.Int{},
	}
}

// TortoiseBeacon represents Tortoise Beacon.
type TortoiseBeacon struct {
	closed uint64
	tg     *taskgroup.Group
	cancel context.CancelFunc

	log.Log

	config        Config
	layerDuration time.Duration
	nodeID        types.NodeID

	net              broadcaster
	atxDB            activationDB
	tortoiseBeaconDB tortoiseBeaconDB
	edSigner         signing.Signer
	edVerifier       signing.VerifyExtractor
	vrfSigner        signing.Signer
	vrfVerifier      signing.Verifier
	weakCoin         coin

	seenEpochsMu sync.Mutex
	seenEpochs   map[types.EpochID]struct{}

	clock       layerClock
	layerTicker chan types.LayerID
	layerMu     sync.RWMutex
	lastLayer   types.LayerID

	consensusMu sync.RWMutex
	// TODO(nkryuchkov): have a mixed list of all sorted proposals
	// have one bit vector: valid proposals
	incomingProposals       proposals
<<<<<<< HEAD
	firstRoundIncomingVotes map[nodePK]proposals // sorted votes for bit vector decoding
	// TODO(nkryuchkov): For every round excluding first round consider having a vector of opinions.
	votesMargin map[proposal]*big.Int
	hasVoted    []map[nodePK]struct{}
=======
	firstRoundIncomingVotes map[string]proposals // sorted votes for bit vector decoding
	// TODO(nkryuchkov): For every round excluding first round consider having a vector of opinions.
	votesMargin map[string]*big.Int
	hasVoted    []map[string]struct{}
>>>>>>> 8713b29d

	proposalPhaseFinishedTimeMu sync.RWMutex
	proposalPhaseFinishedTime   time.Time

	beaconsMu sync.RWMutex
	beacons   map[types.EpochID]types.Hash32

	proposalChansMu sync.Mutex
	proposalChans   map[types.EpochID]chan *proposalMessageWithReceiptData
}

// Start starts listening for layers and outputs.
func (tb *TortoiseBeacon) Start(ctx context.Context) error {
	if !atomic.CompareAndSwapUint64(&tb.closed, 0, 1) {
		tb.Log.Warning("attempt to start tortoise beacon more than once")
		return nil
	}
	tb.Log.Info("Starting %v with the following config: %+v", protoName, tb.config)

	ctx, cancel := context.WithCancel(ctx)
	tb.tg = taskgroup.New(taskgroup.WithContext(ctx))
	tb.cancel = cancel

	tb.initGenesisBeacons()
	tb.layerTicker = tb.clock.Subscribe()

	err := tb.tg.Go(func(ctx context.Context) error {
		tb.listenLayers(ctx)
		return fmt.Errorf("context error: %w", ctx.Err())
	})
	if err != nil {
		tb.Log.Warning("taskgroup: Go returned an error",
			log.Err(err))
	}

	return nil
}

// Close closes TortoiseBeacon.
func (tb *TortoiseBeacon) Close() {
	if !atomic.CompareAndSwapUint64(&tb.closed, 1, 0) {
		return
	}
	tb.Log.Info("Closing %v", protoName)
	tb.cancel()
	if err := tb.tg.Wait(); err != nil {
		tb.Log.Warning("taskgroup: Wait returned an error",
			log.Err(err))
	}
	tb.clock.Unsubscribe(tb.layerTicker)
}

// IsClosed returns true if background workers are not running.
func (tb *TortoiseBeacon) IsClosed() bool {
	return atomic.LoadUint64(&tb.closed) == 0
}

// GetBeacon returns a Tortoise Beacon value as []byte for a certain epoch or an error if it doesn't exist.
// TODO(nkryuchkov): consider not using (using DB instead)
func (tb *TortoiseBeacon) GetBeacon(epochID types.EpochID) ([]byte, error) {
	if epochID == 0 {
		return nil, ErrZeroEpoch
	}

	if tb.tortoiseBeaconDB != nil {
		val, err := tb.tortoiseBeaconDB.GetTortoiseBeacon(epochID - 1)
		if err == nil {
			return val.Bytes(), nil
		}

		if !errors.Is(err, database.ErrNotFound) {
			tb.Log.Error("Failed to get tortoise beacon for epoch %v from DB: %v", epochID-1, err)

			return nil, fmt.Errorf("get beacon from DB: %w", err)
		}
	}

	if (epochID - 1).IsGenesis() {
		return types.HexToHash32(genesisBeacon).Bytes(), nil
	}

	tb.beaconsMu.RLock()
	defer tb.beaconsMu.RUnlock()

	beacon, ok := tb.beacons[epochID-1]
	if !ok {
		tb.Log.With().Error("Beacon is not calculated",
			log.Uint32("target_epoch", uint32(epochID)),
			log.Uint32("beacon_epoch", uint32(epochID-1)))

		return nil, ErrBeaconNotCalculated
	}

	return beacon.Bytes(), nil
}

func (tb *TortoiseBeacon) initGenesisBeacons() {
	closedCh := make(chan struct{})
	close(closedCh)

	for epoch := types.EpochID(0); epoch.IsGenesis(); epoch++ {
		genesis := types.HexToHash32(genesisBeacon)
		tb.beacons[epoch] = genesis

		if tb.tortoiseBeaconDB != nil {
			if err := tb.tortoiseBeaconDB.SetTortoiseBeacon(epoch, genesis); err != nil {
				tb.Log.With().Error("Failed to write tortoise beacon to DB",
					log.Uint32("epoch_id", uint32(epoch)),
					log.String("beacon", genesis.String()))
			}
		}
	}
}

func (tb *TortoiseBeacon) cleanupVotes() {
	tb.consensusMu.Lock()
	defer tb.consensusMu.Unlock()

	tb.incomingProposals = proposals{}
<<<<<<< HEAD
	tb.firstRoundIncomingVotes = map[nodePK]proposals{}
	tb.votesMargin = map[proposal]*big.Int{}
	tb.hasVoted = make([]map[nodePK]struct{}, tb.config.RoundsNumber)
=======
	tb.firstRoundIncomingVotes = map[string]proposals{}
	tb.votesMargin = map[string]*big.Int{}
	tb.hasVoted = make([]map[string]struct{}, tb.config.RoundsNumber)
>>>>>>> 8713b29d

	tb.proposalPhaseFinishedTimeMu.Lock()
	defer tb.proposalPhaseFinishedTimeMu.Unlock()

	tb.proposalPhaseFinishedTime = time.Time{}
}

// listens to new layers.
func (tb *TortoiseBeacon) listenLayers(ctx context.Context) {
	tb.Log.With().Info("Starting listening layers")

	for {
		select {
		case <-ctx.Done():
			return
		case layer := <-tb.layerTicker:
			tb.Log.With().Info("Received tick", layer)
			err := tb.tg.Go(func(ctx context.Context) error {
				tb.handleLayer(ctx, layer)
				return nil
			})
			if err != nil {
				tb.Log.Warning("taskgroup: Go returned an error",
					log.Err(err))
			}
		}
	}
}

// the logic that happens when a new layer arrives.
// this function triggers the start of new CPs.
func (tb *TortoiseBeacon) handleLayer(ctx context.Context, layer types.LayerID) {
	tb.layerMu.Lock()
	if layer.After(tb.lastLayer) {
		tb.Log.With().Debug("Updating layer",
			log.Uint32("old_value", tb.lastLayer.Uint32()),
			log.Uint32("new_value", layer.Uint32()))

		tb.lastLayer = layer
	}

	tb.layerMu.Unlock()

	epoch := layer.GetEpoch()

	if !layer.FirstInEpoch() {
		tb.Log.With().Debug("skipping layer because it's not first in this epoch",
			log.Uint32("epoch_id", uint32(epoch)),
			log.Uint32("layer_id", layer.Uint32()))

		return
	}

	tb.Log.With().Info("Layer is first in epoch, proceeding",
		log.Uint32("layer", layer.Uint32()))

	tb.seenEpochsMu.Lock()
	if _, ok := tb.seenEpochs[epoch]; ok {
		tb.Log.With().Error("already seen this epoch",
			log.Uint32("epoch_id", uint32(epoch)),
			log.Uint32("layer_id", layer.Uint32()))

		tb.seenEpochsMu.Unlock()

		return
	}

	tb.seenEpochs[epoch] = struct{}{}
	tb.seenEpochsMu.Unlock()

	tb.Log.With().Debug("tortoise beacon got tick, waiting until other nodes have the same epoch",
		log.Uint32("layer", layer.Uint32()),
		log.Uint32("epoch_id", uint32(epoch)),
		log.Duration("wait_time", tb.config.WaitAfterEpochStart))

	epochStartTimer := time.NewTimer(tb.config.WaitAfterEpochStart)
	defer epochStartTimer.Stop()
	select {
	case <-ctx.Done():
	case <-epochStartTimer.C:
		tb.handleEpoch(ctx, epoch)
	}
}

func (tb *TortoiseBeacon) handleEpoch(ctx context.Context, epoch types.EpochID) {
	// TODO(nkryuchkov): check when epoch started, adjust waiting time for this timestamp
	if epoch.IsGenesis() {
		tb.Log.With().Debug("not starting tortoise beacon since we are in genesis epoch",
			log.Uint32("epoch_id", uint32(epoch)))

		return
	}

	tb.Log.With().Info("Handling epoch",
		log.Uint32("epoch_id", uint32(epoch)))

	defer tb.cleanupVotes()

	tb.proposalChansMu.Lock()
	if epoch > 0 {
		// close channel for previous epoch
		tb.closeProposalChannel(epoch - 1)
	}
	ch := tb.getOrCreateProposalChannel(epoch)
	tb.proposalChansMu.Unlock()

	err := tb.tg.Go(func(ctx context.Context) error {
		tb.readProposalMessagesLoop(ctx, ch)
		return nil
	})
	if err != nil {
		tb.Log.Warning("taskgroup: Go returned an error",
			log.Err(err))
	}

	tb.runProposalPhase(ctx, epoch)
	lastRoundOwnVotes, err := tb.runConsensusPhase(ctx, epoch)
	if err != nil {
		tb.Log.Warning("Consensus execution cancelled",
			log.Err(err))
		return
	}

	// K rounds passed
	// After K rounds had passed, tally up votes for proposals using simple tortoise vote counting
	if err := tb.calcBeacon(epoch, lastRoundOwnVotes); err != nil {
		tb.Log.With().Error("Failed to calculate beacon",
			log.Uint32("epoch_id", uint32(epoch)),
			log.Err(err))
	}

	tb.Log.With().Debug("Finished handling epoch",
		log.Uint32("epoch_id", uint32(epoch)))
}

func (tb *TortoiseBeacon) readProposalMessagesLoop(ctx context.Context, ch chan *proposalMessageWithReceiptData) {
	for {
		select {
		case <-ctx.Done():
			return

		case em := <-ch:
			if em == nil {
				return
			}

			if err := tb.handleProposalMessage(em.message, em.receivedTime); err != nil {
				tb.Log.With().Error("Failed to handle proposal message",
					log.String("sender", em.gossip.Sender().String()),
					log.String("message", em.message.String()),
					log.Err(err))

				return
			}

			em.gossip.ReportValidation(ctx, TBProposalProtocol)
		}
	}
}

func (tb *TortoiseBeacon) closeProposalChannel(epoch types.EpochID) {
	if ch, ok := tb.proposalChans[epoch]; ok {
		select {
		case <-ch:
		default:
			close(ch)
			delete(tb.proposalChans, epoch)
		}
	}
}

func (tb *TortoiseBeacon) getOrCreateProposalChannel(epoch types.EpochID) chan *proposalMessageWithReceiptData {
	ch, ok := tb.proposalChans[epoch]
	if !ok {
		ch = make(chan *proposalMessageWithReceiptData, proposalChanCapacity)
		tb.proposalChans[epoch] = ch
	}

	return ch
}

func (tb *TortoiseBeacon) runProposalPhase(ctx context.Context, epoch types.EpochID) {
	tb.Log.With().Debug("Starting proposal phase",
		log.Uint32("epoch_id", uint32(epoch)))

	var cancel func()
	ctx, cancel = context.WithTimeout(ctx, tb.config.ProposalDuration)
	defer cancel()

	err := tb.tg.Go(func(ctx context.Context) error {
		tb.Log.With().Debug("Starting proposal message sender",
			log.Uint32("epoch_id", uint32(epoch)))

		if err := tb.proposalPhaseImpl(ctx, epoch); err != nil {
			tb.Log.With().Error("Failed to send proposal message",
				log.Uint32("epoch_id", uint32(epoch)),
				log.Err(err))
		}

		tb.Log.With().Debug("Proposal message sender finished",
			log.Uint32("epoch_id", uint32(epoch)))
		return nil
	})
	if err != nil {
		tb.Log.Warning("taskgroup: Go returned an error",
			log.Err(err))
	}

	<-ctx.Done()
	tb.markProposalPhaseFinished(epoch)

	tb.Log.With().Debug("Proposal phase finished",
		log.Uint32("epoch_id", uint32(epoch)))
}

func (tb *TortoiseBeacon) proposalPhaseImpl(ctx context.Context, epoch types.EpochID) error {
	proposedSignature, err := tb.getSignedProposal(epoch)
	if err != nil {
		return fmt.Errorf("calculate signed proposal: %w", err)
	}

	tb.Log.With().Debug("Calculated proposal signature",
		log.Uint32("epoch_id", uint32(epoch)),
		log.String("signature", string(proposedSignature)))

	epochWeight, _, err := tb.atxDB.GetEpochWeight(epoch)
	if err != nil {
		return fmt.Errorf("get epoch weight: %w", err)
	}

	passes, err := tb.proposalPassesEligibilityThreshold(proposedSignature, epochWeight)
	if err != nil {
		return fmt.Errorf("proposalPassesEligibilityThreshold: %w", err)
	}

	if !passes {
		tb.Log.With().Debug("Proposal to be sent doesn't pass threshold",
			log.Uint32("epoch_id", uint32(epoch)),
			log.String("proposal", string(proposedSignature)),
			log.Uint64("weight", epochWeight))
		// proposal is not sent
		return nil
	}

	tb.Log.With().Debug("Proposal to be sent passes threshold",
		log.Uint32("epoch_id", uint32(epoch)),
		log.String("proposal", string(proposedSignature)),
		log.Uint64("weight", epochWeight))

	// concat them into a single proposal message
	m := ProposalMessage{
		EpochID:      epoch,
		NodeID:       tb.nodeID,
		VRFSignature: proposedSignature,
	}

	tb.Log.With().Debug("Going to send proposal",
		log.Uint32("epoch_id", uint32(epoch)),
		log.String("message", m.String()))

	if err := tb.sendToGossip(ctx, TBProposalProtocol, m); err != nil {
		return fmt.Errorf("broadcast proposal message: %w", err)
	}

	tb.Log.With().Info("Sent proposal",
		log.Uint32("epoch_id", uint32(epoch)),
		log.String("message", m.String()))

	tb.consensusMu.Lock()
	defer tb.consensusMu.Unlock()

	tb.incomingProposals.valid = append(tb.incomingProposals.valid, proposedSignature)

	return nil
}

// runConsensusPhase runs K voting rounds and returns result from last weak coin round.
func (tb *TortoiseBeacon) runConsensusPhase(ctx context.Context, epoch types.EpochID) (allVotes, error) {
	tb.Log.With().Debug("Starting consensus phase",
		log.Uint32("epoch_id", uint32(epoch)))

	tb.startWeakCoinEpoch(epoch)
	defer tb.fininshWeakCoinEpoch()

	// For K rounds: In each round that lasts δ, wait for proposals to come in.
	// For next rounds,
	// wait for δ time, and construct a message that points to all messages from previous round received by δ.
	// rounds 1 to K
	timer := time.NewTimer(tb.config.FirstVotingRoundDuration + tb.config.WeakCoinRoundDuration)
	defer timer.Stop()

	var (
		coinFlip            bool
		ownLastRoundVotesMu sync.RWMutex
		ownLastRoundVotes   allVotes
	)

	for round := firstRound; round <= tb.lastRound(); round++ {
		// always use coinflip from the previous round for current round.
		// round 1 is running without coinflip (e.g. value is false) intentionally
		round := round
		previousCoinFlip := coinFlip
		err := tb.tg.Go(func(ctx context.Context) error {
			if round == firstRound {
				if err := tb.sendProposalVote(ctx, epoch); err != nil {
					tb.Log.With().Error("Failed to send proposal vote",
						log.Uint32("epoch_id", uint32(epoch)),
						log.Uint32("round_id", uint32(round)),
						log.Err(err))

					return fmt.Errorf("failed to send proposal vote: %w", err)
				}

				return nil
			}

			// next rounds, send vote
			// construct a message that points to all messages from previous round received by δ
			ownCurrentRoundVotes, err := tb.calcVotes(epoch, round, previousCoinFlip)
			if err != nil {
				tb.Log.With().Error("Failed to calculate votes",
					log.Uint32("epoch_id", uint32(epoch)),
					log.Uint32("round_id", uint32(round)),
					log.Err(err))

				return fmt.Errorf("calculate votes: %w", err)
			}

			if round == tb.lastRound() {
				ownLastRoundVotesMu.Lock()
				ownLastRoundVotes = ownCurrentRoundVotes
				ownLastRoundVotesMu.Unlock()
			}

			if err := tb.sendFollowingVote(ctx, epoch, round, ownCurrentRoundVotes); err != nil {
				tb.Log.With().Error("Failed to send following vote",
					log.Uint32("epoch_id", uint32(epoch)),
					log.Uint32("round_id", uint32(round)),
					log.Err(err))

				return fmt.Errorf("send following vote: %w", err)
			}

			return nil
		})
		if err != nil {
			tb.Log.Warning("taskgroup: Go returned an error",
				log.Err(err))
		}

		err = tb.tg.Go(func(ctx context.Context) error {
			tb.startWeakCoinRound(ctx, epoch, round)
			return nil
		})
		if err != nil {
			tb.Log.Warning("taskgroup: Go returned an error",
				log.Err(err))
		}

		select {
		case <-timer.C:
			timer.Reset(tb.config.VotingRoundDuration + tb.config.WeakCoinRoundDuration)
		case <-ctx.Done():
			return allVotes{}, ctx.Err()
		}

		tb.weakCoin.FinishRound()

		coinFlip = tb.weakCoin.Get(epoch, round)
	}

	tb.Log.With().Debug("Consensus phase finished",
		log.Uint32("epoch_id", uint32(epoch)))

	ownLastRoundVotesMu.RLock()
	defer ownLastRoundVotesMu.RUnlock()

	return ownLastRoundVotes, nil
}

func (tb *TortoiseBeacon) startWeakCoinEpoch(epoch types.EpochID) {
	// we need to pass a map with spacetime unit allowances before any round is started
	_, atxs, err := tb.atxDB.GetEpochWeight(epoch)
	if err != nil {
		tb.Log.With().Panic("can't load list of atxs", log.Err(err))
	}

	ua := weakcoin.UnitAllowances{}
	for _, id := range atxs {
		header, err := tb.atxDB.GetAtxHeader(id)
		if err != nil {
			tb.Log.With().Panic("can't load atx header", log.Err(err))
		}
		ua[string(header.NodeID.VRFPublicKey)] += uint64(header.NumUnits)
	}

	tb.weakCoin.StartEpoch(epoch, ua)
}

func (tb *TortoiseBeacon) fininshWeakCoinEpoch() {
	tb.weakCoin.FinishEpoch()
}

func (tb *TortoiseBeacon) markProposalPhaseFinished(epoch types.EpochID) {
	finishedAt := time.Now()

	tb.proposalPhaseFinishedTimeMu.Lock()
	tb.proposalPhaseFinishedTime = finishedAt
	tb.proposalPhaseFinishedTimeMu.Unlock()

	tb.Debug("marked proposal phase for epoch %v finished at %v", epoch, finishedAt.String())
}

func (tb *TortoiseBeacon) receivedBeforeProposalPhaseFinished(epoch types.EpochID, receivedAt time.Time) bool {
	tb.proposalPhaseFinishedTimeMu.RLock()
	finishedAt := tb.proposalPhaseFinishedTime
	tb.proposalPhaseFinishedTimeMu.RUnlock()
	hasFinished := !finishedAt.IsZero()

	tb.Debug("checking if timestamp %v was received before proposal phase finished in epoch %v, is phase finished: %v, finished at: %v", receivedAt.String(), epoch, hasFinished, finishedAt.String())

	return !hasFinished || receivedAt.Before(finishedAt)
}

func (tb *TortoiseBeacon) startWeakCoinRound(ctx context.Context, epoch types.EpochID, round types.RoundID) {
	timeout := tb.config.FirstVotingRoundDuration
	if round > firstRound {
		timeout = tb.config.VotingRoundDuration
	}
	t := time.NewTimer(timeout)
	defer t.Stop()

	select {
	case <-t.C:
		break
	case <-ctx.Done():
		return
	}

	// TODO(nkryuchkov):
	// should be published only after we should have received them
	if err := tb.weakCoin.StartRound(ctx, round); err != nil {
		tb.Log.With().Error("Failed to publish weak coin proposal",
			log.Uint32("epoch_id", uint32(epoch)),
			log.Uint32("round_id", uint32(round)),
			log.Err(err))
	}
}

func (tb *TortoiseBeacon) sendProposalVote(ctx context.Context, epoch types.EpochID) error {
	// round 1, send hashed proposal
	// create a voting message that references all seen proposals within δ time frame and send it

	// TODO(nkryuchkov): also send a bit vector
	// TODO(nkryuchkov): initialize margin vector to initial votes
	// TODO(nkryuchkov): use weight
	return tb.sendFirstRoundVote(ctx, epoch, tb.incomingProposals)
}

func (tb *TortoiseBeacon) sendFirstRoundVote(ctx context.Context, epoch types.EpochID, proposals proposals) error {
	mb := FirstVotingMessageBody{
		ValidProposals:            proposals.valid,
		PotentiallyValidProposals: proposals.potentiallyValid,
	}

	sig, err := tb.signMessage(mb)
	if err != nil {
		return fmt.Errorf("signMessage: %w", err)
	}

	m := FirstVotingMessage{
		FirstVotingMessageBody: mb,
		Signature:              sig,
	}

	tb.Log.With().Debug("Going to send first round vote",
		log.Uint32("epoch_id", uint32(epoch)),
		log.Uint32("round_id", uint32(firstRound)),
		log.String("message", m.String()))

	if err := tb.sendToGossip(ctx, TBFirstVotingProtocol, m); err != nil {
		return fmt.Errorf("sendToGossip: %w", err)
	}

	return nil
}

func (tb *TortoiseBeacon) sendFollowingVote(ctx context.Context, epoch types.EpochID, round types.RoundID, ownCurrentRoundVotes allVotes) error {
	tb.consensusMu.RLock()
	bitVector := tb.encodeVotes(ownCurrentRoundVotes, tb.incomingProposals)
	tb.consensusMu.RUnlock()

	mb := FollowingVotingMessageBody{
		RoundID:        round,
		VotesBitVector: bitVector,
	}

	sig, err := tb.signMessage(mb)
	if err != nil {
		return fmt.Errorf("getSignedProposal: %w", err)
	}

	m := FollowingVotingMessage{
		FollowingVotingMessageBody: mb,
		Signature:                  sig,
	}

	tb.Log.With().Debug("Going to send following round vote",
		log.Uint32("epoch_id", uint32(epoch)),
		log.Uint32("round_id", uint32(round)),
		log.String("message", m.String()))

	if err := tb.sendToGossip(ctx, TBFollowingVotingProtocol, m); err != nil {
		return fmt.Errorf("broadcast voting message: %w", err)
	}

	return nil
}

func (tb *TortoiseBeacon) votingThreshold(epochWeight uint64) *big.Int {
	v, _ := new(big.Float).Mul(
		new(big.Float).SetRat(tb.config.Theta),
		new(big.Float).SetUint64(epochWeight),
	).Int(nil)

	return v
}

// TODO(nkryuchkov): Consider replacing github.com/ALTree/bigfloat.
func (tb *TortoiseBeacon) atxThresholdFraction(epochWeight uint64) (*big.Float, error) {
	if epochWeight == 0 {
		return big.NewFloat(0), ErrZeroEpochWeight
	}

	// threshold(k, q, W) = 1 - (2 ^ (- (k/((1-q)*W))
	// Floating point: 1 - math.Pow(2.0, -(float64(tb.config.Kappa)/((1.0-tb.config.Q)*float64(epochWeight))))
	// Fixed point:
	v := new(big.Float).Sub(
		new(big.Float).SetInt64(1),
		bigfloat.Pow(
			new(big.Float).SetInt64(2),
			new(big.Float).SetRat(
				new(big.Rat).Neg(
					new(big.Rat).Quo(
						new(big.Rat).SetUint64(tb.config.Kappa),
						new(big.Rat).Mul(
							new(big.Rat).Sub(
								new(big.Rat).SetInt64(1.0),
								tb.config.Q,
							),
							new(big.Rat).SetUint64(epochWeight),
						),
					),
				),
			),
		),
	)

	return v, nil
}

// TODO(nkryuchkov): Consider having a generic function for probabilities.
func (tb *TortoiseBeacon) atxThreshold(epochWeight uint64) (*big.Int, error) {
	const signatureLength = 64 * 8

	fraction, err := tb.atxThresholdFraction(epochWeight)
	if err != nil {
		return nil, err
	}

	two := big.NewInt(2)
	signatureLengthBigInt := big.NewInt(signatureLength)

	maxPossibleNumberBigInt := new(big.Int).Exp(two, signatureLengthBigInt, nil)
	maxPossibleNumberBigFloat := new(big.Float).SetInt(maxPossibleNumberBigInt)

	thresholdBigFloat := new(big.Float).Mul(maxPossibleNumberBigFloat, fraction)
	threshold, _ := thresholdBigFloat.Int(nil)

	return threshold, nil
}

func (tb *TortoiseBeacon) getSignedProposal(epoch types.EpochID) ([]byte, error) {
	p, err := tb.buildProposal(epoch)
	if err != nil {
		return nil, fmt.Errorf("calculate proposal: %w", err)
	}

	signature := tb.vrfSigner.Sign(p)
	tb.Log.With().Debug("Calculated signature",
		log.Uint32("epoch_id", uint32(epoch)),
		log.String("proposal", util.Bytes2Hex(p)),
		log.String("signature", string(signature)))

	return signature, nil
}

func (tb *TortoiseBeacon) signMessage(message interface{}) ([]byte, error) {
	encoded, err := types.InterfaceToBytes(message)
	if err != nil {
		return nil, fmt.Errorf("InterfaceToBytes: %w", err)
	}

	return tb.edSigner.Sign(encoded), nil
}

func (tb *TortoiseBeacon) buildProposal(epoch types.EpochID) ([]byte, error) {
	message := &struct {
		Prefix string
		Epoch  uint32
	}{
		Prefix: proposalPrefix,
		Epoch:  uint32(epoch),
	}

	b, err := types.InterfaceToBytes(message)
	if err != nil {
		return nil, fmt.Errorf("InterfaceToBytes: %w", err)
	}

	return b, nil
}

func ceilDuration(duration, multiple time.Duration) time.Duration {
	result := duration.Truncate(multiple)
	if duration%multiple != 0 {
		result += multiple
	}

	return result
}

func (tb *TortoiseBeacon) sendToGossip(ctx context.Context, channel string, data interface{}) error {
	serialized, err := types.InterfaceToBytes(data)
	if err != nil {
		return fmt.Errorf("serializing: %w", err)
	}

	if err := tb.net.Broadcast(ctx, channel, serialized); err != nil {
		return fmt.Errorf("broadcast: %w", err)
	}

	return nil
}

func (tb *TortoiseBeacon) proposalPassesEligibilityThreshold(proposal []byte, epochWeight uint64) (bool, error) {
	proposalInt := new(big.Int).SetBytes(proposal)

	threshold, err := tb.atxThreshold(epochWeight)
	if err != nil {
		return false, fmt.Errorf("atxThreshold: %w", err)
	}

	tb.Log.With().Debug("Checking proposal for ATX threshold",
		log.String("proposal", proposalInt.String()),
		log.String("threshold", threshold.String()))

	return proposalInt.Cmp(threshold) == -1, nil
}<|MERGE_RESOLUTION|>--- conflicted
+++ resolved
@@ -57,11 +57,6 @@
 }
 
 type (
-<<<<<<< HEAD
-	nodePK    = string
-	proposal  = string
-=======
->>>>>>> 8713b29d
 	proposals = struct{ valid, potentiallyValid [][]byte }
 	allVotes  = struct{ valid, invalid proposalSet }
 )
@@ -105,13 +100,8 @@
 		weakCoin:                weakCoin,
 		clock:                   clock,
 		beacons:                 make(map[types.EpochID]types.Hash32),
-<<<<<<< HEAD
-		hasVoted:                make([]map[nodePK]struct{}, conf.RoundsNumber),
-		firstRoundIncomingVotes: make(map[nodePK]proposals),
-=======
 		hasVoted:                make([]map[string]struct{}, conf.RoundsNumber),
 		firstRoundIncomingVotes: make(map[string]proposals),
->>>>>>> 8713b29d
 		seenEpochs:              make(map[types.EpochID]struct{}),
 		proposalChans:           make(map[types.EpochID]chan *proposalMessageWithReceiptData),
 		votesMargin:             map[string]*big.Int{},
@@ -151,17 +141,10 @@
 	// TODO(nkryuchkov): have a mixed list of all sorted proposals
 	// have one bit vector: valid proposals
 	incomingProposals       proposals
-<<<<<<< HEAD
-	firstRoundIncomingVotes map[nodePK]proposals // sorted votes for bit vector decoding
-	// TODO(nkryuchkov): For every round excluding first round consider having a vector of opinions.
-	votesMargin map[proposal]*big.Int
-	hasVoted    []map[nodePK]struct{}
-=======
 	firstRoundIncomingVotes map[string]proposals // sorted votes for bit vector decoding
 	// TODO(nkryuchkov): For every round excluding first round consider having a vector of opinions.
 	votesMargin map[string]*big.Int
 	hasVoted    []map[string]struct{}
->>>>>>> 8713b29d
 
 	proposalPhaseFinishedTimeMu sync.RWMutex
 	proposalPhaseFinishedTime   time.Time
@@ -281,15 +264,9 @@
 	defer tb.consensusMu.Unlock()
 
 	tb.incomingProposals = proposals{}
-<<<<<<< HEAD
-	tb.firstRoundIncomingVotes = map[nodePK]proposals{}
-	tb.votesMargin = map[proposal]*big.Int{}
-	tb.hasVoted = make([]map[nodePK]struct{}, tb.config.RoundsNumber)
-=======
 	tb.firstRoundIncomingVotes = map[string]proposals{}
 	tb.votesMargin = map[string]*big.Int{}
 	tb.hasVoted = make([]map[string]struct{}, tb.config.RoundsNumber)
->>>>>>> 8713b29d
 
 	tb.proposalPhaseFinishedTimeMu.Lock()
 	defer tb.proposalPhaseFinishedTimeMu.Unlock()
