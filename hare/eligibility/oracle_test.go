--- conflicted
+++ resolved
@@ -35,7 +35,7 @@
 }
 
 type mockActiveSetProvider struct {
-	size int
+	size           int
 	getEpochAtxsFn func(types.EpochID) []types.ATXID
 	getAtxHeaderFn func(types.ATXID) (*types.ActivationTxHeader, error)
 }
@@ -194,31 +194,16 @@
 	assert.False(t, res)
 
 	o.vrfVerifier = buildVerifier(true, nil)
-<<<<<<< HEAD
-	res, err = o.Eligible(types.LayerID(50), 1, 0, types.NodeID{}, []byte{})
-	assert.Nil(t, err)
-	assert.False(t, res)
-
-	res, err = o.Eligible(types.LayerID(cfg.ConfidenceParam*2+11), 1, 0, types.NodeID{}, []byte{})
-=======
-	o.getActiveSet = (&mockActiveSetProvider{10}).ActiveSet
 	res, err = o.Eligible(context.TODO(), types.LayerID(50), 1, 0, types.NodeID{}, []byte{})
 	assert.Nil(t, err)
 	assert.False(t, res)
 
-	o.getActiveSet = (&mockActiveSetProvider{0}).ActiveSet
 	res, err = o.Eligible(context.TODO(), types.LayerID(cfg.ConfidenceParam*2+11), 1, 0, types.NodeID{}, []byte{})
->>>>>>> 55957a81
 	assert.NotNil(t, err)
 	assert.Equal(t, "active set size is zero", err.Error())
 	assert.False(t, res)
 
-<<<<<<< HEAD
-	res, err = o.Eligible(types.LayerID(50), 1, 10, types.NodeID{}, []byte{})
-=======
-	o.getActiveSet = (&mockActiveSetProvider{10}).ActiveSet
 	res, err = o.Eligible(context.TODO(), types.LayerID(50), 1, 10, types.NodeID{}, []byte{})
->>>>>>> 55957a81
 	assert.Nil(t, err)
 	assert.True(t, res)
 }
@@ -230,25 +215,15 @@
 }
 
 func Test_ZeroParticipants(t *testing.T) {
-<<<<<<< HEAD
 	o := New(&mockValueProvider{1, nil}, &mockActiveSetProvider{size: 5}, buildVerifier(true, nil), &mockSigner{}, defLayersPerEpoch, genActive, hDist, cfg, log.NewDefault(t.Name()))
-	res, err := o.Eligible(1, 0, 0, types.NodeID{Key: ""}, []byte{1})
-=======
-	o := New(&mockValueProvider{1, nil}, (&mockActiveSetProvider{5}).ActiveSet, buildVerifier(true, nil), &mockSigner{}, defLayersPerEpoch, genActive, mockBlocksProvider{}, cfg, log.NewDefault(t.Name()))
 	res, err := o.Eligible(context.TODO(), 1, 0, 0, types.NodeID{Key: ""}, []byte{1})
->>>>>>> 55957a81
 	assert.Nil(t, err)
 	assert.False(t, res)
 }
 
 func Test_AllParticipants(t *testing.T) {
-<<<<<<< HEAD
 	o := New(&mockValueProvider{1, nil}, &mockActiveSetProvider{size: 5}, buildVerifier(true, nil), &mockSigner{}, 10, genActive, hDist, cfg, log.NewDefault(t.Name()))
-	res, err := o.Eligible(0, 0, 5, types.NodeID{Key: ""}, []byte{1})
-=======
-	o := New(&mockValueProvider{1, nil}, (&mockActiveSetProvider{5}).ActiveSet, buildVerifier(true, nil), &mockSigner{}, 10, genActive, mockBlocksProvider{}, cfg, log.NewDefault(t.Name()))
 	res, err := o.Eligible(context.TODO(), 0, 0, 5, types.NodeID{Key: ""}, []byte{1})
->>>>>>> 55957a81
 	assert.Nil(t, err)
 	assert.True(t, res)
 }
@@ -322,13 +297,8 @@
 }
 
 func TestOracle_Proof(t *testing.T) {
-<<<<<<< HEAD
 	o := New(&mockValueProvider{0, errMy}, &mockActiveSetProvider{size: 10}, buildVerifier(true, nil), &mockSigner{}, 10, genActive, hDist, cfg, log.NewDefault(t.Name()))
-	sig, err := o.Proof(2, 3)
-=======
-	o := New(&mockValueProvider{0, errMy}, (&mockActiveSetProvider{10}).ActiveSet, buildVerifier(true, nil), &mockSigner{}, 10, genActive, mockBlocksProvider{}, cfg, log.NewDefault(t.Name()))
 	sig, err := o.Proof(context.TODO(), 2, 3)
->>>>>>> 55957a81
 	assert.Nil(t, sig)
 	assert.NotNil(t, err)
 	assert.Equal(t, errMy, err)
@@ -346,13 +316,8 @@
 }
 
 func TestOracle_Eligible(t *testing.T) {
-<<<<<<< HEAD
 	o := New(&mockValueProvider{0, errMy}, &mockActiveSetProvider{size: 10}, buildVerifier(true, nil), &mockSigner{}, 10, genActive, hDist, cfg, log.NewDefault(t.Name()))
-	res, err := o.Eligible(1, 2, 3, types.NodeID{}, []byte{})
-=======
-	o := New(&mockValueProvider{0, errMy}, (&mockActiveSetProvider{10}).ActiveSet, buildVerifier(true, nil), &mockSigner{}, 10, genActive, mockBlocksProvider{}, cfg, log.NewDefault(t.Name()))
 	res, err := o.Eligible(context.TODO(), 1, 2, 3, types.NodeID{}, []byte{})
->>>>>>> 55957a81
 	assert.False(t, res)
 	assert.NotNil(t, err)
 	assert.Equal(t, errMy, err)
@@ -382,7 +347,7 @@
 	r := require.New(t)
 	n := 9
 	atxdb := &mockActiveSetProvider{
-		size:           0,
+		size: 0,
 		getEpochAtxsFn: func(types.EpochID) []types.ATXID {
 			atxids := make([]types.ATXID, n)
 			for i := 0; i < n; i++ {
