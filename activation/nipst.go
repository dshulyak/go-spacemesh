--- conflicted
+++ resolved
@@ -111,22 +111,11 @@
 	minerID    []byte
 	postProver PostProverClient
 	poetProver PoetProvingServiceClient
-<<<<<<< HEAD
-	poetDb     PoetDbApi
-
-	stop    bool
-	stopM   sync.Mutex
-	errChan chan error
-	state   *builderState
-	store   bytesStore
-	log     log.Log
-=======
 	poetDB     poetDbAPI
 	errChan    chan error
 	state      *builderState
 	store      bytesStore
 	log        log.Log
->>>>>>> 3286fd3b
 }
 
 type poetDbAPI interface {
@@ -135,31 +124,12 @@
 	UnsubscribeFromProofRef(poetID []byte, roundID string)
 }
 
-<<<<<<< HEAD
-func NewNIPSTBuilder(id []byte, postProver PostProverClient, poetProver PoetProvingServiceClient, poetDb PoetDbApi, store bytesStore, log log.Log) *NIPSTBuilder {
-	return newNIPSTBuilder(
-		id,
-		postProver,
-		poetProver,
-		poetDb,
-		store,
-		log,
-	)
-}
-
-func newNIPSTBuilder(
-	id []byte,
-	postProver PostProverClient,
-	poetProver PoetProvingServiceClient,
-	poetDb PoetDbApi,
-=======
 // NewNIPSTBuilder returns a NIPSTBuilder.
 func NewNIPSTBuilder(
 	minerID []byte,
 	postProver PostProverClient,
 	poetProver PoetProvingServiceClient,
 	poetDB poetDbAPI,
->>>>>>> 3286fd3b
 	store bytesStore,
 	log log.Log,
 ) *NIPSTBuilder {
