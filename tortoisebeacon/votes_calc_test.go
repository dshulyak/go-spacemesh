--- conflicted
+++ resolved
@@ -57,13 +57,8 @@
 		name          string
 		epoch         types.EpochID
 		round         types.RoundID
-<<<<<<< HEAD
-		votesMargin   map[proposal]*big.Int
-		incomingVotes []map[nodePK]allVotes
-=======
 		votesMargin   map[string]*big.Int
 		incomingVotes []map[string]allVotes
->>>>>>> 8713b29d
 		expected      allVotes
 	}{
 		{
