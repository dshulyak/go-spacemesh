# Changelog

See [RELEASE](./RELEASE.md) for workflow instructions.

## UNRELEASED

### Upgrade information

### Highlights

### Features

### Improvements

* [#5118](https://github.com/spacemeshos/go-spacemesh/pull/5118) reduce number of tortoise results returned after recovery.

  this is hotfix for a bug introduced in v1.2.0. in rare conditions node may loop with the following warning:

  > 2023-10-02T15:28:14.002+0200 WARN fd68b.sync mesh failed to process layer from sync {"node_id": "fd68b9397572556c2f329f3e5af2faf23aef85dbbbb7e38447fae2f4ef38899f", "module": "sync", "sessionId": "29422935-68d6-47d1-87a8-02293aa181f3", "layer_id": 23104, "errmsg": "requested layer 8063 is before evicted 13102", "name": "sync"}

* [#5091](https://github.com/spacemeshos/go-spacemesh/pull/5091) Separating PoST from the node into its own service.
* [#5061](https://github.com/spacemeshos/go-spacemesh/pull/5061) Proof generation is now done via a dedicated service instead of the node.
* [#5154](https://github.com/spacemeshos/go-spacemesh/pull/5154) Enable TLS connections between node and PoST service.

  PoST proofs are now done via a dedicated process / service that the node communicates with via gRPC. Smapp users can continue to smesh as they used to. The node will
  automatically start the PoST service when it starts and will shut it down when it shuts down.

* [#5138](https://github.com/spacemeshos/go-spacemesh/pull/5138) Bump poet to v0.9.7

  The submit proof of work should now be up to 40% faster thanks to [code optimization](https://github.com/spacemeshos/poet/pull/419).

* [#5143](https://github.com/spacemeshos/go-spacemesh/pull/5143) Select good peers for sync requests.

  The change improves initial sync speed and any sync protocol requests required during consensus.

* [#5109](https://github.com/spacemeshos/go-spacemesh/pull/5109) Limit number of layers that tortoise needs to read on startup.

  Bounds the time required to restart a node.

<<<<<<< HEAD
* [#5171](https://github.com/spacemeshos/go-spacemesh/pull/5171) Set minimal active set according to the observed number of atxs.

  It will prevent ballots that underreport observed atxs from spamming the network. It doesn't have impact on rewards.
=======
* [#5169](https://github.com/spacemeshos/go-spacemesh/pull/5169) Support prunning activesets.

  As of epoch 6 activesets storage size is about ~1.5GB. They are not useful after verifying eligibilities
  for ballots in the current epoch and can be pruned.

  Pruning will be enabled starting from epoch 8, e.g in epoch 8 we will prune all activesets for epochs 7 and below.
  We should also run an archival node that doesn't prune them. To disable pruning we should configure
  ```json
  "main": {
      "prune-activesets-from": 4294967295
  }
  ``` 
>>>>>>> 21c602eb

## v1.2.0

### Upgrade information

This upgrade is incompatible with versions older than v1.1.6.

At the start of the upgrade, mesh data will be pruned and compacted/vacuumed. Pruning takes longer for
nodes that joined the network earlier. For 1-week-old nodes, it takes ~20 minutes. for 3-week-old
nodes it takes ~40 minutes. The vacuum operation takes ~5 minutes and requires extra disk space
to complete successfully. If the size of state.sql is 25 GiB at the beginning of upgrade, the WAL file
(state.sql-wal) will grow to 25 GiB and then drop to 0 when the vacuum is complete. The node will resume
its normal startup routine after the pruning and vacuum is complete. The final size of state.sql is
expected to be ~1.5 GiB.

A new config `poet-request-timeout` has been added, that defines the timeout for requesting PoET proofs.
It defaults to 9 minutes so there is enough time to retry if the request fails.

Config option and flag `p2p-disable-legacy-discovery` is dropped. DHT has been the only p2p discovery
mechanism since release v1.1.2.

Support for old certificate sync protocol is dropped. This update is incompatible with v1.0.x series.

### Highlights

### Features

* [#5031](https://github.com/spacemeshos/go-spacemesh/pull/5031) Nodes will also fetch from PoET 112 for round 4 if they were able to register to PoET 110.
* [#5067](https://github.com/spacemeshos/go-spacemesh/pull/5067) dbstat virtual table can be read periodically to collect table/index sizes.

In order to enable provide following configuration:

```json
"main": {
    "db-size-metering-interval": "10m"
}
```

### Improvements

* [#4998](https://github.com/spacemeshos/go-spacemesh/pull/4998) First phase of state size reduction.
  Ephemeral data are deleted and state compacted at the time of upgrade. In steady-state, data is pruned periodically.
* [#5021](https://github.com/spacemeshos/go-spacemesh/pull/5021) Drop support for old certificate sync protocol.
* [#5024](https://github.com/spacemeshos/go-spacemesh/pull/5024) Active set will be saved in state separately from ballots.
* [#5032](https://github.com/spacemeshos/go-spacemesh/pull/5032) Ativeset data pruned from ballots.
* [#5035](https://github.com/spacemeshos/go-spacemesh/pull/5035) Fix possible nil pointer panic when node fails to persist nipost builder state.
* [#5079](https://github.com/spacemeshos/go-spacemesh/pull/5079) increase atx cache to 50 000 to reduce disk reads.
* [#5083](https://github.com/spacemeshos/go-spacemesh/pull/5083) Disable beacon protocol temporarily.

## v1.1.5

### Upgrade information

It is critical for most nodes in the network to use v1.1.5 when layer 20 000 starts. Starting from that layer
active set will not be gossipped together with proposals. That was the main network bottleneck in epoch 4.

### Highlights

### Features

* [#4969](https://github.com/spacemeshos/go-spacemesh/pull/4969) Nodes will also fetch from PoET 111 for round 3 if they were able to register to PoET 110.

### Improvements

* [#4965](https://github.com/spacemeshos/go-spacemesh/pull/4965) Updates to PoST:
  * Prevent errors when shutting down the node that can result in a crash
  * `postdata_metadata.json` is now updated atomically to prevent corruption of the file.
* [#4956](https://github.com/spacemeshos/go-spacemesh/pull/4956) Active set is will not be gossipped in every proposal.
  Active set usually contains list of atxs that targets current epoch. As the number of atxs grows this object grows as well.
* [#4993](https://github.com/spacemeshos/go-spacemesh/pull/4993) Drop proposals after generating a block. This limits growth of the state.

## v1.1.4

### Upgrade information

### Highlights

### Features

* [#4765](https://github.com/spacemeshos/go-spacemesh/pull/4765) hare 3 consensus protocol.

Replacement for original version of hare. Won't be enabled on mainnet for now.
Otherwise protocol uses significantly less traffic (atlest x20), and will allow
to set lower expected latency in the network, eventually reducing layer time.

### Improvements

* [#4879](https://github.com/spacemeshos/go-spacemesh/pull/4879) Makes majority calculation weighted for optimistic filtering.
The network will start using the new algorithm at layer 18_000 (2023-09-14 20:00:00 +0000 UTC)
* [#4923](https://github.com/spacemeshos/go-spacemesh/pull/4923) Faster ballot eligibility validation. Improves sync speed.
* [#4934](https://github.com/spacemeshos/go-spacemesh/pull/4934) Ensure state is synced before participating in tortoise consensus.
* [#4939](https://github.com/spacemeshos/go-spacemesh/pull/4939) Make sure to fetch data from peers that are already connected.
* [#4936](https://github.com/spacemeshos/go-spacemesh/pull/4936) Use correct hare active set after node was synced. Otherwise applied layer may lag slightly behind the rest.

## v1.1.2

### Upgrade information

Legacy discovery protocol was removed in [#4836](https://github.com/spacemeshos/go-spacemesh/pull/4836).
Config option and flag `p2p-disable-legacy-discovery` is noop, and will be completely removed in future versions.

### Highlights

With [#4893](https://github.com/spacemeshos/go-spacemesh/pull/4893) Nodes are given more time to publish an ATX
Nodes still need to publish an ATX before the new PoET round starts (within 12h on mainnet) to make it into the
next PoET round, but if they miss that deadline they will now continue to publish an ATX to receive rewards for
the upcoming epoch and skip one after that.

### Features

* [#4845](https://github.com/spacemeshos/go-spacemesh/pull/4845) API to fetch opened connections.

> grpcurl -plaintext 127.0.0.1:9093 spacemesh.v1.AdminService.PeerInfoStream

```json
{
  "id": "12D3KooWEcgADBR4zHirw7YAt6nUtCNhbPWkB2fnHAemnG5cGf2n",
  "connections": [
    {
      "address": "/ip4/46.4.81.145/tcp/5001",
      "uptime": "1359.186975782s",
      "outbound": true
    }
  ]
}
{
  "id": "12D3KooWHK5m83sNj2eNMJMGAngcS9gBja27ho83t79Q2CD4iRjQ",
  "connections": [
    {
      "address": "/ip4/34.86.244.124/tcp/5000",
      "uptime": "1108.414456262s",
      "outbound": true
    }
  ],
  "tags": [
    "bootnode"
  ]
}
```

* [4795](https://github.com/spacemeshos/go-spacemesh/pull/4795) p2p: add ip4/ip6 blocklists

Doesn't affect direct peers. In order to disable:

```json
{
  "p2p": {
    "ip4-blocklist": [],
    "ip6-blocklist": []
  }
}
```

### Improvements

* [#4882](https://github.com/spacemeshos/go-spacemesh/pull/4882) Increase cache size and parametrize datastore.
* [#4887](https://github.com/spacemeshos/go-spacemesh/pull/4887) Fixed crashes on API call.
* [#4871](https://github.com/spacemeshos/go-spacemesh/pull/4871) Add jitter to spread out requests to get poet proof and submit challenge
* [#4988](https://github.com/spacemeshos/go-spacemesh/pull/4988) Improve logging around communication with PoET services<|MERGE_RESOLUTION|>--- conflicted
+++ resolved
@@ -37,11 +37,10 @@
 
   Bounds the time required to restart a node.
 
-<<<<<<< HEAD
 * [#5171](https://github.com/spacemeshos/go-spacemesh/pull/5171) Set minimal active set according to the observed number of atxs.
 
   It will prevent ballots that underreport observed atxs from spamming the network. It doesn't have impact on rewards.
-=======
+
 * [#5169](https://github.com/spacemeshos/go-spacemesh/pull/5169) Support prunning activesets.
 
   As of epoch 6 activesets storage size is about ~1.5GB. They are not useful after verifying eligibilities
@@ -54,7 +53,6 @@
       "prune-activesets-from": 4294967295
   }
   ``` 
->>>>>>> 21c602eb
 
 ## v1.2.0
 
