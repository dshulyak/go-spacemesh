--- conflicted
+++ resolved
@@ -506,13 +506,7 @@
 		txs = append(txs, tx)
 	}
 	for _, tx := range txs {
-<<<<<<< HEAD
-		buf, err := GetBlob(db, tx.ID)
-=======
-		buf, err := GetBlob(db, tx.ID().Bytes())
-		require.NoError(t, err)
-		encoded, err := codec.Encode(tx)
->>>>>>> cd169eaa
+		buf, err := GetBlob(db, tx.ID[:])
 		require.NoError(t, err)
 		require.Equal(t, tx.Raw, buf)
 	}
