// Package mesh defines the main store point for all the block-mesh objects
// such as ballots, blocks, transactions and global state
package mesh

import (
	"context"
	"errors"
	"fmt"
	"sync"

	"go.uber.org/atomic"

	"github.com/spacemeshos/go-spacemesh/common/types"
	"github.com/spacemeshos/go-spacemesh/database"
	"github.com/spacemeshos/go-spacemesh/events"
	"github.com/spacemeshos/go-spacemesh/log"
	"github.com/spacemeshos/go-spacemesh/sql"
	"github.com/spacemeshos/go-spacemesh/sql/layers"
	"github.com/spacemeshos/go-spacemesh/sql/transactions"
)

type txMemPool interface {
	Invalidate(id types.TransactionID)
	Get(id types.TransactionID) (*types.Transaction, error)
	Put(id types.TransactionID, tx *types.Transaction)
}

// AtxDB holds logic for working with atxs.
type AtxDB interface {
	GetAtxHeader(id types.ATXID) (*types.ActivationTxHeader, error)
	GetFullAtx(id types.ATXID) (*types.ActivationTx, error)
	SyntacticallyValidateAtx(ctx context.Context, atx *types.ActivationTx) error
}

// Mesh is the logic layer above our mesh.DB database.
type Mesh struct {
	log.Log
	*DB
	AtxDB
	state

	trtl   tortoise
	txPool txMemPool

	mu sync.Mutex
	// latestLayer is the latest layer this node had seen from blocks
	latestLayer atomic.Value
	// latestLayerInState is the latest layer whose contents have been applied to the state
	latestLayerInState atomic.Value
	// processedLayer is the latest layer whose votes have been processed
	processedLayer atomic.Value
	// see doc for MissingLayer()
	missingLayer        atomic.Value
	nextProcessedLayers map[types.LayerID]struct{}
	maxProcessedLayer   types.LayerID
}

// NewMesh creates a new instant of a mesh.
func NewMesh(db *DB, atxDb AtxDB, trtl tortoise, txPool txMemPool, state state, logger log.Log) *Mesh {
	msh := &Mesh{
		Log:                 logger,
		trtl:                trtl,
		txPool:              txPool,
		state:               state,
		DB:                  db,
		AtxDB:               atxDb,
		nextProcessedLayers: make(map[types.LayerID]struct{}),
	}
	msh.latestLayer.Store(types.GetEffectiveGenesis())
	msh.latestLayerInState.Store(types.GetEffectiveGenesis())
	msh.processedLayer.Store(types.LayerID{})

	gLyr := types.GetEffectiveGenesis()
	for i := types.NewLayerID(1); !i.After(gLyr); i = i.Add(1) {
		if i.Before(gLyr) {
			if err := msh.SetZeroBlockLayer(i); err != nil {
				msh.With().Panic("failed to set zero-block for genesis layer", i, log.Err(err))
			}
		}
		if err := msh.persistLayerHashes(context.Background(), i, i); err != nil {
			msh.With().Panic("failed to persist hashes for layer", i, log.Err(err))
		}
		msh.setProcessedLayer(i)
	}
	return msh
}

// NewRecoveredMesh creates new instance of mesh with recovered mesh data fom database.
func NewRecoveredMesh(db *DB, atxDb AtxDB, trtl tortoise, txPool txMemPool, state state, logger log.Log) *Mesh {
	msh := NewMesh(db, atxDb, trtl, txPool, state, logger)

	latest, err := msh.GetLatestLayer()
	if err != nil {
		logger.With().Panic("failed to recover latest layer", log.Err(err))
	}
	msh.setLatestLayer(latest)

	lyr, err := msh.GetProcessedLayer()
	if err != nil {
		logger.With().Panic("failed to recover processed layer", log.Err(err))
	}
	msh.setProcessedLayerFromRecoveredData(lyr)

	verified, err := msh.GetVerifiedLayer()
	if err != nil {
		logger.With().Panic("failed to recover latest verified layer", log.Err(err))
	}
	if err = msh.setLatestLayerInState(verified); err != nil {
		logger.With().Panic("failed to recover latest layer in state", log.Err(err))
	}

	_, err = state.Rewind(msh.LatestLayerInState())
	if err != nil {
		logger.With().Panic("failed to load state for layer", msh.LatestLayerInState(), log.Err(err))
	}

	msh.With().Info("recovered mesh from disk",
		log.FieldNamed("latest", msh.LatestLayer()),
		log.FieldNamed("processed", msh.ProcessedLayer()),
		log.String("root_hash", state.GetStateRoot().String()))

	return msh
}

// CacheWarmUp warms up cache with latest blocks.
func (msh *Mesh) CacheWarmUp(layerSize int) {
	start := types.NewLayerID(0)
	if msh.ProcessedLayer().Uint32() > uint32(msh.blockCache.Cap()/layerSize) {
		start = msh.ProcessedLayer().Sub(uint32(msh.blockCache.Cap() / layerSize))
	}

	if err := msh.cacheWarmUpFromTo(start, msh.ProcessedLayer()); err != nil {
		msh.With().Error("cache warm up failed during recovery", log.Err(err))
	}

	msh.Info("cache warm up done")
}

// LatestLayerInState returns the latest layer we applied to state.
func (msh *Mesh) LatestLayerInState() types.LayerID {
	return msh.latestLayerInState.Load().(types.LayerID)
}

// LatestLayer - returns the latest layer we saw from the network.
func (msh *Mesh) LatestLayer() types.LayerID {
	return msh.latestLayer.Load().(types.LayerID)
}

// MissingLayer is a layer in (latestLayerInState, processLayer].
// this layer is missing critical data (valid blocks or transactions)
// and can't be applied to the state.
//
// First valid layer starts with 1. 0 is empty layer and can be ignored.
func (msh *Mesh) MissingLayer() types.LayerID {
	value := msh.missingLayer.Load()
	if value == nil {
		return types.LayerID{}
	}
	return value.(types.LayerID)
}

// setLatestLayer sets the latest layer we saw from the network.
func (msh *Mesh) setLatestLayer(lid types.LayerID) {
	events.ReportLayerUpdate(events.LayerUpdate{
		LayerID: lid,
		Status:  events.LayerStatusTypeUnknown,
	})
	for {
		current := msh.LatestLayer()
		if !lid.After(current) {
			return
		}
		if msh.latestLayer.CompareAndSwap(current, lid) {
			events.ReportNodeStatusUpdate()
			msh.With().Info("set latest known layer", lid)
			if err := layers.SetStatus(msh.db, lid, layers.Latest); err != nil {
				msh.Error("could not persist latest layer index")
			}
		}
	}
}

// GetLayer returns Layer i from the database.
func (msh *Mesh) GetLayer(i types.LayerID) (*types.Layer, error) {
	ballots, err := msh.LayerBallots(i)
	if err != nil {
		return nil, fmt.Errorf("layer ballots: %w", err)
	}
	blocks, err := msh.LayerBlocks(i)
	if err != nil {
		return nil, fmt.Errorf("layer blocks: %w", err)
	}
	return types.NewExistingLayer(i, ballots, blocks), nil
}

// GetLayerHash returns layer hash.
func (msh *Mesh) GetLayerHash(layerID types.LayerID) types.Hash32 {
	h, err := msh.recoverLayerHash(layerID)
	if err == nil {
		return h
	}
	if errors.Is(err, database.ErrNotFound) {
		// layer hash not persisted. i.e. contextual validity not yet determined
		lyr, err := msh.GetLayer(layerID)
		if err == nil {
			return lyr.Hash()
		}
	}
	return types.EmptyLayerHash
}

// ProcessedLayer returns the last processed layer ID.
func (msh *Mesh) ProcessedLayer() types.LayerID {
	return msh.processedLayer.Load().(types.LayerID)
}

func (msh *Mesh) setProcessedLayerFromRecoveredData(lid types.LayerID) {
	msh.processedLayer.Store(lid)
	msh.Event().Info("processed layer set from recovered data", lid)
}

func (msh *Mesh) setProcessedLayer(layerID types.LayerID) {
	processed := msh.ProcessedLayer()
	if !layerID.After(processed) {
		msh.With().Info("trying to set processed layer to an older layer",
			log.FieldNamed("processed", processed),
			layerID)
		return
	}

	if layerID.After(msh.maxProcessedLayer) {
		msh.maxProcessedLayer = layerID
	}

	if layerID != processed.Add(1) {
		msh.With().Info("trying to set processed layer out of order",
			log.FieldNamed("processed", processed),
			layerID)
		msh.nextProcessedLayers[layerID] = struct{}{}
		return
	}

	msh.nextProcessedLayers[layerID] = struct{}{}
	for i := layerID; !i.After(msh.maxProcessedLayer); i = i.Add(1) {
		_, ok := msh.nextProcessedLayers[i]
		if !ok {
			break
		}
		processed = i
		delete(msh.nextProcessedLayers, i)
	}
	msh.processedLayer.Store(processed)
	events.ReportNodeStatusUpdate()
	msh.Event().Info("processed layer set", processed)

	if err := msh.persistProcessedLayer(processed); err != nil {
		msh.With().Error("failed to persist processed layer",
			log.FieldNamed("processed", processed),
			log.Err(err))
	}
}

// ProcessLayer performs fairly heavy lifting: it triggers tortoise to process the full contents of the layer (i.e.,
// all of its blocks), then to attempt to validate all unvalidated layers up to this layer. It also applies state for
// newly-validated layers.
func (msh *Mesh) ProcessLayer(ctx context.Context, layerID types.LayerID) error {
	msh.mu.Lock()
	defer msh.mu.Unlock()

	logger := msh.WithContext(ctx).WithFields(layerID)
	logger.Info("processing layer")

	// pass the layer to tortoise for processing
	oldVerified, newVerified, reverted := msh.trtl.HandleIncomingLayer(ctx, layerID)
	logger.With().Info("tortoise results",
		log.Bool("reverted", reverted),
		log.FieldNamed("old_verified", oldVerified),
		log.FieldNamed("new_verified", newVerified))

	// set processed layer even if later code will fail, as that failure is not related
	// to the layer that is being processed
	msh.setProcessedLayer(layerID)

	// check for a state reversion: if tortoise reran and detected changes to historical data, it will request that
	// state be reverted and reapplied. pushLayersToState, below, will handle the reapplication.
	if reverted {
		msh.setLatestLayerInState(oldVerified)
		if err := msh.revertState(ctx, oldVerified); err != nil {
			logger.With().Error("failed to revert state, unable to process layer", log.Err(err))
			return err
		}
	}

	// mesh can't skip layer that failed to complete
	from := minLayer(oldVerified, msh.LatestLayerInState()).Add(1)
	to := newVerified

	if !to.Before(from) {
		if err := msh.pushLayersToState(ctx, from, to); err != nil {
			logger.With().Error("failed to push layers to state", log.Err(err))
			return err
		}
		if err := msh.persistLayerHashes(ctx, from, to); err != nil {
			logger.With().Error("failed to persist layer hashes", log.Err(err))
			return err
		}
		for lid := from; !lid.After(to); lid = lid.Add(1) {
			events.ReportLayerUpdate(events.LayerUpdate{
				LayerID: lid,
				Status:  events.LayerStatusTypeConfirmed,
			})
		}
	}

	logger.Info("done processing layer")
	return nil
}

func (msh *Mesh) getAggregatedHash(lid types.LayerID) (types.Hash32, error) {
	if !lid.After(types.NewLayerID(1)) {
		return types.EmptyLayerHash, nil
	}
	return layers.GetAggregatedHash(msh.db, lid)
}

func (msh *Mesh) persistLayerHashes(ctx context.Context, from, to types.LayerID) error {
	logger := msh.WithContext(ctx)
	if to.Before(from) {
		logger.With().Panic("verified layer went backward",
			log.FieldNamed("fromLayer", from),
			log.FieldNamed("toLayer", to))
	}

	logger.With().Debug("persisting layer hashes",
		log.FieldNamed("from_layer", from),
		log.FieldNamed("to_layer", to))
	for i := from; !i.After(to); i = i.Add(1) {
		validBlockIDs, err := msh.getValidBlockIDs(ctx, i)
		if err != nil {
			logger.With().Error("failed to get valid block IDs", i, log.Err(err))
			return err
		}

		hash := types.EmptyLayerHash
		if len(validBlockIDs) > 0 {
			hash = types.CalcBlocksHash32(validBlockIDs, nil)
		}
		if err := msh.persistLayerHash(i, hash); err != nil {
			logger.With().Error("failed to persist layer hash", i, log.Err(err))
			return err
		}

		prevHash, err := msh.getAggregatedHash(i.Sub(1))
		if err != nil {
			logger.With().Debug("failed to get previous aggregated hash", i, log.Err(err))
			return err
		}

		logger.With().Debug("got previous aggregatedHash", i, log.String("prevAggHash", prevHash.ShortString()))
		newAggHash := types.CalcBlocksHash32(validBlockIDs, prevHash.Bytes())
		if err := msh.persistAggregatedLayerHash(i, newAggHash); err != nil {
			logger.With().Error("failed to persist aggregated layer hash", i, log.Err(err))
			return err
		}
		logger.With().Info("aggregated hash updated for layer",
			i,
			log.String("hash", hash.ShortString()),
			log.String("aggHash", newAggHash.ShortString()))
	}
	return nil
}

func (msh *Mesh) getValidBlockIDs(ctx context.Context, layerID types.LayerID) ([]types.BlockID, error) {
	logger := msh.WithContext(ctx)
	blocks, err := msh.LayerBlockIds(layerID)
	if err != nil {
		return nil, err
	}
	var validBlockIDs []types.BlockID
	for _, bID := range blocks {
		valid, err := msh.ContextualValidity(bID)
		if err != nil {
			// block contextual validity is determined by layer. if one block in the layer is not determined,
			// the whole layer is not yet verified.
			logger.With().Warning("block contextual validity not yet determined", layerID, bID, log.Err(err))
			return nil, err
		}
		if valid {
			validBlockIDs = append(validBlockIDs, bID)
		}
	}
	return validBlockIDs, nil
}

// apply the state of a range of layers, including re-adding transactions from invalid blocks to the mempool.
func (msh *Mesh) pushLayersToState(ctx context.Context, from, to types.LayerID) error {
	logger := msh.WithContext(ctx).WithFields(
		log.Stringer("from_layer", from),
		log.Stringer("to_layer", to))
	logger.Info("pushing layers to state")
	if from.Before(types.GetEffectiveGenesis()) || to.Before(types.GetEffectiveGenesis()) {
		logger.Panic("tried to push genesis layers")
		return nil
	}

	missing := msh.MissingLayer()
	// we never reapply the state of oldVerified. note that state reversions must be handled separately.
	for layerID := from; !layerID.After(to); layerID = layerID.Add(1) {
		if !layerID.After(msh.LatestLayerInState()) {
			logger.With().Error("trying to apply layer before currently applied layer",
				log.Stringer("applied_layer", msh.LatestLayerInState()),
				layerID,
			)
			continue
		}
		if err := msh.pushLayer(ctx, layerID); err != nil {
			msh.missingLayer.Store(layerID)
			return err
		}
		if layerID == missing {
			msh.missingLayer.Store(types.LayerID{})
		}
	}
	return nil
}

func (msh *Mesh) pushLayer(ctx context.Context, layerID types.LayerID) error {
	layerBlocks, err := msh.LayerBlocks(layerID)
	if err != nil {
		return fmt.Errorf("failed to get layer %s: %w", layerID, err)
	}

	validBlocks, invalidBlocks := msh.BlocksByValidity(layerBlocks)
	var (
		applied    *types.Block
		notApplied = invalidBlocks
		blocks     = types.SortBlocks(validBlocks)
	)

	if len(blocks) > 0 {
		// when tortoise verify multiple blocks in the same layer, we only apply one with the lowest
		// lexicographical sort order
		applied = blocks[0]
		if len(blocks) > 1 {
			notApplied = append(notApplied, blocks[1:]...)
		}
	}

	if err = msh.updateStateWithLayer(ctx, layerID, applied); err != nil {
		return fmt.Errorf("failed to update state %s: %w", layerID, err)
	}

	msh.Event().Info("end of layer state root",
		layerID,
		log.Stringer("state_root", msh.state.GetStateRoot()),
	)

	if err = msh.reInsertTxsToPool(applied, notApplied, layerID); err != nil {
		return fmt.Errorf("failed to reinsert TXs to pool %s: %w", layerID, err)
	}
	return nil
}

// RevertState reverts to state as of a previous layer.
func (msh *Mesh) revertState(ctx context.Context, layerID types.LayerID) error {
	logger := msh.WithContext(ctx).WithFields(layerID)
	logger.Info("attempting to roll back state to previous layer")
	if _, err := msh.state.Rewind(layerID); err != nil {
		return fmt.Errorf("failed to revert state to layer %v: %w", layerID, err)
	}
	return nil
}

func (msh *Mesh) reInsertTxsToPool(applied *types.Block, notApplied []*types.Block, l types.LayerID) error {
	seenTxIds := make(map[types.TransactionID]struct{})
	if applied != nil {
		uniqueTxIds([]*types.Block{applied}, seenTxIds) // run for the side effect, updating seenTxIds
	}
	returnedTxs, missing := msh.GetTransactions(uniqueTxIds(notApplied, seenTxIds))
	if len(missing) > 0 {
		msh.With().Error("could not reinsert transactions", log.Int("missing", len(missing)), l)
	}
	if err := msh.markTransactionsDeleted(returnedTxs...); err != nil {
		return err
	}
	for _, tx := range returnedTxs {
		if err := msh.ValidateNonceAndBalance(tx); err != nil {
			return err
		}
		if err := msh.AddTxToPool(tx); err == nil {
			// We ignore errors here, since they mean that the tx is no longer
			// valid and we shouldn't re-add it.
			msh.With().Info("transaction from contextually invalid block re-added to mempool", tx.ID())
		}
	}
	return nil
}

func (msh *Mesh) applyState(block *types.Block) error {
	var failedTxs []*types.Transaction
	var svmErr error
	rewardByMiner := map[types.Address]uint64{}
	for _, r := range block.Rewards {
		rewardByMiner[r.Address] += r.Amount
	}
	txs, missing := msh.GetTransactions(block.TxIDs)
	if len(missing) > 0 {
		return fmt.Errorf("could not find transactions %v from layer %v", missing, block.LayerIndex)
	}
	// TODO: should miner IDs be sorted in a deterministic order prior to applying rewards?
	failedTxs, svmErr = msh.state.ApplyLayer(block.LayerIndex, txs, rewardByMiner)
	if svmErr != nil {
		msh.With().Error("failed to apply transactions",
			block.LayerIndex, log.Int("num_failed_txs", len(failedTxs)), log.Err(svmErr))
		// TODO: We want to panic here once we have a way to "remember" that we didn't apply these txs
		//  e.g. persist the last layer transactions were applied from and use that instead of `oldVerified`
		return fmt.Errorf("apply layer: %w", svmErr)
	}

	if err := msh.DB.writeTransactionRewards(block.LayerIndex, block.Rewards); err != nil {
		msh.With().Error("cannot write reward to db", log.Err(err))
		return err
	}

	reportRewards(block)

	if err := msh.updateDBTXWithBlockID(block, txs...); err != nil {
		msh.With().Error("failed to update tx block ID in db", log.Err(err))
		return err
	}
	for _, tx := range txs {
		if err := transactions.Applied(msh.db, tx.ID()); err != nil {
			return err
		}
	}
	msh.With().Info("applied transactions",
		block.LayerIndex,
		log.Int("valid_block_txs", len(txs)),
		log.Int("num_failed_txs", len(failedTxs)),
	)
	return nil
}

// ProcessLayerPerHareOutput receives hare output once it finishes running for a given layer.
func (msh *Mesh) ProcessLayerPerHareOutput(ctx context.Context, layerID types.LayerID, blockID types.BlockID) error {
	logger := msh.WithContext(ctx).WithFields(layerID, blockID)
	if blockID == types.EmptyBlockID {
		logger.Info("received empty set from hare")
	} else {
		// double-check we have this block in the mesh
		_, err := msh.GetBlock(blockID)
		if err != nil {
			logger.With().Error("hare terminated with block that is not present in mesh", log.Err(err))
			return err
		}
	}
	// report that hare "approved" this layer
	events.ReportLayerUpdate(events.LayerUpdate{
		LayerID: layerID,
		Status:  events.LayerStatusTypeApproved,
	})

	logger.Info("saving hare output for layer")
	if err := msh.SaveHareConsensusOutput(ctx, layerID, blockID); err != nil {
		logger.Error("saving layer hare output failed")
	}
	return msh.ProcessLayer(ctx, layerID)
}

// apply the state for a single layer.
func (msh *Mesh) updateStateWithLayer(ctx context.Context, layerID types.LayerID, block *types.Block) error {
	if latest := msh.LatestLayerInState(); layerID != latest.Add(1) {
		msh.WithContext(ctx).With().Panic("update state out-of-order",
			log.FieldNamed("verified", layerID),
			log.FieldNamed("latest", latest))
	}
	if block != nil {
		if err := msh.applyState(block); err != nil {
			return err
		}
	}
	if err := msh.setLatestLayerInState(layerID); err != nil {
		return err
	}
	return nil
}

func (msh *Mesh) setLatestLayerInState(lyr types.LayerID) error {
	// Update validated layer only after applying transactions since loading of
	// state depends on processedLayer param.
	if err := layers.SetStatus(msh.db, lyr, layers.Applied); err != nil {
		// can happen if database already closed
		msh.Error("could not persist validated layer index %d: %v", lyr, err.Error())
		return fmt.Errorf("put into DB: %w", err)
	}
	msh.latestLayerInState.Store(lyr)
	return nil
}

// GetAggregatedLayerHash returns the aggregated layer hash up to the specified layer.
func (msh *Mesh) GetAggregatedLayerHash(layerID types.LayerID) types.Hash32 {
	h, err := layers.GetAggregatedHash(msh.db, layerID)
	if err != nil {
		return types.EmptyLayerHash
	}
	return h
}

func uniqueTxIds(blocks []*types.Block, seenTxIds map[types.TransactionID]struct{}) []types.TransactionID {
	var txIds []types.TransactionID
	for _, b := range blocks {
		for _, id := range b.TxIDs {
			if _, found := seenTxIds[id]; found {
				continue
			}
			txIds = append(txIds, id)
			seenTxIds[id] = struct{}{}
		}
	}
	return txIds
}

var errLayerHasBallot = errors.New("layer has ballot")

var errLayerHasBlock = errors.New("layer has block")

// SetZeroBlockLayer tags lyr as a layer without blocks.
func (msh *Mesh) SetZeroBlockLayer(lyr types.LayerID) error {
	msh.With().Info("tagging zero block layer", lyr)
	// check database for layer
	if l, err := msh.GetLayer(lyr); err != nil {
		// database error
		if !errors.Is(err, sql.ErrNotFound) {
			msh.With().Error("error trying to fetch layer from database", lyr, log.Err(err))
			return err
		}
	} else if len(l.Blocks()) != 0 {
		// layer exists
		msh.With().Error("layer has blocks, cannot tag as zero block layer",
			lyr,
			l,
			log.Int("num_blocks", len(l.Blocks())))
		return errLayerHasBlock
	}

	msh.setLatestLayer(lyr)

	// layer doesn't exist, need to insert new layer
	return msh.AddZeroBlockLayer(lyr)
}

// AddTXsFromProposal adds the TXs in a Proposal into the database.
func (msh *Mesh) AddTXsFromProposal(ctx context.Context, layerID types.LayerID, proposalID types.ProposalID, txIDs []types.TransactionID) error {
	logger := msh.WithContext(ctx).WithFields(layerID, proposalID, log.Int("num_txs", len(txIDs)))
	logger.Debug("adding proposal txs to mesh")
<<<<<<< HEAD
	if err := msh.addTransactionsForBlock(logger, layerID, types.EmptyBlockID, txIDs); err != nil {
		return err
	}
=======
	msh.addTransactionsForBlock(logger, layerID, types.EmptyBlockID, txIDs)
>>>>>>> 9c34c3b0
	logger.Info("added proposal's txs to database")
	return nil
}

// AddBallot to the mesh.
func (msh *Mesh) AddBallot(ballot *types.Ballot) error {
	if err := msh.DB.AddBallot(ballot); err != nil {
		return err
	}
	msh.trtl.OnBallot(ballot)
	return nil
}

// AddBlockWithTXs adds the block and its TXs in into the database.
func (msh *Mesh) AddBlockWithTXs(ctx context.Context, block *types.Block) error {
	logger := msh.WithContext(ctx).WithFields(block.LayerIndex, block.ID(), log.Int("num_txs", len(block.TxIDs)))
	logger.Debug("adding block txs to mesh")
<<<<<<< HEAD
	if err := msh.addTransactionsForBlock(logger, block.LayerIndex, block.ID(), block.TxIDs); err != nil {
		return err
	}
=======
	msh.addTransactionsForBlock(logger, block.LayerIndex, block.ID(), block.TxIDs)
>>>>>>> 9c34c3b0
	if err := msh.AddBlock(block); err != nil {
		return err
	}
	msh.trtl.OnBlock(block)
	return nil
}

func (msh *Mesh) addTransactionsForBlock(logger log.Log, layerID types.LayerID, blockID types.BlockID, txIDs []types.TransactionID) error {
	if err := msh.storeTransactionsFromPool(layerID, blockID, txIDs); err != nil {
		logger.With().Error("not all txs were processed", log.Err(err))
		return err
	}
	msh.setLatestLayer(layerID)
	logger.Info("added txs to database")
	return nil
}

func (msh *Mesh) invalidateFromPools(txIDs []types.TransactionID) {
	for _, id := range txIDs {
		msh.txPool.Invalidate(id)
	}
}

// storeTransactionsFromPool takes declared txs from provided proposal and writes them to DB. it then invalidates
// the transactions from txpool.
func (msh *Mesh) storeTransactionsFromPool(layerID types.LayerID, blockID types.BlockID, txIDs []types.TransactionID) error {
	// Store transactions (doesn't have to be rolled back if other writes fail)
	if len(txIDs) == 0 {
		return nil
	}
	txs := make([]*types.Transaction, 0, len(txIDs))
	for _, txID := range txIDs {
		tx, err := msh.txPool.Get(txID)
		if err != nil {
			// if the transaction is not in the pool it could have been
			// invalidated by another block
			if has, err := transactions.Has(msh.db, txID); !has {
				return fmt.Errorf("check if tx is in DB: %w", err)
			}
			continue
		}
		txs = append(txs, tx)
	}
	if err := msh.writeTransactions(layerID, blockID, txs...); err != nil {
		return fmt.Errorf("write tx: %w", err)
	}

	// remove txs from pool
	msh.invalidateFromPools(txIDs)
	return nil
}

func reportRewards(block *types.Block) {
	// Report the rewards for each coinbase and each smesherID within each coinbase.
	// This can be thought of as a partition of the reward amongst all the smesherIDs
	// that added the coinbase into the block.
	for _, r := range block.Rewards {
		events.ReportRewardReceived(events.Reward{
			Layer:       block.LayerIndex,
			Total:       r.Amount,
			LayerReward: r.LayerReward,
			Coinbase:    r.Address,
			Smesher:     r.SmesherID,
		})
	}
}

// GetATXs uses GetFullAtx to return a list of atxs corresponding to atxIds requested.
func (msh *Mesh) GetATXs(ctx context.Context, atxIds []types.ATXID) (map[types.ATXID]*types.ActivationTx, []types.ATXID) {
	var mIds []types.ATXID
	atxs := make(map[types.ATXID]*types.ActivationTx, len(atxIds))
	for _, id := range atxIds {
		t, err := msh.GetFullAtx(id)
		if err != nil {
			msh.WithContext(ctx).With().Warning("could not get atx from database", id, log.Err(err))
			mIds = append(mIds, id)
		} else {
			atxs[t.ID()] = t
		}
	}
	return atxs, mIds
}

// Transactions exports the transactions DB.
func (msh *Mesh) Transactions() database.Getter {
	return &txFetcher{m: msh}
}

func minLayer(i, j types.LayerID) types.LayerID {
	if i.Before(j) {
		return i
	}
	return j
}

func maxLayer(i, j types.LayerID) types.LayerID {
	if i.After(j) {
		return i
	}
	return j
}<|MERGE_RESOLUTION|>--- conflicted
+++ resolved
@@ -653,13 +653,7 @@
 func (msh *Mesh) AddTXsFromProposal(ctx context.Context, layerID types.LayerID, proposalID types.ProposalID, txIDs []types.TransactionID) error {
 	logger := msh.WithContext(ctx).WithFields(layerID, proposalID, log.Int("num_txs", len(txIDs)))
 	logger.Debug("adding proposal txs to mesh")
-<<<<<<< HEAD
-	if err := msh.addTransactionsForBlock(logger, layerID, types.EmptyBlockID, txIDs); err != nil {
-		return err
-	}
-=======
 	msh.addTransactionsForBlock(logger, layerID, types.EmptyBlockID, txIDs)
->>>>>>> 9c34c3b0
 	logger.Info("added proposal's txs to database")
 	return nil
 }
@@ -677,13 +671,7 @@
 func (msh *Mesh) AddBlockWithTXs(ctx context.Context, block *types.Block) error {
 	logger := msh.WithContext(ctx).WithFields(block.LayerIndex, block.ID(), log.Int("num_txs", len(block.TxIDs)))
 	logger.Debug("adding block txs to mesh")
-<<<<<<< HEAD
-	if err := msh.addTransactionsForBlock(logger, block.LayerIndex, block.ID(), block.TxIDs); err != nil {
-		return err
-	}
-=======
 	msh.addTransactionsForBlock(logger, block.LayerIndex, block.ID(), block.TxIDs)
->>>>>>> 9c34c3b0
 	if err := msh.AddBlock(block); err != nil {
 		return err
 	}
