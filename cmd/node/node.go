--- conflicted
+++ resolved
@@ -13,11 +13,7 @@
 	"path/filepath"
 	"runtime"
 	"runtime/debug"
-<<<<<<< HEAD
-	"runtime/pprof"
 	"strconv"
-=======
->>>>>>> d12f0c07
 	"time"
 
 	"github.com/spacemeshos/go-spacemesh/fetch"
