--- conflicted
+++ resolved
@@ -53,28 +53,14 @@
 // NodeSimUnitTestConfig returns configuration for the tortoise beacon the unit tests with node simulation .
 func NodeSimUnitTestConfig() Config {
 	return Config{
-<<<<<<< HEAD
 		Kappa:               400000,
 		Q:                   big.NewRat(1, 3),
 		RoundsNumber:        2,
-		GracePeriodDuration: 200,
-		ProposalDuration:    100,
-		VotingRoundDuration: 100,
+		GracePeriodDuration: 200 * time.Millisecond,
+		ProposalDuration:    100 * time.Millisecond,
+		VotingRoundDuration: 100 * time.Millisecond,
 		WaitAfterEpochStart: 1,
 		Theta:               big.NewRat(1, 25000),
 		VotesLimit:          100,
-=======
-		Kappa:                    400000,
-		Q:                        big.NewRat(1, 3),
-		RoundsNumber:             2,
-		GracePeriodDuration:      200 * time.Millisecond,
-		ProposalDuration:         100 * time.Millisecond,
-		FirstVotingRoundDuration: 100 * time.Millisecond,
-		VotingRoundDuration:      100 * time.Millisecond,
-		WeakCoinRoundDuration:    100 * time.Millisecond,
-		WaitAfterEpochStart:      1,
-		Theta:                    big.NewRat(1, 25000),
-		VotesLimit:               100,
->>>>>>> deb625d9
 	}
 }