package vm

import (
	"bytes"
	"context"
	"errors"
	"fmt"
	"time"

	"github.com/spacemeshos/go-scale"

	"github.com/spacemeshos/go-spacemesh/common/types"
	"github.com/spacemeshos/go-spacemesh/events"
	"github.com/spacemeshos/go-spacemesh/genvm/core"
	"github.com/spacemeshos/go-spacemesh/genvm/registry"
	"github.com/spacemeshos/go-spacemesh/genvm/templates/multisig"
	"github.com/spacemeshos/go-spacemesh/genvm/templates/vault"
	"github.com/spacemeshos/go-spacemesh/genvm/templates/vesting"
	"github.com/spacemeshos/go-spacemesh/genvm/templates/wallet"
	"github.com/spacemeshos/go-spacemesh/hash"
	"github.com/spacemeshos/go-spacemesh/log"
	"github.com/spacemeshos/go-spacemesh/sql"
	"github.com/spacemeshos/go-spacemesh/sql/accounts"
	"github.com/spacemeshos/go-spacemesh/sql/layers"
	"github.com/spacemeshos/go-spacemesh/sql/rewards"
	"github.com/spacemeshos/go-spacemesh/sql/transactions"
	"github.com/spacemeshos/go-spacemesh/system"
)

// Opt is for changing VM during initialization.
type Opt func(*VM)

// WithLogger sets logger for VM.
func WithLogger(logger log.Log) Opt {
	return func(vm *VM) {
		vm.logger = logger
	}
}

// Config defines the configuration options for vm.
type Config struct {
	GasLimit          uint64
	GenesisID         types.Hash20
	StorageCostFactor uint64 `mapstructure:"vm-storage-cost-factor"`
}

// DefaultConfig returns the default RewardConfig.
func DefaultConfig() Config {
	return Config{
		GasLimit:          100_000_000,
		StorageCostFactor: 2,
	}
}

// WithConfig updates config on the vm.
func WithConfig(cfg Config) Opt {
	return func(vm *VM) {
		vm.cfg = cfg
	}
}

// New returns VM instance.
func New(db *sql.Database, opts ...Opt) *VM {
	vm := &VM{
		logger:   log.NewNop(),
		db:       db,
		cfg:      DefaultConfig(),
		registry: registry.New(),
	}
	wallet.Register(vm.registry)
	multisig.Register(vm.registry)
	vesting.Register(vm.registry)
	vault.Register(vm.registry)
	for _, opt := range opts {
		opt(vm)
	}
	return vm
}

// VM handles modifications to the account state.
type VM struct {
	logger   log.Log
	db       *sql.Database
	cfg      Config
	registry *registry.Registry
}

// Validation initializes validation request.
func (v *VM) Validation(raw types.RawTx) system.ValidationRequest {
	return &Request{
		vm:      v,
		cache:   core.NewStagedCache(core.DBLoader{Executor: v.db}),
		decoder: scale.NewDecoder(bytes.NewReader(raw.Raw)),
		raw:     raw,
	}
}

// GetLayerStateRoot returns the state root at a given layer.
func (v *VM) GetLayerStateRoot(lid types.LayerID) (types.Hash32, error) {
	return layers.GetStateHash(v.db, lid)
}

// GetLayerApplied returns layer of the applied transaction.
func (v *VM) GetLayerApplied(tid types.TransactionID) (types.LayerID, error) {
	return transactions.GetAppliedLayer(v.db, tid)
}

// GetStateRoot gets the current state root hash.
func (v *VM) GetStateRoot() (types.Hash32, error) {
	root, err := layers.GetLatestStateHash(v.db)
	// TODO: reconsider this.
	// instead of skipping vm on empty layers, maybe pass empty layer to vm
	// and let it persist empty (or previous if we will use cumulative) hash.
	if errors.Is(err, sql.ErrNotFound) {
		return types.Hash32{}, nil
	}
	return root, err
}

// GetAllAccounts returns a dump of all accounts in global state.
func (v *VM) GetAllAccounts() ([]*types.Account, error) {
	return accounts.All(v.db)
}

func (v *VM) revert(lid types.LayerID) error {
	tx, err := v.db.Tx(context.Background())
	if err != nil {
		return err
	}
	defer tx.Release()

	err = accounts.Revert(tx, lid)
	if err != nil {
		return err
	}
	err = rewards.Revert(tx, lid)
	if err != nil {
		return err
	}
	return tx.Commit()
}

// Revert all changes that we made after the layer.
func (v *VM) Revert(lid types.LayerID) error {
	if err := v.revert(lid); err != nil {
		return err
	}
	v.logger.With().Info("vm reverted to layer", lid)
	return nil
}

// AccountExists returns true if the address exists, spawned or not.
func (v *VM) AccountExists(address core.Address) (bool, error) {
	return accounts.Has(v.db, address)
}

// GetNonce returns expected next nonce for the address.
func (v *VM) GetNonce(address core.Address) (core.Nonce, error) {
	account, err := accounts.Latest(v.db, address)
	if err != nil {
		return core.Nonce{}, err
	}
	return core.Nonce{Counter: account.NextNonce}, nil
}

// GetBalance returns balance for an address.
func (v *VM) GetBalance(address types.Address) (uint64, error) {
	account, err := accounts.Latest(v.db, address)
	if err != nil {
		return 0, err
	}
	return account.Balance, nil
}

// ApplyGenesis saves list of accounts for genesis.
func (v *VM) ApplyGenesis(genesis []types.Account) error {
	tx, err := v.db.Tx(context.Background())
	if err != nil {
		return err
	}
	defer tx.Release()
	for i := range genesis {
		account := &genesis[i]
		v.logger.With().Info("genesis account", log.Inline(account))
		if err := accounts.Update(tx, account); err != nil {
			return fmt.Errorf("inserting genesis account: %w", err)
		}
	}
	return tx.Commit()
}

// Apply transactions.
func (v *VM) Apply(lctx ApplyContext, txs []types.Transaction, blockRewards []types.AnyReward) ([]types.Transaction, []types.TransactionWithResult, error) {
	if lctx.Layer.Before(types.GetEffectiveGenesis()) {
		return nil, nil, fmt.Errorf("%w: applying layer %s before effective genesis %s",
			core.ErrInternal, lctx.Layer, types.GetEffectiveGenesis(),
		)
	}
	t1 := time.Now()

	t2 := time.Now()
	blockDurationWait.Observe(float64(time.Since(t1)))

<<<<<<< HEAD
	ss := core.NewStagedCache(v.db)
=======
	ss := core.NewStagedCache(core.DBLoader{Executor: v.db})
>>>>>>> 30d4f295
	results, skipped, fees, err := v.execute(lctx, ss, txs)
	if err != nil {
		return nil, nil, err
	}
	t3 := time.Now()
	blockDurationTxs.Observe(float64(time.Since(t2)))

<<<<<<< HEAD
	tx, err := v.db.TxImmediate(context.Background())
	if err != nil {
		return nil, nil, err
	}
	defer tx.Release()

	if err := v.addRewards(lctx, ss, tx, fees, blockRewards); err != nil {
=======
	rewardsResult, err := v.addRewards(lctx, ss, fees, blockRewards)
	if err != nil {
>>>>>>> 30d4f295
		return nil, nil, err
	}

	t4 := time.Now()
	blockDurationRewards.Observe(float64(time.Since(t3)))

	hasher := hash.New()
	encoder := scale.NewEncoder(hasher)
	total := 0

<<<<<<< HEAD
=======
	tx, err := v.db.TxImmediate(context.Background())
	if err != nil {
		return nil, nil, err
	}
	defer tx.Release()

	for _, reward := range rewardsResult {
		if err := rewards.Add(tx, &reward); err != nil {
			return nil, nil, fmt.Errorf("%w: %s", core.ErrInternal, err.Error())
		}
	}

>>>>>>> 30d4f295
	ss.IterateChanged(func(account *core.Account) bool {
		total++
		account.Layer = lctx.Layer
		v.logger.With().Debug("update account state", log.Inline(account))
		err = accounts.Update(tx, account)
		if err != nil {
			return false
		}
		account.EncodeScale(encoder)
		return true
	})
	if err != nil {
		return nil, nil, fmt.Errorf("%w: %s", core.ErrInternal, err.Error())
	}
	writesPerBlock.Observe(float64(total))

	var hash types.Hash32
	hasher.Sum(hash[:0])
	if err := layers.UpdateStateHash(tx, lctx.Layer, hash); err != nil {
		return nil, nil, err
	}
	if err := tx.Commit(); err != nil {
		return nil, nil, fmt.Errorf("%w: %s", core.ErrInternal, err.Error())
	}
	ss.IterateChanged(func(account *core.Account) bool {
		events.ReportAccountUpdate(account.Address)
		return true
	})
	blockDurationPersist.Observe(float64(time.Since(t4)))
	blockDuration.Observe(float64(time.Since(t1)))
	transactionsPerBlock.Observe(float64(len(txs)))
	appliedLayer.Set(float64(lctx.Layer.Value))

	v.logger.With().Info("applied layer",
		lctx.Layer,
		lctx.Block,
		log.Int("count", len(txs)-len(skipped)),
		log.Duration("duration", time.Since(t1)),
		log.Stringer("state_hash", hash),
	)
	return skipped, results, nil
}

func (v *VM) execute(lctx ApplyContext, ss *core.StagedCache, txs []types.Transaction) ([]types.TransactionWithResult, []types.Transaction, uint64, error) {
	var (
		rd          bytes.Reader
		decoder     = scale.NewDecoder(&rd)
		fees        uint64
		ineffective []types.Transaction
		executed    []types.TransactionWithResult
		limit       = v.cfg.GasLimit
	)
	for i := range txs {
		logger := v.logger.WithFields(log.Int("ith", i))
		txCount.Inc()

		t1 := time.Now()
		tx := txs[i]

		rd.Reset(tx.GetRaw().Raw)
		req := &Request{
			vm:      v,
			cache:   ss,
			lid:     lctx.Layer,
			raw:     txs[i].GetRaw(),
			decoder: decoder,
		}

		header, err := req.Parse()
		if err != nil {
			logger.With().Warning("ineffective transaction. failed to parse",
				tx.GetRaw().ID,
				log.Err(err),
			)
			ineffective = append(ineffective, types.Transaction{RawTx: tx.GetRaw()})
			invalidTxCount.Inc()
			continue
		}
		ctx := req.ctx
		args := req.args
		if ctx.PrincipalAccount.Balance < ctx.ParseOutput.FixedGas*ctx.ParseOutput.GasPrice {
			logger.With().Warning("ineffective transaction. fixed gas not covered",
				log.Object("header", header),
				log.Object("account", &ctx.PrincipalAccount),
				log.Uint64("fixed gas", ctx.ParseOutput.FixedGas),
			)
			ineffective = append(ineffective, types.Transaction{RawTx: tx.GetRaw()})
			invalidTxCount.Inc()
			continue
		}
		if limit < ctx.Header.MaxGas {
			logger.With().Warning("ineffective transaction. out of block gas",
				log.Uint64("block gas limit", v.cfg.GasLimit),
				log.Uint64("current limit", limit),
				log.Object("header", header),
				log.Object("account", &ctx.PrincipalAccount),
			)
			ineffective = append(ineffective, types.Transaction{RawTx: tx.GetRaw()})
			invalidTxCount.Inc()
			continue
		}

		// NOTE this part is executed only for transactions that weren't verified
		// when saved into database by txs module
		if !tx.Verified() && !req.Verify() {
			logger.With().Warning("ineffective transaction. failed verify",
				log.Object("header", header),
				log.Object("account", &ctx.PrincipalAccount),
			)
			ineffective = append(ineffective, types.Transaction{RawTx: tx.GetRaw()})
			invalidTxCount.Inc()
			continue
		}

		if ctx.PrincipalAccount.NextNonce > ctx.Header.Nonce.Counter {
			logger.With().Warning("ineffective transaction. nonce too low",
				log.Object("header", header),
				log.Object("account", &ctx.PrincipalAccount),
			)
			ineffective = append(ineffective, types.Transaction{RawTx: tx.GetRaw(), TxHeader: header})
			invalidTxCount.Inc()
			continue
		}

		t2 := time.Now()
		logger.With().Debug("applying transaction",
			log.Object("header", header),
			log.Object("account", &ctx.PrincipalAccount),
		)

		rst := types.TransactionWithResult{}
		rst.Layer = lctx.Layer
		rst.Block = lctx.Block

		err = ctx.Consume(ctx.Header.MaxGas)
		if err == nil {
			err = ctx.PrincipalHandler.Exec(ctx, ctx.Header.Method, args)
		}
		if err != nil {
			logger.With().Debug("transaction failed",
				log.Object("header", header),
				log.Object("account", &ctx.PrincipalAccount),
				log.Err(err),
			)
			if errors.Is(err, core.ErrInternal) {
				return nil, nil, 0, err
			}
		}
		transactionDurationExecute.Observe(float64(time.Since(t2)))

		rst.RawTx = txs[i].GetRaw()
		rst.TxHeader = &ctx.Header
		rst.Status = types.TransactionSuccess
		if err != nil {
			rst.Status = types.TransactionFailure
			rst.Message = err.Error()
		}
		rst.Gas = ctx.Consumed()
		rst.Fee = ctx.Fee()
		rst.Addresses = ctx.Updated()

		err = ctx.Apply(ss)
		if err != nil {
			return nil, nil, 0, fmt.Errorf("%w: %s", core.ErrInternal, err.Error())
		}
		fees += ctx.Fee()
		limit -= ctx.Consumed()

		executed = append(executed, rst)
		transactionDuration.Observe(float64(time.Since(t1)))
	}
	return executed, ineffective, fees, nil
}

// Request used to implement 2-step validation flow.
// After Parse is executed - conservative cache may do validation and skip Verify
// if transaction can't be executed.
type Request struct {
	vm    *VM
	cache *core.StagedCache

	lid     types.LayerID
	raw     types.RawTx
	decoder *scale.Decoder

	// both ctx and args are set after successful Parse
	ctx  *core.Context
	args scale.Encodable
}

// Parse header from the raw transaction.
func (r *Request) Parse() (*core.Header, error) {
	start := time.Now()
	header, ctx, args, err := parse(r.vm.logger, r.lid, r.vm.registry, r.cache, r.vm.cfg, r.raw.Raw, r.decoder)
	if err != nil {
		return nil, err
	}
	r.ctx = ctx
	r.args = args
	transactionDurationParse.Observe(float64(time.Since(start)))
	return header, nil
}

// Verify transaction. Will panic if called without Parse completing successfully.
func (r *Request) Verify() bool {
	if r.ctx == nil {
		panic("Verify should be called after successful Parse")
	}
	start := time.Now()
	rst := verify(r.ctx, r.raw.Raw, r.decoder)
	transactionDurationVerify.Observe(float64(time.Since(start)))
	return rst
}

func parse(logger log.Log, lid types.LayerID, reg *registry.Registry, loader core.AccountLoader, cfg Config, raw []byte, decoder *scale.Decoder) (*core.Header, *core.Context, scale.Encodable, error) {
	version, _, err := scale.DecodeCompact8(decoder)
	if err != nil {
		return nil, nil, nil, fmt.Errorf("%w: failed to decode version %s", core.ErrMalformed, err.Error())
	}
	if version != 0 {
		return nil, nil, nil, fmt.Errorf("%w: unsupported version %d", core.ErrMalformed, version)
	}

	var principal core.Address
	if _, err := principal.DecodeScale(decoder); err != nil {
		return nil, nil, nil, fmt.Errorf("%w failed to decode principal: %s", core.ErrMalformed, err)
	}
	method, _, err := scale.DecodeCompact8(decoder)
	if err != nil {
		return nil, nil, nil, fmt.Errorf("%w: failed to decode method selector %s", core.ErrMalformed, err.Error())
	}
	account, err := loader.Get(principal)
	if err != nil {
		return nil, nil, nil, fmt.Errorf("%w: failed load state for principal %s - %s", core.ErrInternal, principal, err)
	}
	logger.With().Debug("loaded account state", log.Inline(&account))

	ctx := &core.Context{
		GenesisID:        cfg.GenesisID,
		Registry:         reg,
		Loader:           loader,
		PrincipalAccount: account,
		LayerID:          lid,
	}

	if account.TemplateAddress != nil {
		ctx.PrincipalHandler = reg.Get(*account.TemplateAddress)
		if ctx.PrincipalHandler == nil {
			return nil, nil, nil, fmt.Errorf("%w: unknown template %s", core.ErrMalformed, *account.TemplateAddress)
		}
		ctx.PrincipalTemplate, err = ctx.PrincipalHandler.Load(account.State)
		if err != nil {
			return nil, nil, nil, err
		}
	}

	var (
		templateAddress *core.Address
		handler         core.Handler
	)
	if method == core.MethodSpawn {
		// the transaction is either spawn or self-spawn
		templateAddress = &core.Address{}
		if _, err := templateAddress.DecodeScale(decoder); err != nil {
			return nil, nil, nil, fmt.Errorf("%w failed to decode template address %s", core.ErrMalformed, err)
		}
		handler = reg.Get(*templateAddress)
		if handler == nil {
			return nil, nil, nil, fmt.Errorf("%w: unknown template %s", core.ErrMalformed, *templateAddress)
		}
		if ctx.PrincipalHandler == nil {
			// spawn is not possible if principal is not spawned
			// so this must be self-spawn, but we can't tell before decoding arguments
			ctx.PrincipalHandler = handler
		}
	} else {
		// this is any other call transaction
		if account.TemplateAddress == nil {
			return nil, nil, nil, core.ErrNotSpawned
		}
		templateAddress = account.TemplateAddress
		handler = ctx.PrincipalHandler
	}
	output, err := ctx.PrincipalHandler.Parse(ctx, method, decoder)
	if err != nil {
		return nil, nil, nil, err
	}
	args := handler.Args(method)
	if args == nil {
		return nil, nil, nil, fmt.Errorf("%w: unknown method %s %d", core.ErrMalformed, *templateAddress, method)
	}
	if _, err := args.DecodeScale(decoder); err != nil {
		return nil, nil, nil, fmt.Errorf("%w failed to decode method arguments %s", core.ErrMalformed, err)
	}
	if method == core.MethodSpawn {
		if core.ComputePrincipal(*templateAddress, args) == principal {
			// this is a self spawn. if it fails validation - discard it immediately
			ctx.PrincipalTemplate, err = ctx.PrincipalHandler.New(args)
			if err != nil {
				return nil, nil, nil, err
			}
		} else if account.TemplateAddress == nil {
			return nil, nil, nil, fmt.Errorf("%w: account can't spawn until it is spawned itself", core.ErrNotSpawned)
		}
	}

	ctx.ParseOutput = output

	ctx.Header.Principal = principal
	ctx.Header.TemplateAddress = *templateAddress
	ctx.Header.Method = method
	ctx.Header.MaxGas = core.ComputeGasCost(output.FixedGas, raw, cfg.StorageCostFactor)
	ctx.Header.GasPrice = output.GasPrice
	ctx.Header.Nonce = output.Nonce

	ctx.Args = args

	maxspend, err := ctx.PrincipalTemplate.MaxSpend(ctx.Header.Method, args)
	if err != nil {
		return nil, nil, nil, err
	}
	ctx.Header.MaxSpend = maxspend
	return &ctx.Header, ctx, args, nil
}

func verify(ctx *core.Context, raw []byte, dec *scale.Decoder) bool {
	return ctx.PrincipalTemplate.Verify(ctx, raw, dec)
}

// ApplyContext has information on layer and block id.
type ApplyContext struct {
	Layer types.LayerID
	Block types.BlockID
}<|MERGE_RESOLUTION|>--- conflicted
+++ resolved
@@ -201,11 +201,7 @@
 	t2 := time.Now()
 	blockDurationWait.Observe(float64(time.Since(t1)))
 
-<<<<<<< HEAD
-	ss := core.NewStagedCache(v.db)
-=======
 	ss := core.NewStagedCache(core.DBLoader{Executor: v.db})
->>>>>>> 30d4f295
 	results, skipped, fees, err := v.execute(lctx, ss, txs)
 	if err != nil {
 		return nil, nil, err
@@ -213,18 +209,8 @@
 	t3 := time.Now()
 	blockDurationTxs.Observe(float64(time.Since(t2)))
 
-<<<<<<< HEAD
-	tx, err := v.db.TxImmediate(context.Background())
-	if err != nil {
-		return nil, nil, err
-	}
-	defer tx.Release()
-
-	if err := v.addRewards(lctx, ss, tx, fees, blockRewards); err != nil {
-=======
 	rewardsResult, err := v.addRewards(lctx, ss, fees, blockRewards)
 	if err != nil {
->>>>>>> 30d4f295
 		return nil, nil, err
 	}
 
@@ -235,8 +221,6 @@
 	encoder := scale.NewEncoder(hasher)
 	total := 0
 
-<<<<<<< HEAD
-=======
 	tx, err := v.db.TxImmediate(context.Background())
 	if err != nil {
 		return nil, nil, err
@@ -249,7 +233,6 @@
 		}
 	}
 
->>>>>>> 30d4f295
 	ss.IterateChanged(func(account *core.Account) bool {
 		total++
 		account.Layer = lctx.Layer
