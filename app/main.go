// Package app provides the cli app shell of a Spacemesh p2p node
package app

import (
	"fmt"
	"github.com/spacemeshos/go-spacemesh/accounts"
	api "github.com/spacemeshos/go-spacemesh/api"
	apiconf "github.com/spacemeshos/go-spacemesh/api/config"
	"github.com/spacemeshos/go-spacemesh/filesystem"
	"github.com/spacemeshos/go-spacemesh/log"
	"github.com/spacemeshos/go-spacemesh/p2p"
	"gopkg.in/urfave/cli.v1"
	"gopkg.in/urfave/cli.v1/altsrc"
	"os"
	"os/signal"
	"path/filepath"
	"runtime"
	"sort"

	"github.com/spacemeshos/go-spacemesh/app/config"
	nodeparams "github.com/spacemeshos/go-spacemesh/p2p/nodeconfig"
)

type SpacemeshApp struct {
	*cli.App
	Node           p2p.LocalNode
	grpcApiService *api.SpaceMeshGrpcService
	jsonApiService *api.JsonHttpServer
}

// the main Spacemesh app - main entry point
// Access the node and the other top-level modules from the app
var App *SpacemeshApp

var (
	appFlags = []cli.Flag{
		config.LoadConfigFileFlag,
		config.DataFolderPathFlag,

		// add all additional app flags here ...
	}
	nodeFlags = []cli.Flag{
		nodeparams.KSecurityFlag,
		nodeparams.LocalTcpPortFlag,
		nodeparams.NodeIdFlag,
		nodeparams.NetworkDialTimeout,
		nodeparams.NetworkConnKeepAlive,
		nodeparams.SwarmBootstrap,
		nodeparams.RoutingTableBucketSizdFlag,
		nodeparams.RoutingTableAlphaFlag,
		nodeparams.RandomConnectionsFlag,
		nodeparams.BootstrapNodesFlag,
		// add all additional node flags here ...
	}
	apiFlags = []cli.Flag{
		apiconf.StartGrpcApiServerFlag,
		apiconf.GrpcServerPortFlag,
		apiconf.StartJsonApiServerFlag,
		apiconf.JsonServerPortFlag,
	}

	ExitApp = make(chan bool, 1)

	// App semantic version. Can be over-written by build tool
	Version = "0.0.1"

	// build git branch. Can be over-written by build tool
	Branch = ""

	// build git commit. Can be over-written by build tool
	Commit = ""
)

// add toml config file support and sample toml file

func newSpacemeshApp() *SpacemeshApp {
	app := cli.NewApp()
	app.Name = filepath.Base(os.Args[0])
	app.Author = config.AppAuthor
	app.Email = config.AppAuthorEmail
	app.Version = Version
	if len(Commit) > 8 {
		app.Version += " " + Commit[:8]
	}
	app.Usage = config.AppUsage
	app.HideVersion = true
	app.Copyright = config.AppCopyrightNotice
	app.Commands = []cli.Command{
		config.NewVersionCommand(Version, Branch, Commit),
		// add all other commands here
	}

	app.Flags = append(app.Flags, appFlags...)
	app.Flags = append(app.Flags, nodeFlags...)
	app.Flags = append(app.Flags, apiFlags...)

	sort.Sort(cli.FlagsByName(app.Flags))

	sma := &SpacemeshApp{app, nil, nil, nil}

	// setup callbacks
	app.Before = sma.before
	app.Action = sma.startSpacemeshNode
	app.After = sma.cleanup

	// must be done here and not in app.before() so we won't lose any log entries
	sma.setupLogging()

	return sma
}

// start the spacemesh node
func startSpacemeshNode(ctx *cli.Context) error {
	return App.startSpacemeshNode(ctx)
}

// setup app logging system
func (app *SpacemeshApp) setupLogging() {

	// setup logging early
	dataDir, err := filesystem.GetSpacemeshDataDirectoryPath()
	if err != nil {
		log.Error("Failed to setup spacemesh data dir")
		panic(err)
	}

	// app-level logging
	log.InitSpacemeshLoggingSystem(dataDir, "spacemesh.log")

	log.Info("\n\nSpacemesh app session starting... %s", app.getAppInfo())
}

func (app *SpacemeshApp) getAppInfo() string {
	return fmt.Sprintf("App version: %s. Git: %s - %s . Go Version: %s. OS: %s-%s ",
		Version, Branch, Commit, runtime.Version(), runtime.GOOS, runtime.GOARCH)
}

func (app *SpacemeshApp) before(ctx *cli.Context) error {

	// exit gracefully - e.g. with app cleanup on sig abort (ctrl-c)
	signalChan := make(chan os.Signal, 1)
	signal.Notify(signalChan, os.Interrupt)
	go func() {
		for range signalChan {
			log.Info("Received an interrupt, stopping services...\n")
			ExitApp <- true
		}
	}()

	if configPath := filesystem.GetCanonicalPath(config.ConfigValues.ConfigFilePath); len(configPath) > 1 {
		if (filesystem.PathExists(configPath)) {
			log.Info("Loading config file (path): %v", configPath)
			err := altsrc.InitInputSourceWithContext(ctx.App.Flags, func(context *cli.Context) (altsrc.InputSourceContext, error) {
				toml, err := altsrc.NewTomlSourceFromFile(configPath);
				config.CastConfigUints(toml, []map[string]*uint{nodeparams.NodeConfigUints, apiconf.ApiConfigUints})
				//config.CastConfigDurations(toml, []map[string]*time.Duration{nodeparams.NodeConfigDurations})
				return toml, err
			})(ctx)
			if err != nil {
				log.Warning("Config file had an error: %v", err)
			}
		} else {
			log.Warning("Coun'nt find config file %v", configPath)
		}
	} else {
		log.Warning("No config file defined using default config")
	}

	// todo: add misc app setup here (metrics, debug, etc....)

	// ensure all data folders exist
	filesystem.EnsureSpacemeshDataDirectories()

	// load all accounts from store
	accounts.LoadAllAccounts()

	// todo: set coinbase account (and unlock it) based on flags

	return nil
}

// SpaceMesh app cleanup tasks
func (app *SpacemeshApp) cleanup(ctx *cli.Context) error {

	log.Info("App cleanup starting...")
	if app.jsonApiService != nil {
		app.jsonApiService.Stop()
	}

	if app.grpcApiService != nil {
		app.grpcApiService.StopService()
	}

	// add any other cleanup tasks here....
	log.Info("App cleanup completed\n\n")

	return nil
}

<<<<<<< HEAD
func (app *SpaceMeshApp) startSpaceMeshNode(ctx *cli.Context) error {
	fmt.Println("#$@!#@!#!@#!@#!@# %v", apiconf.ConfigValues)
	fmt.Println("#$@!#@!#!@#!@#!@# %v", nodeparams.ConfigValues)
=======
func (app *SpacemeshApp) startSpacemeshNode(ctx *cli.Context) error {

	log.Info("Starting local node...")
>>>>>>> 462d7824
	port := *nodeparams.LocalTcpPortFlag.Destination
	address := fmt.Sprintf("0.0.0.0:%d", port)

	// start a new node passing the app-wide node config values and persist it to store
	// so future sessions use the same local node id
	node, err := p2p.NewLocalNode(address, nodeparams.ConfigValues, true)
	if err != nil {
		return err
	}

	app.Node = node

	conf := &apiconf.ConfigValues

	// todo: if there's no loaded account - do the new account interactive flow here

	// todo: if node has no loaded coin-base account then set the node coinbase to first account

	// todo: if node has a locked coinbase account then prompt for account passphrase to unlock it

	// todo: if node has no POS then start POS creation flow here unless user doesn't want to be a validator via cli

	// todo: start node consensus protocol here only after we have an unlocked account

	// start api servers
	if conf.StartGrpcServer || conf.StartJsonServer {
		// start grpc if specified or if json rpc specified
		app.grpcApiService = api.NewGrpcService()
		app.grpcApiService.StartService(nil)
	}

	if conf.StartJsonServer {
		app.jsonApiService = api.NewJsonHttpServer()
		app.jsonApiService.StartService(nil)
	}

	// app blocks until it receives a signal to exit
	// this signal may come from the node or from sig-abort (ctrl-c)
	<-ExitApp
	return nil
}

// The Spacemesh console app - responsible for parsing and routing cli flags and commands
// This is the root of all evil, called from Main.main()
func Main(commit, branch, version string) {

	// setup vars before creating the app - ugly but works
	Version = version
	Branch = branch
	Commit = commit

	App = newSpacemeshApp()

	if err := App.Run(os.Args); err != nil {
		fmt.Fprintln(os.Stderr, err)
		os.Exit(1)
	}
}<|MERGE_RESOLUTION|>--- conflicted
+++ resolved
@@ -127,7 +127,7 @@
 	// app-level logging
 	log.InitSpacemeshLoggingSystem(dataDir, "spacemesh.log")
 
-	log.Info("\n\nSpacemesh app session starting... %s", app.getAppInfo())
+	log.Info("\n\nSpaceMesh app session starting... %s", app.getAppInfo())
 }
 
 func (app *SpacemeshApp) getAppInfo() string {
@@ -197,15 +197,9 @@
 	return nil
 }
 
-<<<<<<< HEAD
-func (app *SpaceMeshApp) startSpaceMeshNode(ctx *cli.Context) error {
-	fmt.Println("#$@!#@!#!@#!@#!@# %v", apiconf.ConfigValues)
-	fmt.Println("#$@!#@!#!@#!@#!@# %v", nodeparams.ConfigValues)
-=======
 func (app *SpacemeshApp) startSpacemeshNode(ctx *cli.Context) error {
 
 	log.Info("Starting local node...")
->>>>>>> 462d7824
 	port := *nodeparams.LocalTcpPortFlag.Destination
 	address := fmt.Sprintf("0.0.0.0:%d", port)
 
