--- conflicted
+++ resolved
@@ -48,15 +48,11 @@
 type testAccount interface {
 	getAddress() core.Address
 	spend(to core.Address, amount uint64, nonce core.Nonce) []byte
-<<<<<<< HEAD
 	selfSpawn(nonce core.Nonce) []byte
-=======
-	selfSpawn() []byte
 
 	// fixed gas for spawn and spend
 	spawnGas() int
 	spendGas() int
->>>>>>> 552df1bf
 }
 
 type singlesigAccount struct {
@@ -288,7 +284,7 @@
 
 func (t *tester) estimateSpawnGas(principal int) int {
 	return t.accounts[principal].spawnGas() +
-		len(t.accounts[principal].selfSpawn())*int(t.VM.cfg.StorageCostFactor)
+		len(t.accounts[principal].selfSpawn(core.Nonce{}))*int(t.VM.cfg.StorageCostFactor)
 }
 
 func (t *tester) estimateSpendGas(principal, to, amount int, nonce core.Nonce) int {
@@ -665,7 +661,9 @@
 					},
 					failed: map[int]error{2: core.ErrNoBalance},
 					expected: map[int]change{
-						11: nonce{increased: 1},
+						// incresed by two because previous was ineffective
+						// but internal nonce in tester was incremented
+						11: nonce{increased: 2},
 					},
 				},
 			},
@@ -901,22 +899,25 @@
 				{
 					txs: []testTx{
 						&spawnTx{0},
-						&spendTx{0, 11, uint64(spawnGas) - 1},
+						&spendTx{0, 11, uint64(ref.estimateSpawnGas(11)) - 1},
 						&spawnTx{11},
 					},
 					failed: map[int]error{2: core.ErrNoBalance},
 					expected: map[int]change{
-						0:  spent{amount: spawnGas - 1 + spawnGas + spendGas},
+						0: spent{amount: ref.estimateSpawnGas(11) - 1 +
+							ref.estimateSpawnGas(0) +
+							ref.estimateSpendGas(0, 11, ref.estimateSpawnGas(11)-1, core.Nonce{Counter: 1})},
 						11: nonce{increased: 1},
 					},
 				},
 				{
 					txs: []testTx{
-						&spendTx{0, 11, uint64(spawnGas)},
+						&spendTx{0, 11, uint64(ref.estimateSpawnGas(11))},
 						&spawnTx{11},
 					},
 					expected: map[int]change{
-						0:  spent{amount: spawnGas + spendGas},
+						0: spent{amount: ref.estimateSpawnGas(11) +
+							ref.estimateSpendGas(0, 11, ref.estimateSpawnGas(11), core.Nonce{Counter: 2})},
 						11: spawned{template: template, change: nonce{increased: 1}},
 					},
 				},
@@ -936,7 +937,7 @@
 							template: template,
 							change: nonce{
 								increased: 2,
-								change:    spent{amount: 2 * spawnGas},
+								change:    spent{amount: 2 * ref.estimateSpawnGas(0)},
 							},
 						},
 					},
