// Package gossip implements simple protocol to send new validated messages to all peers and ignore old or not valid messages.
package gossip

import (
	"context"
	"sync"

	"github.com/spacemeshos/go-spacemesh/common/types"
	"github.com/spacemeshos/go-spacemesh/common/util"
	"github.com/spacemeshos/go-spacemesh/log"
	"github.com/spacemeshos/go-spacemesh/p2p/config"
	"github.com/spacemeshos/go-spacemesh/p2p/metrics"
	"github.com/spacemeshos/go-spacemesh/p2p/p2pcrypto"
	"github.com/spacemeshos/go-spacemesh/p2p/peers"
	"github.com/spacemeshos/go-spacemesh/p2p/service"
	"github.com/spacemeshos/go-spacemesh/priorityq"
)

const oldMessageCacheSize = 10000
const propagateHandleBufferSize = 5000 // number of MessageValidation that we allow buffering, above this number protocols will get stuck

type peersManager interface {
	GetPeers() []peers.Peer
	PeerCount() uint64
}

// Interface for the underlying p2p layer
type baseNetwork interface {
	SendMessage(ctx context.Context, peerPubkey p2pcrypto.PublicKey, protocol string, payload []byte) error
	SubscribePeerEvents() (conn chan p2pcrypto.PublicKey, disc chan p2pcrypto.PublicKey)
	ProcessGossipProtocolMessage(ctx context.Context, sender p2pcrypto.PublicKey, ownMessage bool, protocol string, data service.Data, validationCompletedChan chan service.MessageValidation) error
}

// Protocol runs the gossip protocol using the given peers and service.
type Protocol struct {
	log.Log

	config          config.SwarmConfig
	net             baseNetwork
	localNodePubkey p2pcrypto.PublicKey

	peers peersManager

	shutdownCtx context.Context

	oldMessageQ *types.DoubleCache

	propagateQ chan service.MessageValidation
	pq         priorityq.PriorityQueue
	priorities map[string]priorityq.Priority
}

// NewProtocol creates a new gossip protocol instance.
func NewProtocol(ctx context.Context, config config.SwarmConfig, base baseNetwork, peersManager peersManager, localNodePubkey p2pcrypto.PublicKey, logger log.Log) *Protocol {
	// intentionally not subscribing to peers events so that the channels won't block in case executing Start delays
	return &Protocol{
		Log:             logger,
		config:          config,
		net:             base,
		localNodePubkey: localNodePubkey,
		peers:           peersManager,
		shutdownCtx:     ctx,
		oldMessageQ:     types.NewDoubleCache(oldMessageCacheSize), // todo : remember to drain this
		propagateQ:      make(chan service.MessageValidation, propagateHandleBufferSize),
		pq:              priorityq.New(propagateHandleBufferSize),
		priorities:      make(map[string]priorityq.Priority),
	}
}

// Start a loop that process peers events
func (p *Protocol) Start(ctx context.Context) {
	go p.propagationEventLoop(ctx) // TODO consider running several consumers
}

// Broadcast is the actual broadcast procedure - process the message internally and loop on peers and add the message to their queues
func (p *Protocol) Broadcast(ctx context.Context, payload []byte, nextProt string) error {
	p.WithContext(ctx).With().Debug("broadcasting message", log.String("from_type", nextProt))
	return p.processMessage(ctx, p.localNodePubkey, true, nextProt, service.DataBytes{Payload: payload})
	//todo: should this ever return error ? then when processMessage should return error ?. should it block?
}

// Relay processes a message, if the message is new, it is passed for the protocol to validate and then propagated.
func (p *Protocol) Relay(ctx context.Context, sender p2pcrypto.PublicKey, protocol string, msg service.Data) error {
	p.WithContext(ctx).With().Debug("relaying message", log.String("from_type", protocol))
	return p.processMessage(ctx, sender, false, protocol, msg)
}

// SetPriority sets the priority for protoName in the queue.
func (p *Protocol) SetPriority(protoName string, priority priorityq.Priority) {
	p.priorities[protoName] = priority
}

// markMessageAsOld adds the message's hash to the old messages queue so that the message won't be processed in case received again.
// Returns true if message was already processed before
func (p *Protocol) markMessageAsOld(h types.Hash12) bool {
	return p.oldMessageQ.GetOrInsert(h)
}

func (p *Protocol) processMessage(ctx context.Context, sender p2pcrypto.PublicKey, ownMessage bool, protocol string, msg service.Data) error {
	h := types.CalcMessageHash12(msg.Bytes(), protocol)
	logger := p.WithContext(ctx).WithFields(
		log.FieldNamed("msg_sender", sender),
		log.String("protocol", protocol),
		log.String("hash", util.Bytes2Hex(h[:])))
	logger.Debug("checking gossip message newness")
	if p.markMessageAsOld(h) {
		metrics.OldGossipMessages.With(metrics.ProtocolLabel, protocol).Add(1)
		// todo : - have some more metrics for termination
		// todo	: - maybe tell the peer we got this message already?
		// todo : - maybe block this peer since he sends us old messages
		logger.Debug("gossip message is old, dropping")
		return nil
	}

	logger.Event().Debug("gossip message is new, processing")
	metrics.NewGossipMessages.With("protocol", protocol).Add(1)
	return p.net.ProcessGossipProtocolMessage(ctx, sender, ownMessage, protocol, msg, p.propagateQ)
}

// send a message to all the peers.
func (p *Protocol) propagateMessage(ctx context.Context, payload []byte, nextProt string, exclude p2pcrypto.PublicKey) {
	//TODO soon: don't wait for message to send and if we finished sending last message one of the peers send the next
	// message. limit the number of simultaneous sends. consider other messages (mainly sync).
	var wg sync.WaitGroup
peerLoop:
	for _, peer := range p.peers.GetPeers() {
		if exclude == peer {
			continue peerLoop
		}
		wg.Add(1)
		go func(pubkey p2pcrypto.PublicKey) {
			// TODO: replace peer ?

			// Add recipient to context for logs
			msgCtx := ctx
			if reqID, ok := log.ExtractRequestID(ctx); ok {
				// overwrite the existing reqID with the same and add the field
				// (there is currently no easier way to add a field to log ctx)
				msgCtx = log.WithRequestID(ctx, reqID, log.FieldNamed("to_id", pubkey))
			}

			p.WithContext(msgCtx).Debug("propagating gossip message to peer")
			if err := p.net.SendMessage(msgCtx, pubkey, nextProt, payload); err != nil {
				p.WithContext(msgCtx).With().Warning("failed sending", log.Err(err))
			}
			wg.Done()
		}(peer)
	}
	wg.Wait()
}

func (p *Protocol) handlePQ(ctx context.Context) {
	for {
		if p.isShuttingDown() {
			return
		}
		mi, err := p.pq.Read()
		if err != nil {
			p.WithContext(ctx).With().Info("priority queue was closed, exiting", log.Err(err))
			return
		}
		m, ok := mi.(service.MessageValidation)
		if !ok {
			p.WithContext(ctx).Error("could not convert to message validation, ignoring message")
			continue
		}
		// read message requestID
		h := types.CalcMessageHash12(m.Message(), m.Protocol())
		extraFields := []log.LoggableField{
			h,
			log.FieldNamed("msg_sender", m.Sender()),
			log.String("protocol", m.Protocol()),
		}
		var msgCtx context.Context
		if m.RequestID() == "" {
			msgCtx = log.WithNewRequestID(ctx, extraFields...)
			p.WithContext(msgCtx).Warning("message in queue has no requestId, generated new requestId")
		} else {
			msgCtx = log.WithRequestID(ctx, m.RequestID(), extraFields...)
		}
		p.WithContext(msgCtx).With().Info("new_gossip_message_relay",
			log.Int("priority_queue_length", p.pq.Length()))
		if p.pq.Length() > 20 {
			p.WithContext(msgCtx).With().Warning("outbound gossip message queue backlog",
				log.Int("priority_queue_length", p.pq.Length()))
		}
		p.propagateMessage(msgCtx, m.Message(), m.Protocol(), m.Sender())
		p.WithContext(msgCtx).With().Info("finished propagating gossip message")
	}
}

func (p *Protocol) getPriority(protoName string) priorityq.Priority {
	v, exist := p.priorities[protoName]
	if !exist {
		p.With().Warning("no priority found for protocol",
			log.String("protoName", protoName))
		return priorityq.Low
	}
	return v
}

func (p *Protocol) isShuttingDown() bool {
	select {
	case <-p.shutdownCtx.Done():
		return true
	default:
	}
	return false
}

// pushes messages that passed validation into the priority queue
func (p *Protocol) propagationEventLoop(ctx context.Context) {
	go p.handlePQ(ctx)

	for {
		select {
		case msgV := <-p.propagateQ:
<<<<<<< HEAD
			// Note: this will block iff the priority queue is full
=======
			if p.isShuttingDown() {
				return
			}
>>>>>>> f9e4a4b3
			if err := p.pq.Write(p.getPriority(msgV.Protocol()), msgV); err != nil {
				p.WithContext(ctx).With().Error("could not write to priority queue",
					log.Err(err),
					log.String("protocol", msgV.Protocol()))
			}
			p.WithContext(ctx).With().Info("wrote inbound message to priority queue",
				log.String("protocol", msgV.Protocol()),
				log.Int("priority_queue_length", p.pq.Length()),
				log.Int("propagation_queue_length", len(p.propagateQ)))
			metrics.PropagationQueueLen.Set(float64(len(p.propagateQ)))

		case <-p.shutdownCtx.Done():
			p.pq.Close()
			p.WithContext(ctx).Error("propagate event loop stopped: protocol shutdown")
			return
		}
	}
}<|MERGE_RESOLUTION|>--- conflicted
+++ resolved
@@ -215,13 +215,10 @@
 	for {
 		select {
 		case msgV := <-p.propagateQ:
-<<<<<<< HEAD
-			// Note: this will block iff the priority queue is full
-=======
 			if p.isShuttingDown() {
 				return
 			}
->>>>>>> f9e4a4b3
+			// Note: this will block iff the priority queue is full
 			if err := p.pq.Write(p.getPriority(msgV.Protocol()), msgV); err != nil {
 				p.WithContext(ctx).With().Error("could not write to priority queue",
 					log.Err(err),
