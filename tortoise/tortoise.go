package tortoise

import (
	"context"
	"errors"
	"fmt"
	"sort"

	"github.com/spacemeshos/go-spacemesh/common/types"
	"github.com/spacemeshos/go-spacemesh/common/util"
	"github.com/spacemeshos/go-spacemesh/datastore"
	"github.com/spacemeshos/go-spacemesh/log"
	"github.com/spacemeshos/go-spacemesh/sql"
	"github.com/spacemeshos/go-spacemesh/sql/ballots"
	"github.com/spacemeshos/go-spacemesh/sql/blocks"
	"github.com/spacemeshos/go-spacemesh/sql/layers"
	"github.com/spacemeshos/go-spacemesh/system"
	"github.com/spacemeshos/go-spacemesh/tortoise/metrics"
)

var (
	errNoBaseBallotFound    = errors.New("no good base ballot within exception vector limit")
	errstrTooManyExceptions = "too many exceptions to base ballot vote"
)

type turtle struct {
	Config
	logger log.Log
	cdb    *datastore.CachedDB

	beacons system.BeaconGetter
	updater blockValidityUpdater

	mode mode

	state

	verifying *verifying
	full      *full
}

// newTurtle creates a new verifying tortoise algorithm instance.
func newTurtle(
	logger log.Log,
	cdb *datastore.CachedDB,
	beacons system.BeaconGetter,
	updater blockValidityUpdater,
	config Config,
) *turtle {
	t := &turtle{
		Config:  config,
		state:   *newState(),
		logger:  logger,
		cdb:     cdb,
		beacons: beacons,
		updater: updater,
	}
	t.verifying = newVerifying(config, &t.state)
	t.full = newFullTortoise(config, &t.state)
	return t
}

// cloneTurtleParams creates a new verifying tortoise instance using the params of this instance.
func (t *turtle) cloneTurtleParams() *turtle {
	return newTurtle(
		t.logger,
		t.cdb,
		t.beacons,
		t.updater,
		t.Config,
	)
}

func (t *turtle) init(ctx context.Context, genesisLayer *types.Layer) {
	// Mark the genesis layer as “good”
	genesis := genesisLayer.Index()
	t.layers[genesis] = &layerInfo{
		lid:            genesis,
		empty:          util.WeightFromUint64(0),
		hareTerminated: true,
	}
	for _, ballot := range genesisLayer.Ballots() {
		binfo := &ballotInfo{
			id:     ballot.ID(),
			layer:  ballot.LayerIndex,
			weight: util.WeightFromUint64(0),
			conditions: conditions{
				baseGood:   true,
				consistent: true,
			},
		}
		t.addBallot(binfo)
	}
	for _, block := range genesisLayer.Blocks() {
		blinfo := &blockInfo{
			id:       block.ID(),
			layer:    genesis,
			hare:     support,
			validity: support,
		}
		t.layers[genesis].blocks = append(t.layers[genesis].blocks, blinfo)
		t.blockRefs[blinfo.id] = blinfo
	}
	t.last = genesis
	t.processed = genesis
	t.verified = genesis
	t.historicallyVerified = genesis
	t.evicted = genesis.Sub(1)
	t.full.counted = genesis
}

func (t *turtle) lookbackWindowStart() (types.LayerID, bool) {
	// prevent overflow/wraparound
	if t.verified.Before(types.NewLayerID(t.WindowSize)) {
		return types.NewLayerID(0), false
	}
	return t.verified.Sub(t.WindowSize), true
}

func (t *turtle) updateHistoricallyVerified() {
	if t.verified.After(t.historicallyVerified) {
		t.historicallyVerified = t.verified
	}
}

// evict makes sure we only keep a window of the last hdist layers.
func (t *turtle) evict(ctx context.Context) {
	// Don't evict before we've verified at least hdist layers
	if !t.verified.After(types.GetEffectiveGenesis().Add(t.Hdist)) {
		return
	}
	// TODO: fix potential leak when we can't verify but keep receiving layers
	//    see https://github.com/spacemeshos/go-spacemesh/issues/2671

	windowStart, ok := t.lookbackWindowStart()
	if !ok {
		return
	}
	if !windowStart.After(t.evicted) {
		return
	}

	t.logger.With().Debug("evict in memory state",
		log.Stringer("from_layer", t.evicted.Add(1)),
		log.Stringer("upto_layer", windowStart),
	)

	for lid := t.evicted.Add(1); lid.Before(windowStart); lid = lid.Add(1) {
		for _, ballot := range t.layer(lid).ballots {
			delete(t.ballotRefs, ballot.id)
			delete(t.referenceWeight, ballot.id)
		}
		for _, block := range t.layers[lid].blocks {
			delete(t.blockRefs, block.id)
		}
		delete(t.layers, lid)
		if lid.OrdinalInEpoch() == types.GetLayersPerEpoch()-1 {
			delete(t.epochWeight, lid.GetEpoch())
			delete(t.referenceHeight, lid.GetEpoch())
		}
	}
	for _, ballot := range t.layer(windowStart).ballots {
		ballot.votes.cutBefore(windowStart)
	}
	t.evicted = windowStart.Sub(1)
}

// EncodeVotes by choosing base ballot and explicit votes.
func (t *turtle) EncodeVotes(ctx context.Context, conf *encodeConf) (*types.Votes, error) {
	var (
		logger        = t.logger.WithContext(ctx)
		disagreements = map[types.BallotID]types.LayerID{}
		choices       []*ballotInfo
		base          *ballotInfo

		votes *types.Votes
		last  = t.last.Add(1)
		err   error
	)
	if conf.current != nil {
		last = *conf.current
	}
	// goodness of the ballot determined using hare output or tortoise output for old layers.
	// if tortoise is full mode some ballot in old layer is undecided and we can't use it this optimization.
	if t.mode.isVerifying() {
		base = t.getGoodBallot(logger)
		if base != nil {
			// we need only 1 ballot from the most recent layer, this ballot will be by definition the most
			// consistent with our local opinion.
			// then we just need to encode our local opinion from layer of the ballot up to last processed as votes
			votes, err = t.encodeVotes(ctx, base, base.layer, last)
			if err != nil {
				logger.With().Error("failed to encode votes for good ballot", log.Err(err))
			}
		}
	}
	if votes == nil {
		for lid := t.evicted.Add(1); !lid.After(t.processed); lid = lid.Add(1) {
			for _, ballot := range t.layer(lid).ballots {
				if ballot.weight.IsNil() {
					continue
				}
				dis, err := t.firstDisagreement(ctx, last, ballot, disagreements)
				if err != nil {
					logger.With().Error("failed to compute first disagreement", ballot.id, log.Err(err))
					continue
				}
				disagreements[ballot.id] = dis
				choices = append(choices, ballot)
			}
		}

		prioritizeBallots(choices, disagreements)
		for _, base = range choices {
			votes, err = t.encodeVotes(ctx, base, t.evicted.Add(1), last)
			if err == nil {
				break
			}
			logger.With().Warning("error calculating vote exceptions for ballot",
				base.id,
				log.Err(err),
				log.Stringer("last_layer", t.last),
			)
		}
	}

	if votes == nil {
		// TODO: special error encoding when exceeding exception list size
		return nil, errNoBaseBallotFound
	}

	logger.With().Info("choose base ballot",
		log.Stringer("mode", t.mode),
		log.Stringer("base layer", base.layer),
		log.Stringer("voting layer", last),
		log.Inline(votes),
	)

	metrics.LayerDistanceToBaseBallot.WithLabelValues().Observe(float64(t.last.Value - base.layer.Value))

	return votes, nil
}

func (t *turtle) getGoodBallot(logger log.Log) *ballotInfo {
	var choices []*ballotInfo
	for lid := t.processed; lid.After(t.evicted); lid = lid.Sub(1) {
		for _, ballot := range t.layer(lid).ballots {
			if ballot.weight.IsNil() {
				continue
			}
			if ballot.good() {
				choices = append(choices, ballot)
			}
		}
		if len(choices) > 0 {
			sort.Slice(choices, func(i, j int) bool {
				return choices[i].id.Compare(choices[j].id)
			})
			return choices[0]
		}
	}
	return nil
}

// firstDisagreement returns first layer where local opinion is different from ballot's opinion within sliding window.
func (t *turtle) firstDisagreement(ctx context.Context, last types.LayerID, ballot *ballotInfo, disagreements map[types.BallotID]types.LayerID) (types.LayerID, error) {
	// using it as a mark that the votes for block are completely consistent
	// with a local opinion. so if two blocks have consistent histories select block
	// from a higher layer as it is more consistent.
	consistent := ballot.layer
	if basedis, exists := disagreements[ballot.base.id]; exists && basedis != ballot.base.layer {
		return basedis, nil
	}

	for lvote := ballot.votes.tail; lvote != nil; lvote = lvote.prev {
		if lvote.lid.Before(ballot.base.layer) {
			break
		}
		if lvote.vote == abstain && (lvote.hareTerminated || !withinDistance(t.Zdist, lvote.lid, last)) {
			t.logger.With().Debug("ballot votes abstain on a terminated layer. can't use as a base ballot",
				ballot.id,
				lvote.lid,
			)
			return types.LayerID{}, nil
		}
		for _, block := range lvote.blocks {
			vote, _, err := t.getFullVote(ctx, block)
			if err != nil {
				return types.LayerID{}, err
			}
			if bvote := lvote.getVote(block.id); vote != bvote {
				t.logger.With().Debug("found disagreement on a block",
					ballot.id,
					block.id,
					log.Stringer("block_layer", lvote.lid),
					log.Stringer("ballot_layer", ballot.layer),
					log.Stringer("local_vote", vote),
					log.Stringer("vote", bvote),
				)
				return lvote.lid, nil
			}
		}
	}
	return consistent, nil
}

// encode differences between selected base ballot and local votes.
func (t *turtle) encodeVotes(
	ctx context.Context,
	base *ballotInfo,
	start types.LayerID,
	last types.LayerID,
) (*types.Votes, error) {
	logger := t.logger.WithContext(ctx).WithFields(
		log.Stringer("base layer", base.layer),
		log.Stringer("voting layer", last),
	)
	votes := &types.Votes{
		Base: base.id,
	}
	// encode difference with local opinion between [start, base.layer)
	for lvote := base.votes.tail; lvote != nil; lvote = lvote.prev {
		if lvote.lid.Before(start) {
			break
		}
		if lvote.vote == abstain && lvote.hareTerminated {
			return nil, fmt.Errorf("ballot %s can't be used as a base ballot", base.id)
		}
		for _, block := range lvote.blocks {
			vote, _, err := t.getFullVote(ctx, block)
			if err != nil {
				return nil, err
			}
			// ballot vote is consistent with local opinion, exception is not necessary
			bvote := lvote.getVote(block.id)
			if vote == bvote {
				continue
			}
			switch vote {
			case support:
				logger.With().Debug("support before base ballot", block.id, block.layer)
				votes.Support = append(votes.Support, block.id)
			case against:
				logger.With().Debug("explicit against overwrites base ballot opinion", block.id, block.layer)
				votes.Against = append(votes.Against, block.id)
			case abstain:
				logger.With().Error("layers that are not terminated should have been encoded earlier",
					block.id, block.layer,
				)
			}
		}
	}
	// encode votes after base ballot votes [base layer, last)
	for lid := base.layer; lid.Before(last); lid = lid.Add(1) {
		layer := t.layer(lid)
		if !layer.hareTerminated && withinDistance(t.Zdist, lid, last) {
			logger.With().Debug("voting abstain on the layer", lid)
			votes.Abstain = append(votes.Abstain, lid)
			continue
		}
		for _, block := range layer.blocks {
			vote, _, err := t.getFullVote(ctx, block)
			if err != nil {
				return nil, err
			}
			switch vote {
			case support:
				logger.With().Debug("support after base ballot", block.id, block.layer)
				votes.Support = append(votes.Support, block.id)
			case against:
				logger.With().Debug("implicit against after base ballot", block.id, block.layer)
			case abstain:
				logger.With().Error("layers that are not terminated should have been encoded earlier",
					block.id, lid,
				)
			}
		}
	}

	if explen := len(votes.Support) + len(votes.Against); explen > t.MaxExceptions {
		return nil, fmt.Errorf("%s (%v)", errstrTooManyExceptions, explen)
	}

	return votes, nil
}

// getFullVote unlike getLocalVote will vote according to the counted votes on blocks that are
// outside of hdist. if opinion is undecided according to the votes it will use coinflip recorded
// in the current layer.
func (t *turtle) getFullVote(ctx context.Context, block *blockInfo) (sign, voteReason, error) {
	vote, reason := getLocalVote(&t.state, t.Config, block)
	if !(vote == abstain && reason == reasonValidity) {
		return vote, reason, nil
	}
	vote = sign(block.margin.Cmp(t.localThreshold))
	if vote != abstain {
		return vote, reasonLocalThreshold, nil
	}
	coin, err := layers.GetWeakCoin(t.cdb, t.last)
	if err != nil {
		return 0, "", fmt.Errorf("coinflip is not recorded in %s. required for vote on %s / %s",
			t.last, block.id, block.layer)
	}
	if coin {
		return support, reasonCoinflip, nil
	}
	return against, reasonCoinflip, nil
}

func (t *turtle) onLayer(ctx context.Context, lid types.LayerID) error {
	t.logger.With().Debug("on layer", lid)
	defer t.evict(ctx)
	if err := t.updateLayer(t.logger, lid); err != nil {
		return err
	}
	for process := t.processed.Add(1); !process.After(lid); process = process.Add(1) {
		layer := t.layer(process)
		for _, block := range layer.blocks {
			if err := t.updateRefHeight(layer, block); err != nil {
				return err
			}
		}
		for _, ballot := range t.layer(process).ballots {
			t.countBallot(t.logger, ballot)
		}
		if t.mode.isFull() {
			t.full.countDelayed(t.logger, process)
			t.full.counted = process
		}
		t.processed = process

		if err := t.loadBlocksData(process); err != nil {
			return err
		}
		if err := t.loadBallots(process); err != nil {
			return err
		}

		// terminate layer that falls out of the zdist window and wasn't terminated
		// by any other component
		if !process.After(types.NewLayerID(t.Zdist)) {
			continue
		}
		terminated := process.Sub(t.Zdist + 1)
		if terminated.After(t.evicted) && !t.layer(terminated).hareTerminated {
			t.onHareOutput(terminated, types.EmptyBlockID)
		}
	}
	return t.verifyLayers()
}

func (t *turtle) switchModes(logger log.Log) {
	from := t.mode
	t.mode = from.toggleMode()
	logger.With().Info("switching tortoise mode",
		log.Stringer("processed_layer", t.processed),
		log.Stringer("verified_layer", t.verified),
		log.Stringer("from_mode", from),
		log.Stringer("to_mode", t.mode),
	)
}

func (t *turtle) countBallot(logger log.Log, ballot *ballotInfo) error {
	badBeacon, err := t.compareBeacons(t.logger, ballot.id, ballot.layer, ballot.beacon)
	if err != nil {
		return err
	}
	ballot.conditions.badBeacon = badBeacon
	t.verifying.countBallot(logger, ballot)
	if t.mode.isFull() {
		t.full.countBallot(logger, ballot)
	}
	return nil
}

func (t *turtle) verifyLayers() error {
	logger := t.logger.WithFields(
		log.Stringer("last layer", t.last),
	)

	previous := t.verified
	for target := t.verified.Add(1); target.Before(t.processed); target = target.Add(1) {
		var success bool
		if t.mode.isVerifying() {
			success = t.verifying.verify(logger, target)
		}
		if !success && (t.canUseFullMode() || t.mode.isFull()) {
			success = t.countFullMode(logger, target)
		}
		if success {
			t.verified = target
			t.localThreshold, t.globalThreshold = computeThresholds(logger, t.Config, t.mode,
				t.verified.Add(1), t.last, t.processed,
				t.epochWeight,
			)
		} else {
			break
		}
	}
	if err := persistContextualValidity(logger,
		t.updater,
		previous, t.verified,
		t.layers,
	); err != nil {
		return err
	}

	t.updateHistoricallyVerified()
	return nil
}

func (t *turtle) countFullMode(logger log.Log, target types.LayerID) bool {
	success := false
	if t.mode.isVerifying() {
		t.switchModes(logger)
		counted := maxLayer(t.full.counted.Add(1), target.Add(1))
		for ; !counted.After(t.processed); counted = counted.Add(1) {
			for _, ballot := range t.layer(counted).ballots {
				t.full.countBallot(logger, ballot)
			}
			t.full.countDelayed(logger, counted)
			t.full.counted = counted
			if !success {
				t.localThreshold, t.globalThreshold = computeThresholds(logger, t.Config, t.mode,
					target, t.last, t.full.counted,
					t.epochWeight,
				)
				success = t.full.verify(logger, target)
			}
		}
	} else {
		success = t.full.verify(logger, target)
	}
	if !success {
		return success
	}
	if t.verifying.markGoodCut(logger, t.layer(target).ballots) {
		// TODO(dshulyak) it should be enough to start from target + 1. can't do that right now as it is expected
		// that accumulated weight has a weight of the layer that is going to be verified.
		t.verifying.resetWeights()
		for lid := target; !lid.After(t.full.counted); lid = lid.Add(1) {
			t.verifying.countVotes(logger, t.layer(lid).ballots)
		}
		if t.verifying.verify(logger, target) {
			for lid := t.full.counted.Add(1); !lid.After(t.processed); lid = lid.Add(1) {
				t.verifying.countVotes(logger, t.layer(lid).ballots)
			}
			t.switchModes(logger)
		}
	}
	return success
}

// loadBlocksData loads blocks, hare output and contextual validity.
func (t *turtle) loadBlocksData(lid types.LayerID) error {
	blocks, err := blocks.Layer(t.cdb, lid)
	if err != nil {
		return fmt.Errorf("read blocks for layer %s: %w", lid, err)
	}
	for _, block := range blocks {
		t.onBlock(lid, block)
	}
	if err := t.loadHare(lid); err != nil {
		return err
	}
	return t.loadContextualValidity(lid)
}

func (t *turtle) loadHare(lid types.LayerID) error {
	output, err := layers.GetHareOutput(t.cdb, lid)
	if err == nil {
		t.onHareOutput(lid, output)
		return nil
	}
	if errors.Is(err, sql.ErrNotFound) {
		t.logger.With().Debug("hare output for layer is not found", lid)
		return nil
	}
	return fmt.Errorf("get hare output %s: %w", lid, err)
}

func (t *turtle) loadContextualValidity(lid types.LayerID) error {
	// validities will be available only during rerun or
	// if they are synced from peers
	validities, err := blocks.ContextualValidity(t.cdb, lid)
	if err != nil {
		return fmt.Errorf("contextual validity %s: %w", lid, err)
	}
	for _, validity := range validities {
		s := support
		if !validity.Validity {
			s = against
		}
		block := t.blockRefs[validity.ID]
		block.validity = s
	}
	return nil
}

func (t *turtle) updateLayer(logger log.Log, lid types.LayerID) error {
	lastUpdated := t.last.Before(lid)
	if lastUpdated {
		t.last = lid
	}

	for epoch := t.last.GetEpoch(); epoch >= t.evicted.GetEpoch(); epoch-- {
		if _, exist := t.epochWeight[epoch]; exist {
			break
		}
		weight, height, err := extractAtxsData(t.cdb, epoch)
		if err != nil {
			return err
		}
		t.epochWeight[epoch] = weight
		t.referenceHeight[epoch] = height
		logger.With().Info("computed height and weight for epoch",
			epoch,
			log.Stringer("weight", weight),
			log.Uint64("height", height),
		)
	}
	window := getVerificationWindow(t.Config, t.mode, t.verified.Add(1), t.last)
	if lastUpdated || window.Before(t.processed) || t.globalThreshold.IsNil() {
		t.localThreshold, t.globalThreshold = computeThresholds(logger, t.Config, t.mode,
			t.verified.Add(1), t.last, t.processed,
			t.epochWeight,
		)
	}
	return nil
}

// loadBallots from database.
// must be loaded in order, as base ballot information needs to be in the state.
func (t *turtle) loadBallots(lid types.LayerID) error {
	blts, err := ballots.Layer(t.cdb, lid)
	if err != nil {
		return fmt.Errorf("read ballots for layer %s: %w", lid, err)
	}

	for _, ballot := range blts {
		if err := t.onBallot(ballot); err != nil {
			t.logger.With().Error("failed to add ballot to the state", log.Err(err), log.Inline(ballot))
		}
	}
	return nil
}

func (t *turtle) onBlock(lid types.LayerID, block *types.Block) error {
	if !lid.After(t.evicted) {
		return nil
	}
	if _, exist := t.state.blockRefs[block.ID()]; exist {
		return nil
	}
	t.logger.With().Debug("on block", log.Inline(block))
	binfo := &blockInfo{
		id:     block.ID(),
		layer:  block.LayerIndex,
		height: block.TickHeight,
		margin: util.WeightFromUint64(0),
	}
	t.addBlock(binfo)
	layer := t.layer(binfo.layer)
	if !binfo.layer.After(t.processed) {
		if err := t.updateRefHeight(layer, binfo); err != nil {
			return err
		}
	}
	return nil
}

func (t *turtle) onHareOutput(lid types.LayerID, bid types.BlockID) {
	if !lid.After(t.evicted) {
		return
	}
	t.logger.With().Debug("on hare output", lid, bid, log.Bool("empty", bid == types.EmptyBlockID))
	var (
		layer    = t.state.layer(lid)
		previous types.BlockID
		exists   bool
	)
	layer.hareTerminated = true
	for i := range layer.blocks {
		block := layer.blocks[i]
		if block.hare == support {
			previous = layer.blocks[i].id
			exists = true
		}
		if block.id == bid {
			block.hare = support
		} else {
			block.hare = against
		}
	}
	if exists && previous == bid {
		return
	}
	if lid.Before(t.processed) && t.mode.isVerifying() && withinDistance(t.Config.Hdist, lid, t.last) {
		t.logger.With().Info("local opinion changed within hdist",
			lid,
			log.Stringer("verified", t.verified),
			log.Stringer("previous", previous),
			log.Stringer("new", bid),
		)
		t.verifying.resetWeights()

		// if local opinion within hdist was changed about the layer
		// that was already verified we need to revert that
		t.verified = minLayer(t.verified, lid)
		for target := t.verified; !target.After(t.processed); target = target.Add(1) {
			// TODO(dshulyak) this condition can be removed together with genesis ballot
			if target.GetEpoch().IsGenesis() {
				continue
			}
			t.verifying.countVotes(t.logger, t.layer(target).ballots)
		}
	}
}

func (t *turtle) onBallot(ballot *types.Ballot) error {
	if !ballot.LayerIndex.After(t.evicted) {
		return nil
	}
	if _, exist := t.state.ballotRefs[ballot.ID()]; exist {
		return nil
	}
	t.logger.With().Debug("on ballot",
		log.Inline(ballot),
		log.Uint32("processed", t.processed.Value),
	)

	base, exists := t.state.ballotRefs[ballot.Votes.Base]
	if !exists {
		t.logger.With().Warning("base ballot not in state",
			log.Stringer("base", ballot.Votes.Base),
		)
		return nil
	}
	var (
		weight util.Weight
		height uint64
		beacon types.Beacon

		err error
	)
	if ballot.EpochData != nil {
		beacon = ballot.EpochData.Beacon
		height, err = getBallotHeight(t.cdb, ballot)
		if err != nil {
			return err
		}
	} else {
		ref, exists := t.state.ballotRefs[ballot.RefBallot]
		if !exists {
			t.logger.With().Warning("ref ballot not in state",
				log.Stringer("ref", ballot.RefBallot),
			)
			return nil
		}
		beacon = ref.beacon
		height = ref.height
	}
	if !ballot.IsMalicious() {
		weight, err = computeBallotWeight(
			t.cdb, t.referenceWeight,
			ballot, t.LayerSize, types.GetLayersPerEpoch(),
		)
		if err != nil {
			return err
		}
	} else {
		t.logger.With().Warning("malicious ballot with zeroed weight", ballot.LayerIndex, ballot.ID())
	}
	t.logger.With().Debug("computed weight and height for ballot",
		ballot.ID(),
		log.Stringer("weight", weight),
		log.Uint64("height", height),
	)
	binfo := &ballotInfo{
		id: ballot.ID(),
		base: baseInfo{
			id:    base.id,
			layer: base.layer,
		},
		layer:  ballot.LayerIndex,
		weight: weight,
		height: height,
		beacon: beacon,
	}
	t.decodeExceptions(base, binfo, ballot.Votes)
<<<<<<< HEAD
	t.logger.With().Debug("decoded exceptions", binfo.id, binfo.layer, log.Stringer("opinion", binfo.opinion()))
=======
	if !binfo.layer.After(t.processed) {
		if err := t.countBallot(t.logger, binfo); err != nil {
			return err
		}
	}
>>>>>>> b8cfb622
	t.state.addBallot(binfo)
	return nil
}

func (t *turtle) compareBeacons(logger log.Log, bid types.BallotID, layerID types.LayerID, beacon types.Beacon) (bool, error) {
	epochBeacon, err := t.beacons.GetBeacon(layerID.GetEpoch())
	if err != nil {
		return false, err
	}
	if beacon != epochBeacon {
		logger.With().Warning("ballot has different beacon",
			layerID,
			bid,
			log.String("ballot_beacon", beacon.ShortString()),
			log.String("epoch_beacon", epochBeacon.ShortString()))
		return true, nil
	}
	return false, nil
}

// the idea here is to give enough room for verifying tortoise to complete. during live tortoise execution this will be limited by the hdist.
// during rerun we need to use another heuristic, as hdist is irrelevant by that time.
func (t *turtle) canUseFullMode() bool {
	target := t.verified.Add(1)
	// TODO(dshulyak) this condition should be enabled when the node is syncing.
	if t.mode.isRerun() {
		return t.processed.Difference(target) > t.VerifyingModeVerificationWindow ||
			// if all layer were exhaused and verifying didn't made progress try switching
			t.last == t.processed
	}
	return target.Before(t.layerCutoff())
}

// layerCuttoff returns last layer that is in hdist distance.
func (t *turtle) layerCutoff() types.LayerID {
	// if we haven't seen at least Hdist layers yet, we always rely on local opinion
	if t.last.Before(types.NewLayerID(t.Hdist)) {
		return types.NewLayerID(0)
	}
	return t.last.Sub(t.Hdist)
}

func (t *turtle) decodeExceptions(base, ballot *ballotInfo, exceptions types.Votes) {
	from := base.layer
	diff := map[types.LayerID]map[types.BlockID]sign{}
	for vote, bids := range map[sign][]types.BlockID{
		support: exceptions.Support,
		against: exceptions.Against,
	} {
		for _, bid := range bids {
			block, exist := t.blockRefs[bid]
			if !exist {
				ballot.conditions.votesBeforeBase = true
				continue
			}
			if block.layer.Before(from) {
				ballot.conditions.votesBeforeBase = true
				from = block.layer
			}
			layerdiff, exist := diff[block.layer]
			if !exist {
				layerdiff = map[types.BlockID]sign{}
				diff[block.layer] = layerdiff
			}
			layerdiff[block.id] = vote
		}
	}
	for _, lid := range exceptions.Abstain {
		if lid.Before(from) {
			ballot.conditions.votesBeforeBase = true
			from = lid
		}
		_, exist := diff[lid]
		if !exist {
			diff[lid] = map[types.BlockID]sign{}
		}
	}

	// inherit opinion from the base ballot by copying votes
	ballot.votes = base.votes.update(from, diff)
	// add new opinions after the base layer
	for lid := base.layer; lid.Before(ballot.layer); lid = lid.Add(1) {
		layer := t.layer(lid)
		lvote := layerVote{
			layerInfo: layer,
			vote:      against,
		}
		layerdiff, exist := diff[lid]
		if exist && len(layerdiff) == 0 {
			lvote.vote = abstain
		} else if exist && len(layerdiff) > 0 {
			for _, block := range layer.blocks {
				vote, exist := layerdiff[block.id]
				if exist && vote == support {
					lvote.supported = append(lvote.supported, block)
				}
			}
		}
		ballot.votes.append(&lvote)
	}
}

func validateConsistency(state *state, config Config, ballot *ballotInfo) bool {
	for lvote := ballot.votes.tail; lvote != nil; lvote = lvote.prev {
		if lvote.lid.Before(ballot.base.layer) {
			return true
		}
		// local opinion is undecided yet. tortoise will revisit consistency
		// after hare is terminated or zdist passes.
		if !lvote.hareTerminated {
			return false
		}
		if lvote.vote == abstain {
			continue
		}
		for _, block := range lvote.blocks {
			local, _ := getLocalVote(state, config, block)
			if lvote.getVote(block.id) != local {
				return false
			}
		}
	}
	return true
}

func withinDistance(dist uint32, lid, last types.LayerID) bool {
	genesis := types.GetEffectiveGenesis()
	limit := types.GetEffectiveGenesis()
	if last.After(genesis.Add(dist)) {
		limit = last.Sub(dist)
	}
	return !lid.Before(limit)
}

func getLocalVote(state *state, config Config, block *blockInfo) (sign, voteReason) {
	if withinDistance(config.Hdist, block.layer, state.last) {
		if block.hare != neutral {
			return block.hare, reasonHareOutput
		}
		if !withinDistance(config.Zdist, block.layer, state.last) {
			return against, reasonHareOutput
		}
		return abstain, reasonHareOutput
	}
	if block.layer.After(state.historicallyVerified) {
		return abstain, reasonValidity
	}
	return block.validity, reasonValidity
}<|MERGE_RESOLUTION|>--- conflicted
+++ resolved
@@ -788,15 +788,12 @@
 		beacon: beacon,
 	}
 	t.decodeExceptions(base, binfo, ballot.Votes)
-<<<<<<< HEAD
 	t.logger.With().Debug("decoded exceptions", binfo.id, binfo.layer, log.Stringer("opinion", binfo.opinion()))
-=======
 	if !binfo.layer.After(t.processed) {
 		if err := t.countBallot(t.logger, binfo); err != nil {
 			return err
 		}
 	}
->>>>>>> b8cfb622
 	t.state.addBallot(binfo)
 	return nil
 }
