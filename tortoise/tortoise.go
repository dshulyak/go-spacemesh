--- conflicted
+++ resolved
@@ -74,12 +74,6 @@
 	for _, blk := range genesisLayer.Blocks() {
 		t.blockLayer[blk.ID()] = genesis
 		t.blocks[genesis] = []types.BlockID{blk.ID()}
-<<<<<<< HEAD
-		t.ballots[genesis] = []types.BallotID{id}
-		t.validity[blk.ID()] = support
-		t.hareOutput[blk.ID()] = support
-		t.verifying.goodBallots[id] = struct{}{}
-=======
 		t.validity[blk.ID()] = support
 		t.hareOutput[blk.ID()] = support
 	}
@@ -87,7 +81,6 @@
 		t.ballotLayer[ballot.ID()] = genesis
 		t.ballots[genesis] = []types.BallotID{ballot.ID()}
 		t.verifying.goodBallots[ballot.ID()] = struct{}{}
->>>>>>> 00aac810
 	}
 	t.last = genesis
 	t.processed = genesis
@@ -483,7 +476,6 @@
 	return t.processLayer(ctx, t.logger.WithContext(ctx).WithFields(lid), lid)
 }
 
-<<<<<<< HEAD
 func (t *turtle) switchModes(logger log.Log) {
 	from := t.mode
 	t.mode = from.toggleMode()
@@ -496,8 +488,6 @@
 	updateThresholds(logger, t.Config, &t.commonState, t.mode)
 }
 
-=======
->>>>>>> 00aac810
 func (t *turtle) processLayer(ctx context.Context, logger log.Log, lid types.LayerID) error {
 	logger.With().Info("adding layer to the state")
 
@@ -531,7 +521,6 @@
 	if err := t.updateLocalVotes(ctx, logger, lid); err != nil {
 		return err
 	}
-<<<<<<< HEAD
 
 	previous := t.verified
 	if t.mode.isVerifying() {
@@ -578,43 +567,6 @@
 		} else {
 			break
 		}
-=======
-
-	previous := t.verified
-	if t.mode.isVerifying() {
-		t.verifying.countVotes(logger, lid, ballots)
-		iterateLayers(t.verified.Add(1), t.processed.Sub(1), func(lid types.LayerID) bool {
-			ok := t.verifying.verify(logger, lid)
-			if !ok {
-				return false
-			}
-			t.verified = lid
-			updateThresholds(logger, t.Config, &t.commonState, t.mode)
-			return true
-		})
-	}
-	if t.canUseFullMode() || t.mode.isFull() {
-		if t.mode.isVerifying() {
-			t.mode = t.mode.toggleMode()
-			logger.With().Info("switching to full self-healing tortoise",
-				lid,
-				log.Stringer("verified", t.verified),
-				log.Stringer("mode", t.mode),
-			)
-			// update threshold since we have different windows for vote counting in each mode
-			updateThresholds(logger, t.Config, &t.commonState, t.mode)
-		}
-		t.full.countVotes(logger)
-		iterateLayers(t.verified.Add(1), t.processed.Sub(1), func(lid types.LayerID) bool {
-			ok := t.full.verify(logger, lid)
-			if !ok {
-				return false
-			}
-			t.verified = lid
-			updateThresholds(logger, t.Config, &t.commonState, t.mode)
-			return true
-		})
->>>>>>> 00aac810
 	}
 	if err := persistContextualValidity(logger,
 		t.bdp,
@@ -629,7 +581,6 @@
 	return nil
 }
 
-<<<<<<< HEAD
 func (t *turtle) getTortoiseBallots(lid types.LayerID) []tortoiseBallot {
 	ballots := t.ballots[lid]
 	if len(ballots) == 0 {
@@ -652,13 +603,6 @@
 	if lastUpdated {
 		t.last = lid
 	}
-=======
-func (t *turtle) updateLayerState(logger log.Log, lid types.LayerID) error {
-	lastUpdated := t.last.Before(lid)
-	if lastUpdated {
-		t.last = lid
-	}
->>>>>>> 00aac810
 	if t.processed.Before(lid) {
 		t.processed = lid
 	}
@@ -751,11 +695,7 @@
 	target := t.verified.Add(1)
 	// TODO(dshulyak) this condition should be enabled when the node is in sync.
 	if t.mode.isRerun() {
-<<<<<<< HEAD
-		return t.processed.Difference(target) > t.VerifyingModeRerunWindow
-=======
 		return t.processed.Difference(target) > t.VerifyingModeVerificationWindow
->>>>>>> 00aac810
 	}
 	return target.Before(t.layerCutoff())
 }
