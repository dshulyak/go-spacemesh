--- conflicted
+++ resolved
@@ -12,10 +12,7 @@
 
 	"github.com/spacemeshos/go-spacemesh/common/types"
 	"github.com/spacemeshos/go-spacemesh/common/util"
-<<<<<<< HEAD
 	vm "github.com/spacemeshos/go-spacemesh/genvm"
-=======
->>>>>>> 3529d1f9
 	"github.com/spacemeshos/go-spacemesh/genvm/sdk"
 	"github.com/spacemeshos/go-spacemesh/genvm/sdk/wallet"
 	"github.com/spacemeshos/go-spacemesh/log"
@@ -42,11 +39,7 @@
 
 func newTxWthRecipient(t *testing.T, dest types.Address, nonce uint64, amount, fee uint64, signer *signing.EdSigner) *types.Transaction {
 	raw := wallet.Spend(signer.PrivateKey(), dest, amount,
-<<<<<<< HEAD
-		sdk.WithNonce(types.Nonce{Counter: nonce}),
-=======
 		types.Nonce{Counter: nonce},
->>>>>>> 3529d1f9
 		sdk.WithGasPrice(fee),
 	)
 	tx := types.Transaction{
@@ -598,7 +591,6 @@
 		tcs.mvm.EXPECT().GetBalance(tx.Principal).Return(defaultBalance-(defaultAmount+defaultFee), nil)
 		tcs.mvm.EXPECT().GetNonce(tx.Principal).Return(types.Nonce{Counter: nonce + 1}, nil)
 	}
-<<<<<<< HEAD
 	tcs.mvm.EXPECT().Apply(vm.ApplyContext{Layer: lid, Block: block.ID()}, gomock.Any(), block.Rewards).DoAndReturn(
 		func(ctx vm.ApplyContext, got []types.RawTx, _ []types.AnyReward) ([]types.TransactionID, []types.TransactionWithResult, error) {
 			matchReceived(t, txs, got)
@@ -613,12 +605,6 @@
 				})
 			}
 			return nil, rst, nil
-=======
-	tcs.mvm.EXPECT().Apply(lid, gomock.Any(), block.Rewards).DoAndReturn(
-		func(_ types.LayerID, got []types.RawTx, _ []types.AnyReward) ([]*types.Transaction, error) {
-			matchReceived(t, txs, got)
-			return nil, nil
->>>>>>> 3529d1f9
 		}).Times(1)
 	failed, err := tcs.ApplyLayer(block)
 	require.NoError(t, err)
@@ -666,7 +652,6 @@
 			},
 			TxIDs: ids,
 		})
-<<<<<<< HEAD
 	tcs.mvm.EXPECT().Apply(vm.ApplyContext{Layer: lid, Block: block.ID()}, gomock.Any(), block.Rewards).DoAndReturn(
 		func(ctx vm.ApplyContext, got []types.RawTx, _ []types.AnyReward) ([]types.TransactionID, []types.TransactionWithResult, error) {
 			matchReceived(t, txs, got)
@@ -681,12 +666,6 @@
 				})
 			}
 			return txIds(got[:numFailed]), rst, nil
-=======
-	tcs.mvm.EXPECT().Apply(lid, gomock.Any(), block.Rewards).DoAndReturn(
-		func(_ types.LayerID, got []types.RawTx, _ []types.AnyReward) ([]types.TransactionID, error) {
-			matchReceived(t, txs, got)
-			return txIds(got[:numFailed]), nil
->>>>>>> 3529d1f9
 		}).Times(1)
 	failed, err := tcs.ApplyLayer(block)
 	require.NoError(t, err)
@@ -723,17 +702,10 @@
 			TxIDs: ids,
 		})
 	errVM := errors.New("vm error")
-<<<<<<< HEAD
 	tcs.mvm.EXPECT().Apply(vm.ApplyContext{Layer: lid, Block: block.ID()}, gomock.Any(), block.Rewards).DoAndReturn(
 		func(_ vm.ApplyContext, got []types.RawTx, _ []types.AnyReward) ([]types.TransactionID, []types.TransactionWithResult, error) {
 			matchReceived(t, txs, got)
 			return nil, nil, errVM
-=======
-	tcs.mvm.EXPECT().Apply(lid, gomock.Any(), block.Rewards).DoAndReturn(
-		func(_ types.LayerID, got []types.RawTx, _ []types.AnyReward) ([]types.TransactionID, error) {
-			matchReceived(t, txs, got)
-			return nil, errVM
->>>>>>> 3529d1f9
 		}).Times(1)
 	failed, err := tcs.ApplyLayer(block)
 	require.ErrorIs(t, err, errVM)
@@ -788,11 +760,7 @@
 			}
 
 			instances[0].handler().HandleGossipTransaction(context.TODO(), "", txs[i].Raw)
-<<<<<<< HEAD
-			instances[1].handler().HandleSyncTransaction(context.TODO(), txs[i].Raw)
-=======
 			instances[1].handler().HandleBlockTransaction(context.TODO(), txs[i].Raw)
->>>>>>> 3529d1f9
 		}
 		block := types.NewExistingBlock(types.BlockID{byte(lid)},
 			types.InnerBlock{
@@ -800,7 +768,6 @@
 				TxIDs:      ids,
 			},
 		)
-<<<<<<< HEAD
 		results := make([]types.TransactionWithResult, len(txs))
 		for i, tx := range txs {
 			results[i] = types.TransactionWithResult{
@@ -817,10 +784,6 @@
 				Layer: block.LayerIndex,
 				Block: block.ID(),
 			}, raw, block.Rewards).Return(nil, results, nil).Times(1)
-=======
-		for _, instance := range instances {
-			instance.mvm.EXPECT().Apply(block.LayerIndex, raw, block.Rewards).Return(nil, nil).Times(1)
->>>>>>> 3529d1f9
 			_, err := instance.ApplyLayer(block)
 			require.NoError(t, err)
 			require.NoError(t, layers.SetApplied(instance.db, block.LayerIndex, block.ID()))
@@ -836,21 +799,6 @@
 	}
 }
 
-<<<<<<< HEAD
-func TestTXFetcher(t *testing.T) {
-	tcs := createConservativeState(t)
-	ids, txs := addBatch(t, tcs, numTXs)
-	for i, id := range ids {
-		buf, err := tcs.Transactions().Get(id.Bytes())
-		require.NoError(t, err)
-		raw := types.NewRawTx(buf)
-		require.Equal(t, txs[i].ID, raw.ID)
-		require.Equal(t, txs[i].Raw, buf)
-	}
-}
-
-=======
->>>>>>> 3529d1f9
 func matchReceived(tb testing.TB, expected []*types.Transaction, got []types.RawTx) {
 	tb.Helper()
 	require.Len(tb, got, len(expected))
