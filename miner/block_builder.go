// Package miner is responsible for creating valid blocks that contain valid activation transactions and transactions
package miner

import (
	"context"
	"crypto/md5"
	"encoding/binary"
	"errors"
	"fmt"
	"math/rand"
	"sync"

	"github.com/spacemeshos/go-spacemesh/blocks"
	"github.com/spacemeshos/go-spacemesh/common/types"
	"github.com/spacemeshos/go-spacemesh/database"
	"github.com/spacemeshos/go-spacemesh/events"
	"github.com/spacemeshos/go-spacemesh/log"
	"github.com/spacemeshos/go-spacemesh/p2p"
)

const defaultGasLimit = 10
const defaultFee = 1

// AtxsPerBlockLimit indicates the maximum number of atxs a block can reference
const AtxsPerBlockLimit = 100

type signer interface {
	Sign(m []byte) []byte
}

type syncer interface {
	IsSynced(context.Context) bool
}

type txPool interface {
	GetTxsForBlock(numOfTxs int, getState func(addr types.Address) (nonce, balance uint64, err error)) ([]types.TransactionID, []*types.Transaction, error)
}

type projector interface {
	GetProjection(addr types.Address) (nonce, balance uint64, err error)
}

type blockOracle interface {
	BlockEligible(layerID types.LayerID) (types.ATXID, []types.BlockEligibilityProof, []types.ATXID, error)
}

type baseBlockProvider interface {
<<<<<<< HEAD
	BaseBlock(context.Context) (types.BlockID, [][]types.BlockID, error)
=======
	BaseBlock() (types.BlockID, [][]types.BlockID, error)
}

type atxDb interface {
	GetEpochAtxs(epochID types.EpochID) []types.ATXID
>>>>>>> c895993c
}

// BlockBuilder is the struct that orchestrates the building of blocks, it is responsible for receiving hare results.
// referencing txs and atxs from mem pool and referencing them in the created block
// it is also responsible for listening to the clock and querying when a block should be created according to the block oracle
type BlockBuilder struct {
	log.Log
	signer
	minerID         types.NodeID
	rnd             *rand.Rand
	hdist           types.LayerID
	beginRoundEvent chan types.LayerID
	stopChan        chan struct{}
	TransactionPool txPool
	mu              sync.Mutex
	network         p2p.Service
	meshProvider    meshProvider
	baseBlockP      baseBlockProvider
	blockOracle     blockOracle
	syncer          syncer
	started         bool
	atxsPerBlock    int // number of atxs to select per block
	txsPerBlock     int // max number of tx to select per block
	layersPerEpoch  uint16
	projector       projector
	db              database.Database
	layerPerEpoch   uint16
}

// Config is the block builders configuration struct
type Config struct {
	MinerID        types.NodeID
	Hdist          int
	AtxsPerBlock   int
	LayersPerEpoch uint16
	TxsPerBlock    int
}

// NewBlockBuilder creates a struct of block builder type.
func NewBlockBuilder(
	config Config,
	sgn signer,
	net p2p.Service,
	beginRoundEvent chan types.LayerID,
	orph meshProvider,
	bbp baseBlockProvider,
<<<<<<< HEAD
=======
	hare hareResultProvider,
>>>>>>> c895993c
	blockOracle blockOracle,
	syncer syncer,
	projector projector,
	txPool txPool,
<<<<<<< HEAD
	logger log.Log,
=======
	atxDB atxDb,
	lg log.Log,
>>>>>>> c895993c
) *BlockBuilder {
	seed := binary.BigEndian.Uint64(md5.New().Sum([]byte(config.MinerID.Key)))

	db, err := database.Create("builder", 16, 16, logger)
	if err != nil {
		logger.With().Panic("cannot create block builder database", log.Err(err))
	}

	return &BlockBuilder{
		minerID:         config.MinerID,
		signer:          sgn,
		hdist:           types.LayerID(config.Hdist),
		Log:             logger,
		rnd:             rand.New(rand.NewSource(int64(seed))),
		beginRoundEvent: beginRoundEvent,
		stopChan:        make(chan struct{}),
		mu:              sync.Mutex{},
		network:         net,
		meshProvider:    orph,
		baseBlockP:      bbp,
		blockOracle:     blockOracle,
		syncer:          syncer,
		started:         false,
		atxsPerBlock:    config.AtxsPerBlock,
		txsPerBlock:     config.TxsPerBlock,
		projector:       projector,
		TransactionPool: txPool,
		db:              db,
		layerPerEpoch:   config.LayersPerEpoch,
	}
}

// Start starts the process of creating a block, it listens for txs and atxs received by gossip, and starts querying
// block oracle when it should create a block. This function returns an error if Start was already called once
func (t *BlockBuilder) Start(ctx context.Context) error {
	t.mu.Lock()
	defer t.mu.Unlock()
	if t.started {
		return fmt.Errorf("already started")
	}

	t.started = true
	go t.createBlockLoop(log.WithNewSessionID(ctx))
	return nil
}

// Close stops listeners and stops trying to create block in layers
func (t *BlockBuilder) Close() error {
	t.mu.Lock()
	defer t.mu.Unlock()
	t.db.Close()
	if !t.started {
		return fmt.Errorf("already stopped")
	}
	t.started = false
	close(t.stopChan)
	return nil
}

<<<<<<< HEAD
type meshProvider interface {
	AddBlockWithTxs(blk *types.Block) error
}

=======
type hareResultProvider interface {
	GetResult(types.LayerID) ([]types.BlockID, error)
}

type meshProvider interface {
	LayerBlockIds(types.LayerID) ([]types.BlockID, error)
	GetOrphanBlocksBefore(types.LayerID) ([]types.BlockID, error)
	GetBlock(types.BlockID) (*types.Block, error)
	AddBlockWithTxs(*types.Block) error
}

func calcHdistRange(id types.LayerID, hdist types.LayerID) (bottom types.LayerID, top types.LayerID) {
	if hdist == 0 {
		log.Panic("hdist cannot be zero")
	}

	if id < types.GetEffectiveGenesis() {
		log.Panic("cannot get range from before effective genesis %v g: %v", id, types.GetEffectiveGenesis())
	}

	bottom = types.GetEffectiveGenesis()
	top = id - 1
	if id > hdist+bottom {
		bottom = id - hdist
	}

	return bottom, top
}

func filterUnknownBlocks(blocks []types.BlockID, validate func(id types.BlockID) (*types.Block, error)) []types.BlockID {
	var filtered []types.BlockID
	for _, b := range blocks {
		if _, e := validate(b); e == nil {
			filtered = append(filtered, b)
		}
	}

	return filtered
}

// TODO: currently unused, other than in tests
func (t *BlockBuilder) getVotes(id types.LayerID) ([]types.BlockID, error) {
	var votes []types.BlockID

	// if genesis
	if id <= types.GetEffectiveGenesis() {
		return nil, errors.New("cannot create blockBytes in genesis layer")
	}

	// if genesis+1
	if id == types.GetEffectiveGenesis()+1 {
		return append(votes, mesh.GenesisBlock().ID()), nil
	}

	// not genesis, get from hare
	bottom, top := calcHdistRange(id, t.hdist)

	// first try to get the hare result for this layer and use that as our vote. if that fails, we just vote for the
	// whole layer (i.e., all of the blocks we received).
	if res, err := t.hareResult.GetResult(bottom); err != nil { // no result for bottom, take the whole layer
		t.With().Warning("could not get hare result for bottom layer, adding votes for the whole layer instead",
			log.Err(err),
			log.FieldNamed("bottom", bottom),
			log.FieldNamed("top", top),
			log.FieldNamed("hdist", t.hdist))
		ids, e := t.meshProvider.LayerBlockIds(bottom)
		if e != nil {
			t.With().Error("could not get block ids for layer", bottom, log.Err(e))
			return nil, e
		}
		t.With().Warning("adding votes for all blocks in layer", log.Int("num_blocks", len(ids)))

		// set votes to whole layer
		votes = ids
	} else { // got result, just set
		votes = res
	}

	// add rest of hdist range
	for i := bottom + 1; i <= top; i++ {
		res, err := t.hareResult.GetResult(i)
		if err != nil {
			t.With().Warning("could not get hare result for layer in hdist range, not adding votes for layer",
				i,
				log.Err(err),
				log.FieldNamed("bottom", bottom),
				log.FieldNamed("top", top),
				log.FieldNamed("hdist", t.hdist))
			continue
		}
		votes = append(votes, res...)
	}

	votes = filterUnknownBlocks(votes, t.meshProvider.GetBlock)
	return votes, nil
}

>>>>>>> c895993c
func getEpochKey(ID types.EpochID) []byte {
	return []byte(fmt.Sprintf("e_%v", ID))
}

func (t *BlockBuilder) storeRefBlock(epoch types.EpochID, blockID types.BlockID) error {
	return t.db.Put(getEpochKey(epoch), blockID.Bytes())
}

func (t *BlockBuilder) getRefBlock(epoch types.EpochID) (blockID types.BlockID, err error) {
	bts, err := t.db.Get(getEpochKey(epoch))
	if err != nil {
		return
	}
	err = types.BytesToInterface(bts, &blockID)
	return
}

// stopped returns if we should stop
func (t *BlockBuilder) stopped() bool {
	select {
	case <-t.stopChan:
		return true
	default:
		return false
	}
}

<<<<<<< HEAD
func (t *BlockBuilder) createBlock(
	ctx context.Context,
	id types.LayerID,
	atxID types.ATXID,
	eligibilityProof types.BlockEligibilityProof,
	txids []types.TransactionID,
	activeSet []types.ATXID,
) (*types.Block, error) {
	logger := t.WithContext(ctx)
=======
func (t *BlockBuilder) createBlock(id types.LayerID, atxID types.ATXID, eligibilityProof types.BlockEligibilityProof, txids []types.TransactionID, activeSet []types.ATXID) (*types.Block, error) {
>>>>>>> c895993c
	if id <= types.GetEffectiveGenesis() {
		return nil, errors.New("cannot create blockBytes in genesis layer")
	}

<<<<<<< HEAD
	// get the most up-to-date base block, and a list of diffs versus local opinion
	base, diffs, err := t.baseBlockP.BaseBlock(ctx)
=======
	base, diffs, err := t.baseBlockP.BaseBlock()
>>>>>>> c895993c
	if err != nil {
		return nil, err
	}

	b := types.MiniBlock{
		BlockHeader: types.BlockHeader{
			LayerIndex:       id,
			ATXID:            atxID,
			EligibilityProof: eligibilityProof,
			Data:             nil,
			BaseBlock:        base,
			AgainstDiff:      diffs[0],
			ForDiff:          diffs[1],
			NeutralDiff:      diffs[2],
		},
		TxIDs: txids,
	}
	epoch := id.GetEpoch()
	refBlock, err := t.getRefBlock(epoch)
	if err != nil {
		logger.With().Debug("creating block with active set (no reference block for epoch)",
			log.Int("active_set_size", len(activeSet)),
			log.FieldNamed("ref_block", refBlock),
			log.Err(err))
		atxs := activeSet
		b.ActiveSet = &atxs
	} else {
		logger.With().Debug("creating block with reference block (no active set)",
			log.Int("active_set_size", len(activeSet)),
			log.FieldNamed("ref_block", refBlock))
		b.RefBlock = &refBlock
	}

	blockBytes, err := types.InterfaceToBytes(b)
	if err != nil {
		return nil, err
	}

	bl := &types.Block{MiniBlock: b, Signature: t.signer.Sign(blockBytes)}

	bl.Initialize()

	if b.ActiveSet != nil {
<<<<<<< HEAD
		logger.With().Info("storing ref block", epoch, bl.ID())
		err := t.storeRefBlock(epoch, bl.ID())
		if err != nil {
			logger.With().Error("cannot store ref block", epoch, log.Err(err))
=======
		t.With().Info("storing ref block", epoch, bl.ID())
		if err := t.storeRefBlock(epoch, bl.ID()); err != nil {
			t.With().Error("cannot store ref block", epoch, log.Err(err))
>>>>>>> c895993c
			//todo: panic?
		}
	}

	logger.Event().Info("block created", bl.Fields()...)
	return bl, nil
}

func (t *BlockBuilder) createBlockLoop(ctx context.Context) {
	logger := t.WithContext(ctx)
	for {
		select {

		case <-t.stopChan:
			return

		case layerID := <-t.beginRoundEvent:
			logger.With().Debug("builder got layer", layerID)
			if !t.syncer.IsSynced(ctx) {
				logger.Debug("not synced yet, not building a block in this round")
				continue
			}
			if layerID.GetEpoch().IsGenesis() {
				continue
			}

			atxID, proofs, atxs, err := t.blockOracle.BlockEligible(layerID)
			if err != nil {
				events.ReportDoneCreatingBlock(true, uint64(layerID), "failed to check for block eligibility")
				logger.With().Error("failed to check for block eligibility", layerID, log.Err(err))
				continue
			}
			if len(proofs) == 0 {
				events.ReportDoneCreatingBlock(false, uint64(layerID), "")
				logger.With().Info("not eligible for blocks in layer", layerID, layerID.GetEpoch())
				continue
			}
			// TODO: include multiple proofs in each block and weigh blocks where applicable

			logger.With().Info("eligible for one or more blocks in layer",
				log.Int("count", len(proofs)),
				layerID)
			for _, eligibilityProof := range proofs {
				txList, _, err := t.TransactionPool.GetTxsForBlock(t.txsPerBlock, t.projector.GetProjection)
				if err != nil {
					events.ReportDoneCreatingBlock(true, uint64(layerID), "failed to get txs for block")
					logger.With().Error("failed to get txs for block", layerID, log.Err(err))
					continue
				}
				blk, err := t.createBlock(ctx, layerID, atxID, eligibilityProof, txList, atxs)
				if err != nil {
					events.ReportDoneCreatingBlock(true, uint64(layerID), "cannot create new block")
					logger.With().Error("failed to create new block", log.Err(err))
					continue
				}
				if t.stopped() {
					return
				}
				err = t.meshProvider.AddBlockWithTxs(blk)
				if err != nil {
					events.ReportDoneCreatingBlock(true, uint64(layerID), "failed to store block")
					logger.With().Error("failed to store block", blk.ID(), log.Err(err))
					continue
				}
				go func() {
					bytes, err := types.InterfaceToBytes(blk)
					if err != nil {
						logger.With().Error("failed to serialize block", log.Err(err))
						events.ReportDoneCreatingBlock(true, uint64(layerID), "cannot serialize block")
						return
					}

					// generate a new requestID for the new block message
					blockCtx := log.WithNewRequestID(ctx, layerID, blk.ID())
					if err = t.network.Broadcast(blockCtx, blocks.NewBlockProtocol, bytes); err != nil {
						logger.WithContext(blockCtx).With().Error("failed to send block", log.Err(err))
					}
					events.ReportDoneCreatingBlock(true, uint64(layerID), "")
				}()
			}
		}
	}
}<|MERGE_RESOLUTION|>--- conflicted
+++ resolved
@@ -45,15 +45,7 @@
 }
 
 type baseBlockProvider interface {
-<<<<<<< HEAD
 	BaseBlock(context.Context) (types.BlockID, [][]types.BlockID, error)
-=======
-	BaseBlock() (types.BlockID, [][]types.BlockID, error)
-}
-
-type atxDb interface {
-	GetEpochAtxs(epochID types.EpochID) []types.ATXID
->>>>>>> c895993c
 }
 
 // BlockBuilder is the struct that orchestrates the building of blocks, it is responsible for receiving hare results.
@@ -100,20 +92,11 @@
 	beginRoundEvent chan types.LayerID,
 	orph meshProvider,
 	bbp baseBlockProvider,
-<<<<<<< HEAD
-=======
-	hare hareResultProvider,
->>>>>>> c895993c
 	blockOracle blockOracle,
 	syncer syncer,
 	projector projector,
 	txPool txPool,
-<<<<<<< HEAD
 	logger log.Log,
-=======
-	atxDB atxDb,
-	lg log.Log,
->>>>>>> c895993c
 ) *BlockBuilder {
 	seed := binary.BigEndian.Uint64(md5.New().Sum([]byte(config.MinerID.Key)))
 
@@ -173,16 +156,6 @@
 	return nil
 }
 
-<<<<<<< HEAD
-type meshProvider interface {
-	AddBlockWithTxs(blk *types.Block) error
-}
-
-=======
-type hareResultProvider interface {
-	GetResult(types.LayerID) ([]types.BlockID, error)
-}
-
 type meshProvider interface {
 	LayerBlockIds(types.LayerID) ([]types.BlockID, error)
 	GetOrphanBlocksBefore(types.LayerID) ([]types.BlockID, error)
@@ -190,93 +163,6 @@
 	AddBlockWithTxs(*types.Block) error
 }
 
-func calcHdistRange(id types.LayerID, hdist types.LayerID) (bottom types.LayerID, top types.LayerID) {
-	if hdist == 0 {
-		log.Panic("hdist cannot be zero")
-	}
-
-	if id < types.GetEffectiveGenesis() {
-		log.Panic("cannot get range from before effective genesis %v g: %v", id, types.GetEffectiveGenesis())
-	}
-
-	bottom = types.GetEffectiveGenesis()
-	top = id - 1
-	if id > hdist+bottom {
-		bottom = id - hdist
-	}
-
-	return bottom, top
-}
-
-func filterUnknownBlocks(blocks []types.BlockID, validate func(id types.BlockID) (*types.Block, error)) []types.BlockID {
-	var filtered []types.BlockID
-	for _, b := range blocks {
-		if _, e := validate(b); e == nil {
-			filtered = append(filtered, b)
-		}
-	}
-
-	return filtered
-}
-
-// TODO: currently unused, other than in tests
-func (t *BlockBuilder) getVotes(id types.LayerID) ([]types.BlockID, error) {
-	var votes []types.BlockID
-
-	// if genesis
-	if id <= types.GetEffectiveGenesis() {
-		return nil, errors.New("cannot create blockBytes in genesis layer")
-	}
-
-	// if genesis+1
-	if id == types.GetEffectiveGenesis()+1 {
-		return append(votes, mesh.GenesisBlock().ID()), nil
-	}
-
-	// not genesis, get from hare
-	bottom, top := calcHdistRange(id, t.hdist)
-
-	// first try to get the hare result for this layer and use that as our vote. if that fails, we just vote for the
-	// whole layer (i.e., all of the blocks we received).
-	if res, err := t.hareResult.GetResult(bottom); err != nil { // no result for bottom, take the whole layer
-		t.With().Warning("could not get hare result for bottom layer, adding votes for the whole layer instead",
-			log.Err(err),
-			log.FieldNamed("bottom", bottom),
-			log.FieldNamed("top", top),
-			log.FieldNamed("hdist", t.hdist))
-		ids, e := t.meshProvider.LayerBlockIds(bottom)
-		if e != nil {
-			t.With().Error("could not get block ids for layer", bottom, log.Err(e))
-			return nil, e
-		}
-		t.With().Warning("adding votes for all blocks in layer", log.Int("num_blocks", len(ids)))
-
-		// set votes to whole layer
-		votes = ids
-	} else { // got result, just set
-		votes = res
-	}
-
-	// add rest of hdist range
-	for i := bottom + 1; i <= top; i++ {
-		res, err := t.hareResult.GetResult(i)
-		if err != nil {
-			t.With().Warning("could not get hare result for layer in hdist range, not adding votes for layer",
-				i,
-				log.Err(err),
-				log.FieldNamed("bottom", bottom),
-				log.FieldNamed("top", top),
-				log.FieldNamed("hdist", t.hdist))
-			continue
-		}
-		votes = append(votes, res...)
-	}
-
-	votes = filterUnknownBlocks(votes, t.meshProvider.GetBlock)
-	return votes, nil
-}
-
->>>>>>> c895993c
 func getEpochKey(ID types.EpochID) []byte {
 	return []byte(fmt.Sprintf("e_%v", ID))
 }
@@ -304,7 +190,6 @@
 	}
 }
 
-<<<<<<< HEAD
 func (t *BlockBuilder) createBlock(
 	ctx context.Context,
 	id types.LayerID,
@@ -314,19 +199,12 @@
 	activeSet []types.ATXID,
 ) (*types.Block, error) {
 	logger := t.WithContext(ctx)
-=======
-func (t *BlockBuilder) createBlock(id types.LayerID, atxID types.ATXID, eligibilityProof types.BlockEligibilityProof, txids []types.TransactionID, activeSet []types.ATXID) (*types.Block, error) {
->>>>>>> c895993c
 	if id <= types.GetEffectiveGenesis() {
 		return nil, errors.New("cannot create blockBytes in genesis layer")
 	}
 
-<<<<<<< HEAD
 	// get the most up-to-date base block, and a list of diffs versus local opinion
 	base, diffs, err := t.baseBlockP.BaseBlock(ctx)
-=======
-	base, diffs, err := t.baseBlockP.BaseBlock()
->>>>>>> c895993c
 	if err != nil {
 		return nil, err
 	}
@@ -370,16 +248,9 @@
 	bl.Initialize()
 
 	if b.ActiveSet != nil {
-<<<<<<< HEAD
 		logger.With().Info("storing ref block", epoch, bl.ID())
-		err := t.storeRefBlock(epoch, bl.ID())
-		if err != nil {
+		if err := t.storeRefBlock(epoch, bl.ID()); err != nil {
 			logger.With().Error("cannot store ref block", epoch, log.Err(err))
-=======
-		t.With().Info("storing ref block", epoch, bl.ID())
-		if err := t.storeRefBlock(epoch, bl.ID()); err != nil {
-			t.With().Error("cannot store ref block", epoch, log.Err(err))
->>>>>>> c895993c
 			//todo: panic?
 		}
 	}
