package mesh

import (
	"bytes"
	"container/list"
	"context"
	"encoding/binary"
	"encoding/hex"
	"errors"
	"fmt"
	"math/big"
	"path/filepath"
	"strconv"
	"strings"
	"sync"

	"github.com/spacemeshos/go-spacemesh/common/types"
	"github.com/spacemeshos/go-spacemesh/database"
	"github.com/spacemeshos/go-spacemesh/log"
	"github.com/spacemeshos/go-spacemesh/pendingtxs"
)

type layerMutex struct {
	m            sync.Mutex
	layerWorkers uint32
}

// DB represents a mesh database instance
type DB struct {
	log.Log
	blockCache            blockCache
	layers                database.Database
	blocks                database.Database
	transactions          database.Database
	contextualValidity    database.Database
	general               database.Database
	unappliedTxs          database.Database
	inputVector           database.Database
	unappliedTxsMutex     sync.Mutex
	blockMutex            sync.RWMutex
	orphanBlocks          map[types.LayerID]map[types.BlockID]struct{}
	coinflips             map[types.LayerID]bool // weak coinflip results from Hare
	layerMutex            map[types.LayerID]*layerMutex
	lhMutex               sync.Mutex
	InputVectorBackupFunc func(id types.LayerID) ([]types.BlockID, error)
	exit                  chan struct{}
}

// NewPersistentMeshDB creates an instance of a mesh database
func NewPersistentMeshDB(path string, blockCacheSize int, logger log.Log) (*DB, error) {
	bdb, err := database.NewLDBDatabase(filepath.Join(path, "blocks"), 0, 0, logger)
	if err != nil {
		return nil, fmt.Errorf("failed to initialize blocks db: %v", err)
	}
	ldb, err := database.NewLDBDatabase(filepath.Join(path, "layers"), 0, 0, logger)
	if err != nil {
		return nil, fmt.Errorf("failed to initialize layers db: %v", err)
	}
	vdb, err := database.NewLDBDatabase(filepath.Join(path, "validity"), 0, 0, logger)
	if err != nil {
		return nil, fmt.Errorf("failed to initialize validity db: %v", err)
	}
	tdb, err := database.NewLDBDatabase(filepath.Join(path, "transactions"), 0, 0, logger)
	if err != nil {
		return nil, fmt.Errorf("failed to initialize transactions db: %v", err)
	}
	gdb, err := database.NewLDBDatabase(filepath.Join(path, "general"), 0, 0, logger)
	if err != nil {
		return nil, fmt.Errorf("failed to initialize general db: %v", err)
	}
	utx, err := database.NewLDBDatabase(filepath.Join(path, "unappliedTxs"), 0, 0, logger)
	if err != nil {
		return nil, fmt.Errorf("failed to initialize mesh unappliedTxs db: %v", err)
	}
	iv, err := database.NewLDBDatabase(filepath.Join(path, "inputvector"), 0, 0, logger)
	if err != nil {
		return nil, fmt.Errorf("failed to initialize mesh unappliedTxs db: %v", err)
	}

	ll := &DB{
		Log:                logger,
		blockCache:         newBlockCache(blockCacheSize * layerSize),
		blocks:             bdb,
		layers:             ldb,
		transactions:       tdb,
		general:            gdb,
		contextualValidity: vdb,
		unappliedTxs:       utx,
		inputVector:        iv,
		orphanBlocks:       make(map[types.LayerID]map[types.BlockID]struct{}),
		coinflips:          make(map[types.LayerID]bool),
		layerMutex:         make(map[types.LayerID]*layerMutex),
		exit:               make(chan struct{}),
	}
	for _, blk := range GenesisLayer().Blocks() {
		ll.Log.With().Info("Adding genesis block ", blk.ID(), blk.LayerIndex)
		if err := ll.AddBlock(blk); err != nil {
			log.With().Error("Error inserting genesis block to db", blk.ID(), blk.LayerIndex)
		}
		if err := ll.SaveContextualValidity(blk.ID(), true); err != nil {
			log.With().Error("Error inserting genesis block to db", blk.ID(), blk.LayerIndex)
		}
	}
	if err := ll.SaveLayerInputVectorByID(GenesisLayer().Index(), types.BlockIDs(GenesisLayer().Blocks())); err != nil {
		log.With().Error("Error inserting genesis input vector to db", GenesisLayer().Index())
	}
	return ll, err
}

// PersistentData checks to see if db is empty
func (m *DB) PersistentData() bool {
	if _, err := m.general.Get(constLATEST); err == nil {
		m.Info("found data to recover on disk")
		return true
	}
	m.Info("did not find data to recover on disk")
	return false
}

// NewMemMeshDB is a mock used for testing
func NewMemMeshDB(log log.Log) *DB {
	ll := &DB{
		Log:                log,
		blockCache:         newBlockCache(100 * layerSize),
		blocks:             database.NewMemDatabase(),
		layers:             database.NewMemDatabase(),
		general:            database.NewMemDatabase(),
		contextualValidity: database.NewMemDatabase(),
		transactions:       database.NewMemDatabase(),
		unappliedTxs:       database.NewMemDatabase(),
		inputVector:        database.NewMemDatabase(),
		orphanBlocks:       make(map[types.LayerID]map[types.BlockID]struct{}),
		coinflips:          make(map[types.LayerID]bool),
		layerMutex:         make(map[types.LayerID]*layerMutex),
		exit:               make(chan struct{}),
	}
	for _, blk := range GenesisLayer().Blocks() {
		ll.AddBlock(blk)
		ll.SaveContextualValidity(blk.ID(), true)
	}
	if err := ll.SaveLayerInputVectorByID(GenesisLayer().Index(), types.BlockIDs(GenesisLayer().Blocks())); err != nil {
		log.With().Error("Error inserting genesis input vector to db", GenesisLayer().Index())
	}
	return ll
}

// Close closes all resources
func (m *DB) Close() {
	close(m.exit)
	m.blocks.Close()
	m.layers.Close()
	m.transactions.Close()
	m.unappliedTxs.Close()
	m.inputVector.Close()
	m.general.Close()
	m.contextualValidity.Close()
}

//todo: for now, these methods are used to export dbs to sync, think about merging the two packages

// Blocks exports the block database
func (m *DB) Blocks() database.Database {
	m.blockMutex.RLock()
	defer m.blockMutex.RUnlock()
	return m.blocks
}

// Transactions exports the transactions DB
func (m *DB) Transactions() database.Database {
	return m.transactions
}

// InputVector exports the inputvector DB
func (m *DB) InputVector() database.Database {
	return m.inputVector
}

// ErrAlreadyExist error returned when adding an existing value to the database
var ErrAlreadyExist = errors.New("block already exists in database")

// AddBlock adds a block to the database
func (m *DB) AddBlock(bl *types.Block) error {
	m.blockMutex.Lock()
	defer m.blockMutex.Unlock()
	if _, err := m.getBlockBytes(bl.ID()); err == nil {
		m.With().Warning(ErrAlreadyExist.Error(), bl.ID())
		return ErrAlreadyExist
	}
	if err := m.writeBlock(bl); err != nil {
		return err
	}
	return nil
}

// GetBlock gets a block from the database by id
func (m *DB) GetBlock(id types.BlockID) (*types.Block, error) {
	if blkh := m.blockCache.Get(id); blkh != nil {
		return blkh, nil
	}

	b, err := m.getBlockBytes(id)
	if err != nil {
		return nil, err
	}
	mbk := &types.Block{}
	err = types.BytesToInterface(b, mbk)
	mbk.Initialize()
	return mbk, err
}

// LayerBlocks retrieves all blocks from a layer by layer index
func (m *DB) LayerBlocks(index types.LayerID) ([]*types.Block, error) {
	ids, err := m.LayerBlockIds(index)
	if err != nil {
		return nil, err
	}

	blocks := make([]*types.Block, 0, len(ids))
	for _, k := range ids {
		block, err := m.GetBlock(k)
		if err != nil {
			return nil, fmt.Errorf("could not retrieve block %s %s", k.String(), err)
		}
		blocks = append(blocks, block)
	}

	return blocks, nil
}

// ForBlockInView traverses all blocks in a view and uses blockHandler func on each block
// The block handler func should return two values - a bool indicating whether or not we should stop traversing after the current block (happy flow)
// and an error indicating that an error occurred while handling the block, the traversing will stop in that case as well (error flow)
func (m *DB) ForBlockInView(view map[types.BlockID]struct{}, layer types.LayerID, blockHandler func(block *types.Block) (bool, error)) error {
	blocksToVisit := list.New()
	for id := range view {
		blocksToVisit.PushBack(id)
	}
	seenBlocks := make(map[types.BlockID]struct{})
	for blocksToVisit.Len() > 0 {
		block, err := m.GetBlock(blocksToVisit.Remove(blocksToVisit.Front()).(types.BlockID))
		if err != nil {
			return err
		}

		// catch blocks that were referenced after more than one layer, and slipped through the stop condition
		if block.LayerIndex.Before(layer) {
			continue
		}

		// execute handler
		stop, err := blockHandler(block)
		if err != nil {
			return err
		}

		if stop {
			m.Log.With().Debug("ForBlockInView stopped", block.ID())
			break
		}

		// stop condition: referenced blocks must be in lower layers, so we don't traverse them
		if block.LayerIndex == layer {
			continue
		}

		// push children to bfs queue
		for _, id := range append(block.ForDiff, append(block.AgainstDiff, block.NeutralDiff...)...) {
			if _, found := seenBlocks[id]; !found {
				seenBlocks[id] = struct{}{}
				blocksToVisit.PushBack(id)
			}
		}
	}
	return nil
}

// LayerBlockIds retrieves all block ids from a layer by layer index
func (m *DB) LayerBlockIds(index types.LayerID) ([]types.BlockID, error) {
	idsBytes, err := m.layers.Get(index.Bytes())
	if err != nil {
		return nil, err
	}

	if len(idsBytes) == 0 {
		//zero block layer
		return []types.BlockID{}, nil
	}

	blockIds, err := types.BytesToBlockIds(idsBytes)
	if err != nil {
		return nil, errors.New("could not get all blocks from database")
	}

	return blockIds, nil
}

// AddZeroBlockLayer tags lyr as a layer without blocks
func (m *DB) AddZeroBlockLayer(index types.LayerID) error {
	blockIds := make([]types.BlockID, 0, 1)
	w, err := types.BlockIdsToBytes(blockIds)
	if err != nil {
		return errors.New("could not encode layer blk ids")
	}
	return m.layers.Put(index.Bytes(), w)
}

func (m *DB) getBlockBytes(id types.BlockID) ([]byte, error) {
	return m.blocks.Get(id.AsHash32().Bytes())
}

// ContextualValidity retrieves opinion on block from the database
func (m *DB) ContextualValidity(id types.BlockID) (bool, error) {
	b, err := m.contextualValidity.Get(id.Bytes())
	if err != nil {
		return false, err
	}
	return b[0] == 1, nil // bytes to bool
}

// SaveContextualValidity persists opinion on block to the database
func (m *DB) SaveContextualValidity(id types.BlockID, valid bool) error {
	var v []byte
	if valid {
		v = constTrue
	} else {
		v = constFalse
	}
	m.Debug("save contextual validity %v %v", id, valid)
	return m.contextualValidity.Put(id.Bytes(), v)
}

// RecordCoinflip saves the weak coinflip result to memory for the given layer
func (m *DB) RecordCoinflip(ctx context.Context, layerID types.LayerID, coinflip bool) {
	m.WithContext(ctx).With().Info("recording coinflip result for layer in mesh",
		layerID,
		log.Bool("coinflip", coinflip))
	m.coinflips[layerID] = coinflip
}

// GetCoinflip returns the weak coinflip result for the given layer
func (m *DB) GetCoinflip(ctx context.Context, layerID types.LayerID) (bool, bool) {
	coin, exists := m.coinflips[layerID]
	return coin, exists
}

// SaveLayerInputVector saves the input vote vector for a layer (hare results)
func (m *DB) SaveLayerInputVector(hash types.Hash32, vector []types.BlockID) error {
	bytes, err := types.InterfaceToBytes(vector)
	if err != nil {
		return err
	}

	return m.inputVector.Put(hash.Bytes(), bytes)
}

func (m *DB) defaulGetLayerInputVectorByID(id types.LayerID) ([]types.BlockID, error) {
	by, err := m.inputVector.Get(types.CalcHash32(id.Bytes()).Bytes())
	if err != nil {
		return nil, err
	}
	var v []types.BlockID
	err = types.BytesToInterface(by, &v)
	return v, err
}

// GetLayerInputVector gets the input vote vector for a layer (hare results)
func (m *DB) GetLayerInputVector(hash types.Hash32) ([]types.BlockID, error) {
	by, err := m.inputVector.Get(hash.Bytes())
	if err != nil {
		return nil, err
	}
	var v []types.BlockID
	err = types.BytesToInterface(by, &v)
	return v, err
}

// GetLayerInputVectorByID gets the input vote vector for a layer (hare results)
func (m *DB) GetLayerInputVectorByID(id types.LayerID) ([]types.BlockID, error) {
	if m.InputVectorBackupFunc != nil {
		return m.InputVectorBackupFunc(id)
	}
	return m.defaulGetLayerInputVectorByID(id)
}

// SaveLayerInputVectorByID gets the input vote vector for a layer (hare results)
func (m *DB) SaveLayerInputVectorByID(id types.LayerID, blks []types.BlockID) error {
	hash := types.CalcHash32(id.Bytes())
	m.With().Info("SaveLayerInputVectorByID: Saving input vector", id, hash)
	return m.SaveLayerInputVector(hash, blks)
}

// SaveLayerHashInputVector saves the input vote vector for a layer (hare results) using its hash
func (m *DB) SaveLayerHashInputVector(h types.Hash32, data []byte) error {
	m.Info("saved input vector for hash %v", h.ShortString())
	return m.inputVector.Put(h.Bytes(), data)
}

func (m *DB) writeBlock(bl *types.Block) error {
	if bytes, err := types.InterfaceToBytes(bl); err != nil {
		return fmt.Errorf("could not encode block: %w", err)
	} else if err := m.blocks.Put(bl.ID().AsHash32().Bytes(), bytes); err != nil {
		return fmt.Errorf("could not add block %v to database: %w", bl.ID(), err)
	} else if err := m.updateLayerWithBlock(bl); err != nil {
		return fmt.Errorf("could not update layer %v with new block %v: %w", bl.Layer(), bl.ID(), err)
	}

	m.blockCache.put(bl)
	return nil
}

func (m *DB) updateLayerWithBlock(blk *types.Block) error {
	lm := m.getLayerMutex(blk.LayerIndex)
	defer m.endLayerWorker(blk.LayerIndex)
	lm.m.Lock()
	defer lm.m.Unlock()
	ids, err := m.layers.Get(blk.LayerIndex.Bytes())
	var blockIds []types.BlockID
	if err != nil {
		// layer doesn't exist, need to insert new layer
		blockIds = make([]types.BlockID, 0, 1)
	} else {
		blockIds, err = types.BytesToBlockIds(ids)
		if err != nil {
			return errors.New("could not get all blocks from database")
		}
	}
	m.Debug("added block %v to layer %v", blk.ID(), blk.LayerIndex)
	blockIds = append(blockIds, blk.ID())
	types.SortBlockIDs(blockIds)
	w, err := types.BlockIdsToBytes(blockIds)
	if err != nil {
		return errors.New("could not encode layer blk ids")
	}
	m.layers.Put(blk.LayerIndex.Bytes(), w)
	hash := types.CalcBlocksHash32(blockIds, nil)
	m.persistLayerHash(blk.LayerIndex, hash)

	return nil
}

func (m *DB) getLayerHashKey(layerID types.LayerID) []byte {
	return []byte(fmt.Sprintf("layerHash_%v", layerID.Bytes()))
}

// GetLayerHash returns layer hash for received blocks
func (msh *Mesh) GetLayerHash(layerID types.LayerID) types.Hash32 {
	h := types.Hash32{}
	bts, err := msh.general.Get(msh.getLayerHashKey(layerID))
	if err != nil {
		return types.Hash32{}
	}
	h.SetBytes(bts)
	return h
}

func (m *DB) persistLayerHash(layerID types.LayerID, hash types.Hash32) {
	if err := m.general.Put(m.getLayerHashKey(layerID), hash.Bytes()); err != nil {
		m.With().Error("failed to persist layer hash", log.Err(err), layerID,
			log.String("layer_hash", hash.Hex()))
	}

	// we store a double index here because most of the code uses layer ID as key, currently only sync reads layer by hash
	// when this changes we can simply point to the layes
	if err := m.general.Put(hash.Bytes(), layerID.Bytes()); err != nil {
		m.With().Error("failed to persist layer hash", log.Err(err), layerID,
			log.String("layer_hash", hash.Hex()))
	}
}

// try delete layer Handler (deletes if pending pendingCount is 0)
func (m *DB) endLayerWorker(index types.LayerID) {
	m.lhMutex.Lock()
	defer m.lhMutex.Unlock()

	ll, found := m.layerMutex[index]
	if !found {
		panic("trying to double close layer mutex")
	}

	ll.layerWorkers--
	if ll.layerWorkers == 0 {
		delete(m.layerMutex, index)
	}
}

// returns the existing layer Handler (crates one if doesn't exist)
func (m *DB) getLayerMutex(index types.LayerID) *layerMutex {
	m.lhMutex.Lock()
	defer m.lhMutex.Unlock()
	ll, found := m.layerMutex[index]
	if !found {
		ll = &layerMutex{}
		m.layerMutex[index] = ll
	}
	ll.layerWorkers++
	return ll
}

// Schema: "r_<coinbase>_<smesherId>_<layerId> -> reward struct"
func getRewardKey(l types.LayerID, account types.Address, smesherID types.NodeID) []byte {
	str := string(getRewardKeyPrefix(account)) + "_" + smesherID.String() + "_" + l.String()
	return []byte(str)
}

func getRewardKeyPrefix(account types.Address) []byte {
	str := "r_" + account.String()
	return []byte(str)
}

// This function gets the reward key for a particular smesherID
// format for the index "s_<smesherid>_<accountid>_<layerid> -> r_<accountid>_<smesherid>_<layerid> -> the actual reward"
func getSmesherRewardKey(l types.LayerID, smesherID types.NodeID, account types.Address) []byte {
	str := string(getSmesherRewardKeyPrefix(smesherID)) + "_" + account.String() + "_" + l.String()
	return []byte(str)
}

//use r_ for one and s_ for the other so the namespaces can't collide
func getSmesherRewardKeyPrefix(smesherID types.NodeID) []byte {
	str := "s_" + smesherID.String()
	return []byte(str)
}

type keyBuilder struct {
	buf bytes.Buffer
}

func (k *keyBuilder) WithLayerID(l types.LayerID) *keyBuilder {
	buf := make([]byte, 8)
	// NOTE(dshulyak) big endian produces lexicographically ordered bytes.
	// some queries can be optimizaed by using range queries instead of point queries.
	binary.BigEndian.PutUint64(buf, l.Uint64())
	k.buf.Write(l.Bytes())
	return k
}

func (k *keyBuilder) WithOriginPrefix() *keyBuilder {
	k.buf.WriteString("a_o_")
	return k
}

func (k *keyBuilder) WithDestPrefix() *keyBuilder {
	k.buf.WriteString("a_d_")
	return k
}

func (k *keyBuilder) WithBytes(buf []byte) *keyBuilder {
	k.buf.Write(buf)
	return k
}

func (k *keyBuilder) Bytes() []byte {
	return k.buf.Bytes()
}

func getTransactionOriginKey(l types.LayerID, t *types.Transaction) []byte {
	return new(keyBuilder).
		WithOriginPrefix().
		WithBytes(t.Origin().Bytes()).
		WithLayerID(l).
		WithBytes(t.ID().Bytes()).
		Bytes()
}

func getTransactionDestKey(l types.LayerID, t *types.Transaction) []byte {
	return new(keyBuilder).
		WithDestPrefix().
		WithBytes(t.Recipient.Bytes()).
		WithLayerID(l).
		WithBytes(t.ID().Bytes()).
		Bytes()
}

func getTransactionOriginKeyPrefix(l types.LayerID, account types.Address) []byte {
<<<<<<< HEAD
	str := "a_o_" + account.String() + "_" + l.String()
	return []byte(str)
}

func getTransactionDestKeyPrefix(l types.LayerID, account types.Address) []byte {
	str := "a_d_" + account.String() + "_" + l.String()
	return []byte(str)
=======
	return new(keyBuilder).
		WithOriginPrefix().
		WithBytes(account.Bytes()).
		WithLayerID(l).
		Bytes()
}

func getTransactionDestKeyPrefix(l types.LayerID, account types.Address) []byte {
	return new(keyBuilder).
		WithDestPrefix().
		WithBytes(account.Bytes()).
		WithLayerID(l).
		Bytes()
>>>>>>> 6d654a43
}

// DbTransaction is the transaction type stored in DB
type DbTransaction struct {
	*types.Transaction
	Origin types.Address
}

func newDbTransaction(tx *types.Transaction) *DbTransaction {
	return &DbTransaction{Transaction: tx, Origin: tx.Origin()}
}

func (t DbTransaction) getTransaction() *types.Transaction {
	t.Transaction.SetOrigin(t.Origin)
	return t.Transaction
}

func (m *DB) writeTransactions(l types.LayerID, txs []*types.Transaction) error {
	batch := m.transactions.NewBatch()
	for _, t := range txs {
		bytes, err := types.InterfaceToBytes(newDbTransaction(t))
		if err != nil {
			return fmt.Errorf("could not marshall tx %v to bytes: %v", t.ID().ShortString(), err)
		}
		m.Log.Info("storing tx id %v size %v", t.ID().ShortString(), len(bytes))
		if err := batch.Put(t.ID().Bytes(), bytes); err != nil {
			return fmt.Errorf("could not write tx %v to database: %v", t.ID().ShortString(), err)
		}
		// write extra index for querying txs by account
		if err := batch.Put(getTransactionOriginKey(l, t), t.ID().Bytes()); err != nil {
			return fmt.Errorf("could not write tx %v to database: %v", t.ID().ShortString(), err)
		}
		if err := batch.Put(getTransactionDestKey(l, t), t.ID().Bytes()); err != nil {
			return fmt.Errorf("could not write tx %v to database: %v", t.ID().ShortString(), err)
		}
		m.Debug("wrote tx %v to db", t.ID().ShortString())
	}
	err := batch.Write()
	if err != nil {
		return fmt.Errorf("failed to write transactions: %v", err)
	}
	return nil
}

// WriteTransaction writes a single transaction to the db
func (m *DB) WriteTransaction(l types.LayerID, t *types.Transaction) error {
	bytes, err := types.InterfaceToBytes(newDbTransaction(t))
	if err != nil {
		return fmt.Errorf("could not marshall tx %v to bytes: %v", t.ID().ShortString(), err)
	}
	if err := m.transactions.Put(t.ID().Bytes(), bytes); err != nil {
		return fmt.Errorf("could not write tx %v to database: %v", t.ID().ShortString(), err)
	}
	// write extra index for querying txs by account
	if err := m.transactions.Put(getTransactionOriginKey(l, t), t.ID().Bytes()); err != nil {
		return fmt.Errorf("could not write tx %v to database: %v", t.ID().ShortString(), err)
	}
	if err := m.transactions.Put(getTransactionDestKey(l, t), t.ID().Bytes()); err != nil {
		return fmt.Errorf("could not write tx %v to database: %v", t.ID().ShortString(), err)
	}
	m.Debug("wrote tx %v to db", t.ID().ShortString())

	return nil
}

//We're not using the existing reward type because the layer is implicit in the key
type dbReward struct {
	TotalReward         uint64
	LayerRewardEstimate uint64
	SmesherID           types.NodeID
	Coinbase            types.Address
	// TotalReward - LayerRewardEstimate = FeesEstimate
}

func (m *DB) writeTransactionRewards(l types.LayerID, accountBlockCount map[types.Address]map[string]uint64, totalReward, layerReward *big.Int) error {
	batch := m.transactions.NewBatch()
	for account, smesherAccountEntry := range accountBlockCount {
		for smesherString, cnt := range smesherAccountEntry {
			smesherEntry, err := types.StringToNodeID(smesherString)
			if err != nil {
				return fmt.Errorf("could not convert String to NodeID for %v: %v", smesherString, err)
			}
			reward := dbReward{TotalReward: cnt * totalReward.Uint64(), LayerRewardEstimate: cnt * layerReward.Uint64(), SmesherID: *smesherEntry, Coinbase: account}
			if b, err := types.InterfaceToBytes(&reward); err != nil {
				return fmt.Errorf("could not marshal reward for %v: %v", account.Short(), err)
			} else if err := batch.Put(getRewardKey(l, account, *smesherEntry), b); err != nil {
				return fmt.Errorf("could not write reward to %v to database: %v", account.Short(), err)
			} else if err := batch.Put(getSmesherRewardKey(l, *smesherEntry, account), getRewardKey(l, account, *smesherEntry)); err != nil {
				return fmt.Errorf("could not write reward key for smesherID %v to database: %v", smesherEntry.ShortString(), err)
			}
		}
	}
	return batch.Write()
}

// GetRewards retrieves account's rewards by address
func (m *DB) GetRewards(account types.Address) (rewards []types.Reward, err error) {
	it := m.transactions.Find(getRewardKeyPrefix(account))
	for it.Next() {
		if it.Key() == nil {
			break
		}
		str := string(it.Key())
		strs := strings.Split(str, "_")
		layer, err := strconv.ParseUint(strs[3], 10, 32)
		if err != nil {
			return nil, fmt.Errorf("wrong key in db %s: %v", it.Key(), err)
		}
		var reward dbReward
		err = types.BytesToInterface(it.Value(), &reward)
		if err != nil {
			return nil, fmt.Errorf("failed to unmarshal reward: %v", err)
		}
		rewards = append(rewards, types.Reward{
			Layer:               types.NewLayerID(uint32(layer)),
			TotalReward:         reward.TotalReward,
			LayerRewardEstimate: reward.LayerRewardEstimate,
			SmesherID:           reward.SmesherID,
			Coinbase:            reward.Coinbase,
		})
	}
	return
}

// GetRewardsBySmesherID retrieves rewards by smesherID
func (m *DB) GetRewardsBySmesherID(smesherID types.NodeID) (rewards []types.Reward, err error) {
	it := m.transactions.Find(getSmesherRewardKeyPrefix(smesherID))
	for it.Next() {
		if it.Key() == nil {
			break
		}
		str := string(it.Key())
		strs := strings.Split(str, "_")
		layer, err := strconv.ParseUint(strs[3], 10, 32)
		if err != nil {
			return nil, fmt.Errorf("error parsing db key %s: %v", it.Key(), err)
		}
		//find the key to the actual reward struct, which is in it.Value()
		var reward dbReward
		rewardBytes, err := m.transactions.Get(it.Value())

		if err != nil {
			return nil, fmt.Errorf("wrong key in db %s: %v", it.Value(), err)
		}
		if err = types.BytesToInterface(rewardBytes, &reward); err != nil {
			return nil, fmt.Errorf("failed to unmarshal reward: %v", err)
		}
		rewards = append(rewards, types.Reward{
			Layer:               types.NewLayerID(uint32(layer)),
			TotalReward:         reward.TotalReward,
			LayerRewardEstimate: reward.LayerRewardEstimate,
			SmesherID:           reward.SmesherID,
			Coinbase:            reward.Coinbase,
		})
	}
	return
}

func (m *DB) addToUnappliedTxs(txs []*types.Transaction, layer types.LayerID) error {
	groupedTxs := groupByOrigin(txs)

	for addr, accountTxs := range groupedTxs {
		if err := m.addToAccountTxs(addr, accountTxs, layer); err != nil {
			return err
		}
	}
	return nil
}

func (m *DB) addToAccountTxs(addr types.Address, accountTxs []*types.Transaction, layer types.LayerID) error {
	m.unappliedTxsMutex.Lock()
	defer m.unappliedTxsMutex.Unlock()

	// TODO: instead of storing a list, use LevelDB's prefixed keys and then iterate all relevant keys
	pending, err := m.getAccountPendingTxs(addr)
	if err != nil {
		return err
	}
	pending.Add(layer, accountTxs...)
	if err := m.storeAccountPendingTxs(addr, pending); err != nil {
		return err
	}
	return nil
}

func (m *DB) removeFromUnappliedTxs(accepted []*types.Transaction) (grouped map[types.Address][]*types.Transaction, accounts map[types.Address]struct{}) {
	grouped = groupByOrigin(accepted)
	accounts = make(map[types.Address]struct{})
	for account := range grouped {
		accounts[account] = struct{}{}
	}
	for account := range accounts {
		m.removeFromAccountTxs(account, grouped)
	}
	return
}

func (m *DB) removeFromAccountTxs(account types.Address, gAccepted map[types.Address][]*types.Transaction) {
	m.unappliedTxsMutex.Lock()
	defer m.unappliedTxsMutex.Unlock()

	// TODO: instead of storing a list, use LevelDB's prefixed keys and then iterate all relevant keys
	pending, err := m.getAccountPendingTxs(account)
	if err != nil {
		m.With().Error("failed to get account pending txs",
			log.String("address", account.Short()), log.Err(err))
		return
	}
	pending.RemoveAccepted(gAccepted[account])
	if err := m.storeAccountPendingTxs(account, pending); err != nil {
		m.With().Error("failed to store account pending txs",
			log.String("address", account.Short()), log.Err(err))
	}
}

func (m *DB) removeRejectedFromAccountTxs(account types.Address, rejected map[types.Address][]*types.Transaction, layer types.LayerID) {
	m.unappliedTxsMutex.Lock()
	defer m.unappliedTxsMutex.Unlock()

	// TODO: instead of storing a list, use LevelDB's prefixed keys and then iterate all relevant keys
	pending, err := m.getAccountPendingTxs(account)
	if err != nil {
		m.With().Error("failed to get account pending txs",
			layer, log.String("address", account.Short()), log.Err(err))
		return
	}
	pending.RemoveRejected(rejected[account], layer)
	if err := m.storeAccountPendingTxs(account, pending); err != nil {
		m.With().Error("failed to store account pending txs",
			layer, log.String("address", account.Short()), log.Err(err))
	}
}

func (m *DB) storeAccountPendingTxs(account types.Address, pending *pendingtxs.AccountPendingTxs) error {
	if pending.IsEmpty() {
		if err := m.unappliedTxs.Delete(account.Bytes()); err != nil {
			return fmt.Errorf("failed to delete empty pending txs for account %v: %v", account.Short(), err)
		}
		return nil
	}
	if accountTxsBytes, err := types.InterfaceToBytes(&pending); err != nil {
		return fmt.Errorf("failed to marshal account pending txs: %v", err)
	} else if err := m.unappliedTxs.Put(account.Bytes(), accountTxsBytes); err != nil {
		return fmt.Errorf("failed to store mesh txs for address %s", account.Short())
	}
	return nil
}

func (m *DB) getAccountPendingTxs(addr types.Address) (*pendingtxs.AccountPendingTxs, error) {
	accountTxsBytes, err := m.unappliedTxs.Get(addr.Bytes())
	if err != nil && err != database.ErrNotFound {
		return nil, fmt.Errorf("failed to get mesh txs for account %s", addr.Short())
	}
	if err == database.ErrNotFound {
		return pendingtxs.NewAccountPendingTxs(), nil
	}
	var pending pendingtxs.AccountPendingTxs
	if err := types.BytesToInterface(accountTxsBytes, &pending); err != nil {
		return nil, fmt.Errorf("failed to unmarshal account pending txs: %v", err)
	}
	return &pending, nil
}

func groupByOrigin(txs []*types.Transaction) map[types.Address][]*types.Transaction {
	grouped := make(map[types.Address][]*types.Transaction)
	for _, tx := range txs {
		grouped[tx.Origin()] = append(grouped[tx.Origin()], tx)
	}
	return grouped
}

// GetProjection returns projection of address
func (m *DB) GetProjection(addr types.Address, prevNonce, prevBalance uint64) (nonce, balance uint64, err error) {
	pending, err := m.getAccountPendingTxs(addr)
	if err != nil {
		return 0, 0, err
	}
	nonce, balance = pending.GetProjection(prevNonce, prevBalance)
	return nonce, balance, nil
}

type txGetter struct {
	missingIds map[types.TransactionID]struct{}
	txs        []*types.Transaction
	mesh       *DB
}

func (g *txGetter) get(id types.TransactionID) {
	t, err := g.mesh.GetTransaction(id)
	if err != nil {
		g.mesh.With().Warning("could not fetch tx", id, log.Err(err))
		g.missingIds[id] = struct{}{}
	} else {
		g.txs = append(g.txs, t)
	}
}

func newGetter(m *DB) *txGetter {
	return &txGetter{mesh: m, missingIds: make(map[types.TransactionID]struct{})}
}

// GetTransactions retrieves a list of txs by their id's
func (m *DB) GetTransactions(transactions []types.TransactionID) ([]*types.Transaction, map[types.TransactionID]struct{}) {
	getter := newGetter(m)
	for _, id := range transactions {
		getter.get(id)
	}
	return getter.txs, getter.missingIds
}

// GetTransaction retrieves a tx by its id
func (m *DB) GetTransaction(id types.TransactionID) (*types.Transaction, error) {
	tBytes, err := m.transactions.Get(id[:])
	if err != nil {
		return nil, fmt.Errorf("could not find transaction in database %v err=%v", hex.EncodeToString(id[:]), err)
	}
	var dbTx DbTransaction
	err = types.BytesToInterface(tBytes, &dbTx)
	if err != nil {
		return nil, fmt.Errorf("failed to unmarshal transaction: %v", err)
	}
	return dbTx.getTransaction(), nil
}

// GetTransactionsByDestination retrieves txs by destination and layer
func (m *DB) GetTransactionsByDestination(l types.LayerID, account types.Address) (txs []types.TransactionID) {
	it := m.transactions.Find(getTransactionDestKeyPrefix(l, account))
	for it.Next() {
		if it.Key() == nil {
			break
		}
		var a types.TransactionID
		err := types.BytesToInterface(it.Value(), &a)
		if err != nil {
			// log error
			break
		}
		txs = append(txs, a)
	}
	return
}

// GetTransactionsByOrigin retrieves txs by origin and layer
func (m *DB) GetTransactionsByOrigin(l types.LayerID, account types.Address) (txs []types.TransactionID) {
	it := m.transactions.Find(getTransactionOriginKeyPrefix(l, account))
	for it.Next() {
		if it.Key() == nil {
			break
		}
		var a types.TransactionID
		err := types.BytesToInterface(it.Value(), &a)
		if err != nil {
			// log error
			break
		}
		txs = append(txs, a)
	}
	return
}

// BlocksByValidity classifies a slice of blocks by validity
func (m *DB) BlocksByValidity(blocks []*types.Block) (validBlocks, invalidBlocks []*types.Block) {
	for _, b := range blocks {
		valid, err := m.ContextualValidity(b.ID())
		if err != nil {
			m.With().Error("could not get contextual validity by block", b.ID(), log.Err(err))
		}
		if valid {
			validBlocks = append(validBlocks, b)
		} else {
			invalidBlocks = append(invalidBlocks, b)
		}
	}
	return validBlocks, invalidBlocks
}

// LayerContextuallyValidBlocks returns the set of contextually valid block IDs for the provided layer
func (m *DB) LayerContextuallyValidBlocks(layer types.LayerID) (map[types.BlockID]struct{}, error) {
	if layer == types.NewLayerID(0) || layer == types.NewLayerID(1) {
		v, err := m.LayerBlockIds(layer)
		if err != nil {
			m.With().Error("could not get layer block ids", layer, log.Err(err))
			return nil, err
		}

		mp := make(map[types.BlockID]struct{}, len(v))
		for _, blk := range v {
			mp[blk] = struct{}{}
		}

		return mp, nil
	}

	blockIds, err := m.LayerBlockIds(layer)
	if err != nil {
		return nil, err
	}

	validBlks := make(map[types.BlockID]struct{})

	cvErrors := make(map[string][]types.BlockID)
	cvErrorCount := 0
	for _, b := range blockIds {
		valid, err := m.ContextualValidity(b)
		if err != nil {
			cvErrors[err.Error()] = append(cvErrors[err.Error()], b)
			cvErrorCount++
		}

		if !valid {
			continue
		}

		validBlks[b] = struct{}{}
	}

	m.With().Info("count of contextually valid blocks in layer",
		layer,
		log.Int("count_valid", len(validBlks)),
		log.Int("count_error", cvErrorCount),
		log.Int("count_total", len(blockIds)))
	if cvErrorCount != 0 {
		m.With().Error("errors occurred getting contextual validity", layer,
			log.String("errors", fmt.Sprint(cvErrors)))
	}
	return validBlks, nil
}

// Persist persists an item v into the database using key as its id
func (m *DB) Persist(key []byte, v interface{}) error {
	buf, err := types.InterfaceToBytes(v)
	if err != nil {
		panic(err)
	}
	return m.general.Put(key, buf)
}

// Retrieve retrieves item by key into v
func (m *DB) Retrieve(key []byte, v interface{}) (interface{}, error) {
	val, err := m.general.Get(key)
	if err != nil {
		m.Warning("failed retrieving object from db ", err)
		return nil, err
	}

	if val == nil {
		return nil, fmt.Errorf("no such value in database db ")
	}

	if err := types.BytesToInterface(val, v); err != nil {
		return nil, fmt.Errorf("failed decoding object from db %v", err)
	}

	return v, nil
}

func (m *DB) cacheWarmUpFromTo(from types.LayerID, to types.LayerID) error {
	m.Info("warming up cache with layers %v to %v", from, to)
	for i := from; i.Before(to); i = i.Add(1) {

		select {
		case <-m.exit:
			m.Info("shutdown during cache warm up")
			return nil
		default:
		}

		layer, err := m.LayerBlockIds(i)
		if err != nil {
			return fmt.Errorf("could not get layer %v from database %v", layer, err)
		}

		for _, b := range layer {
			block, blockErr := m.GetBlock(b)
			if blockErr != nil {
				return fmt.Errorf("could not get bl %v from database %v", b, blockErr)
			}
			m.blockCache.put(block)
		}

	}
	m.Info("done warming up cache")

	return nil
}<|MERGE_RESOLUTION|>--- conflicted
+++ resolved
@@ -525,10 +525,10 @@
 }
 
 func (k *keyBuilder) WithLayerID(l types.LayerID) *keyBuilder {
-	buf := make([]byte, 8)
+	buf := make([]byte, 4)
 	// NOTE(dshulyak) big endian produces lexicographically ordered bytes.
 	// some queries can be optimizaed by using range queries instead of point queries.
-	binary.BigEndian.PutUint64(buf, l.Uint64())
+	binary.BigEndian.PutUint32(buf, l.Uint32())
 	k.buf.Write(l.Bytes())
 	return k
 }
@@ -571,15 +571,6 @@
 }
 
 func getTransactionOriginKeyPrefix(l types.LayerID, account types.Address) []byte {
-<<<<<<< HEAD
-	str := "a_o_" + account.String() + "_" + l.String()
-	return []byte(str)
-}
-
-func getTransactionDestKeyPrefix(l types.LayerID, account types.Address) []byte {
-	str := "a_d_" + account.String() + "_" + l.String()
-	return []byte(str)
-=======
 	return new(keyBuilder).
 		WithOriginPrefix().
 		WithBytes(account.Bytes()).
@@ -593,7 +584,6 @@
 		WithBytes(account.Bytes()).
 		WithLayerID(l).
 		Bytes()
->>>>>>> 6d654a43
 }
 
 // DbTransaction is the transaction type stored in DB
