--- conflicted
+++ resolved
@@ -432,11 +432,7 @@
 }
 
 // AddResult adds result for the transaction.
-<<<<<<< HEAD
-func AddResult(db sql.Executor, id types.TransactionID, rst *types.TransactionResult) error {
-=======
 func AddResult(db *sql.Tx, id types.TransactionID, rst *types.TransactionResult) error {
->>>>>>> 03603509
 	buf, err := codec.Encode(rst)
 	if err != nil {
 		return fmt.Errorf("encode %w", err)
