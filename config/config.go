--- conflicted
+++ resolved
@@ -186,18 +186,14 @@
 		LayersPerEpoch:      3,
 		PoETServer:          "127.0.0.1",
 		GoldenATXID:         "0x5678", // TODO: Change the value
-<<<<<<< HEAD
 		Hdist:               10,
 		Zdist:               5,
 		ConfidenceParam:     5,
 		WindowSize:          100, // should be "a few thousand layers" in production
-		GlobalThreshold:     60, // in percentage terms, must be in interval [0, 100]
-		LocalThreshold:      20, // in percentage terms, must be in interval [0, 100]
+		GlobalThreshold:     60,  // in percentage terms, must be in interval [0, 100]
+		LocalThreshold:      20,  // in percentage terms, must be in interval [0, 100]
 		GenesisActiveSet:    5,
-=======
-		Hdist:               5,
 		GenesisTotalWeight:  5 * 1024 * 1, // 5 miners * 1024 byte PoST * 1 PoET ticks
->>>>>>> f87109c4
 		BlockCacheSize:      20,
 		SyncRequestTimeout:  2000,
 		SyncInterval:        10,
