import base64
from datetime import datetime
import pytest
from pytest_testconfig import config as testconfig
import re
import random
from random import choice
from string import ascii_lowercase
import time

# noinspection PyUnresolvedReferences
from tests.context import ES
from tests.convenience import sleep_print_backwards
from tests.queries import query_message, poll_query_message
from tests.setup_utils import add_multi_clients
from tests.utils import get_conf, api_call, get_curr_ind


current_index = get_curr_ind()
timeout_factor = 1

# For purposes of these tests, we override the PoetProof protocol
gossip_message_query_fields = {'M': 'new_gossip_message', 'protocol': 'PoetProof'}


def query_bootstrap_es(namespace, bootstrap_po_name):
    hits = poll_query_message(current_index, namespace, bootstrap_po_name, {"M": "Local node identity"}, expected=1)
    for h in hits:
        match = re.search(r"Local node identity >> (?P<bootstrap_key>\w+)", h.M)
        if match:
            return match.group('bootstrap_key')
    return None

# ==============================================================================
#    Fixtures
# ==============================================================================


# The following fixture should not be used if you wish to add many clients during test.
@pytest.fixture()
def add_client(request, setup_bootstrap, setup_clients):
    global client_name

    def _add_single_client():
        global client_name
        if not setup_bootstrap.pods:
            raise Exception("Could not find bootstrap node")

        bs_info = setup_bootstrap.pods[0]
        cspec = get_conf(bs_info, testconfig['client'], testconfig['genesis_delta'])
        client_name = add_multi_clients(testconfig, setup_bootstrap.deployment_id, cspec, 1)[0]
        return client_name

    return _add_single_client()


@pytest.fixture()
def add_clients(setup_bootstrap, setup_clients):
    """
    add_clients returns a function for the user to run in order to add more clients

    :param setup_bootstrap: DeploymentInfo, bootstrap info
    :param setup_clients: DeploymentInfo, client info

    :return: function, _add_client
    """

    def _add_clients(num_of_clients, version=None, version_separator=''):
        # TODO make a generic function that _add_clients can use
        """
        adds a clients to namespace

        :param num_of_clients: int, number of replicas
        :param version: string, the wanted client version
        :param version_separator: string, separator to separate between client key and client version

        :return: list, all created client pods
        """
        if version and not isinstance(version, str):
            raise ValueError("version must be type string")

        if not setup_bootstrap.pods:
            raise Exception("Could not find bootstrap node")

        bs_info = setup_bootstrap.pods[0]

        client_key = 'client'
        if version:
            client_key += f'{version_separator}{version}'

        cspec = get_conf(bs_info, testconfig[client_key], testconfig['genesis_delta'])
        pods_names = add_multi_clients(testconfig, setup_bootstrap.deployment_id, cspec, size=num_of_clients)
        return pods_names

    return _add_clients


# ==============================================================================
#    TESTS
# ==============================================================================

def test_bootstrap(init_session, add_elk, setup_bootstrap):
    print("running test_bootstrap")
    tts = 75
    msg = f"sleep {tts} secs to enable ES server to start"
    sleep_print_backwards(tts, msg)
    # wait for the bootstrap logs to be available in ElasticSearch
    time.sleep(10 * timeout_factor)
    bs_id = query_bootstrap_es(testconfig['namespace'], setup_bootstrap.pods[0]['name'])
    ass_err = f"setup_bootstrap.pods[0]['key'] = {setup_bootstrap.pods[0]['key']}, bootstrap returned ID: {bs_id}"
    assert setup_bootstrap.pods[0]['key'] == bs_id, ass_err


def test_client(init_session, add_elk, setup_clients, add_curl, save_log_on_exit):
    fields = {'M': 'discovery_bootstrap'}
    timetowait = len(setup_clients.pods) * timeout_factor
    print(f"Sleeping {str(timetowait)} before checking out bootstrap results")
    time.sleep(timetowait)

    peers = poll_query_message(indx=current_index,
                               namespace=testconfig['namespace'],
                               client_po_name=setup_clients.deployment_name,
                               fields=fields,
                               findFails=False,
                               expected=len(setup_clients.pods))

    assert len(peers) == len(setup_clients.pods)


def test_add_client(add_client):
    # Sleep a while before checking the node is bootstrapped
    time.sleep(20 * timeout_factor)
    fields = {'M': 'discovery_bootstrap'}

    hits = poll_query_message(indx=current_index,
                              namespace=testconfig['namespace'],
                              client_po_name=add_client,
                              fields=fields,
                              findFails=True,
                              expected=1)
    assert len(hits) == 1, "Could not find new Client bootstrap message pod:{0}".format(add_client)


def test_add_many_clients(init_session, add_elk, setup_bootstrap, setup_clients):
    bs_info = setup_bootstrap.pods[0]
    cspec = get_conf(bs_info, testconfig['client'], testconfig['genesis_delta'])

    pods = add_multi_clients(testconfig, setup_bootstrap.deployment_id, cspec, size=4)
    time.sleep(40 * timeout_factor)  # wait for the new clients to finish bootstrap and for logs to get to elasticsearch
    fields = {'M': 'discovery_bootstrap'}
    for p in pods:
        hits = poll_query_message(indx=current_index,
                                  namespace=testconfig['namespace'],
                                  client_po_name=p,
                                  fields=fields,
                                  findFails=True,
                                  expected=1)
        assert len(hits) == 1, "Could not find new Client bootstrap message pod:{0}".format(p)


<<<<<<< HEAD
def test_gossip(init_session, add_elk, setup_clients, add_curl):
    fields = {'M': 'new_gossip_message', 'protocol': 'api_test_gossip'}
    initial = len(query_message(current_index, testconfig['namespace'], setup_clients.deployment_name, fields))
=======
def test_gossip(init_session, setup_clients, add_curl):
    initial = len(query_message(
        current_index, testconfig['namespace'], setup_clients.deployment_name, gossip_message_query_fields))
>>>>>>> f790a44e
    # *note*: this already waits for bootstrap so we can send the msg right away.
    # send message to client via rpc
    client_ip = setup_clients.pods[0]['pod_ip']
    podname = setup_clients.pods[0]['name']
    print("Sending gossip from client ip: {0}/{1}".format(podname, client_ip))

    # todo: take out broadcast and rpcs to helper methods.
    api = 'v1/gateway/broadcastpoet'

    # this is messy: this gets passed to curl as a command, so it needs to be a string
    # grpc expects binary data as base64
    data = '{"data":"%s"}' % base64.b64encode(b"foo").decode('utf-8')
    out = api_call(client_ip, data, api, testconfig['namespace'])

    assert "{'status': {}}" in out

    # Need to sleep for a while in order to enable the propagation of the gossip message - 0.5 sec for each node
    # TODO: check frequently before timeout so we might be able to finish earlier.
    gossip_propagation_sleep = len(
        setup_clients.pods) * timeout_factor / 2  # currently we expect short propagation times.
    print('sleep for {0} sec to enable gossip propagation'.format(gossip_propagation_sleep))
    time.sleep(gossip_propagation_sleep)

    total_expected_gossip = initial + len(setup_clients.pods)
    after = poll_query_message(indx=current_index,
                               namespace=testconfig['namespace'],
                               client_po_name=setup_clients.deployment_name,
                               fields=gossip_message_query_fields,
                               findFails=False,
                               expected=total_expected_gossip)

    assert total_expected_gossip == len(after), "test_gossip: Total gossip messages in ES is not as expected"


<<<<<<< HEAD
def test_many_gossip_messages(setup_clients, add_elk, add_curl):
    fields = {'M': 'new_gossip_message', 'protocol': 'api_test_gossip'}
    initial = len(query_message(current_index, testconfig['namespace'], setup_clients.deployment_name, fields))
=======
def test_many_gossip_messages(setup_clients, add_curl):
    initial = len(query_message(
        current_index, testconfig['namespace'], setup_clients.deployment_name, gossip_message_query_fields))
>>>>>>> f790a44e

    # *note*: this already waits for bootstrap so we can send the msg right away.
    # send message to client via rpc
    test_messages = 10
    for i in range(test_messages):
        rnd = random.randint(0, len(setup_clients.pods) - 1)
        client_ip = setup_clients.pods[rnd]['pod_ip']
        podname = setup_clients.pods[rnd]['name']
        print("Sending gossip from client ip: {0}/{1}".format(podname, client_ip))

        # todo: take out broadcast and rpcs to helper methods.
        api = 'v1/gateway/broadcastpoet'

        # this is messy: this gets passed to curl as a command, so it needs to be a string
        # grpc expects binary data as base64
        # it doesn't matter what the data contains as long as each is unique
        data = '{"data":"%s"}' % base64.b64encode(i.to_bytes(1, byteorder='big')).decode('utf-8')
        out = api_call(client_ip, data, api, testconfig['namespace'])
        assert "{'status': {}}" in out

        # Need to sleep for a while in order to enable the propagation of the gossip message - 0.5 sec for each node
        # TODO: check frequently before timeout so we might be able to finish earlier.
        gossip_propagation_sleep = 15 * timeout_factor  # currently we expect short propagation times.
        print('sleep for {0} sec to enable gossip propagation'.format(gossip_propagation_sleep))
        time.sleep(gossip_propagation_sleep)

        total_expected_gossip = initial + len(setup_clients.pods) * (i + 1)
        after = poll_query_message(indx=current_index,
                                   namespace=testconfig['namespace'],
                                   client_po_name=setup_clients.deployment_name,
                                   fields=gossip_message_query_fields,
                                   findFails=False,
                                   expected=total_expected_gossip)

        assertion_msg = "test_many_gossip_messages: Total gossip messages in ES is not as expected"
        assert total_expected_gossip == len(after), assertion_msg


def send_msgs(setup_clients, api, headers, total_expected_gossip, msg_size=10000, prop_sleep_time=20, num_of_msg=100,
              expected_ret="{'status': {}}", msg_field="data"):
    """
    sends a protocol message to a random node and asserts its propagation

    :param setup_clients: DeploymentInfo, clients info
    :param api: string, api path
    :param headers: string, protocol header fields
    :param total_expected_gossip: int, expected number of hits result
    :param msg_size: int, message size in bits
    :param prop_sleep_time: int, time to sleep before propagation is done
    :param num_of_msg: int
    :param expected_ret: string, expected query return status
    :param msg_field: string, message field
    currently this argument gets only one value but in the future for a more
    generic function we'll get a list of strings (10.11.19)
    """
    # in our case each pod contains one node
    pods_num = len(setup_clients.pods)
    for i in range(num_of_msg):
        rnd = random.randint(0, pods_num - 1)
        client_ip = setup_clients.pods[rnd]['pod_ip']
        pod_name = setup_clients.pods[rnd]['name']
        print("Sending gossip from client ip: {0}/{1}".format(pod_name, client_ip))

        # todo: take out broadcast and rpcs to helper methods.
        msg = "".join(choice(ascii_lowercase) for _ in range(msg_size))
        # TODO in the future this may be changed for a more generic function
        data = '{{"{msg_field}": "{msg}"}}'.format(msg_field=msg_field, msg=msg)
        out = api_call(client_ip, data, api, testconfig['namespace'])
        ass_err = f"test_invalid_msg: expected \"{expected_ret}\" and got \"{out}\""
        assert expected_ret in out, ass_err

    # currently we expect short propagation times.
    gossip_propagation_sleep = (num_of_msg + prop_sleep_time) * timeout_factor
    print('sleep for {0} sec to enable gossip propagation'.format(gossip_propagation_sleep))
    time.sleep(gossip_propagation_sleep)

    after = poll_query_message(indx=current_index,
                               namespace=testconfig['namespace'],
                               client_po_name=setup_clients.deployment_name,
                               fields=headers,
                               findFails=False,
                               expected=total_expected_gossip)

    err_msg = "msg_testing: Total gossip messages in ES is not as expected"
    err_msg += f"\nexpected {total_expected_gossip}, got {len(after)}"
    assert total_expected_gossip == len(after), err_msg


# Deploy X peers
# Wait for bootstrap
# Broadcast Y messages (make sure that all of them are live simultaneously)
# Validate that all nodes got exactly Y messages (X*Y messages)
# Sample few nodes and validate that they got all 5 messages
<<<<<<< HEAD
def test_many_gossip_sim(setup_clients, add_elk, add_curl):
    api = 'v1/broadcast'
    headers = {'M': 'new_gossip_message', 'protocol': 'api_test_gossip'}
=======
def test_many_gossip_sim(setup_clients, add_curl):
    api = 'v1/gateway/broadcastpoet'
>>>>>>> f790a44e
    msg_size = 10000  # 1kb TODO: increase up to 2mb
    test_messages = 100
    pods_num = len(setup_clients.pods)

    prev_num_of_msg = len(query_message(
        current_index, testconfig['namespace'], setup_clients.deployment_name, gossip_message_query_fields))
    # if msg is valid we should see the message at each node msg * pods(nodes)
    total_expected_gossip = prev_num_of_msg + test_messages * pods_num

    send_msgs(setup_clients, api, gossip_message_query_fields, total_expected_gossip, num_of_msg=test_messages)


<<<<<<< HEAD
def test_broadcast_unknown_protocol(setup_bootstrap, add_elk, setup_clients, add_curl):
    api = 'v1/broadcast'
=======
def test_broadcast_unknown_protocol(setup_bootstrap, setup_clients, add_curl):
    api = 'v1/gateway/broadcastpoet'
>>>>>>> f790a44e
    # protocol is modified
    headers = gossip_message_query_fields.copy()
    headers['protocol'] = 'unknown_protocol'
    msg_size = 10000  # 1kb TODO: increase up to 2mb
    test_messages = 10

    prev_num_of_msg = len(query_message(current_index, testconfig['namespace'], setup_clients.deployment_name, headers))
    # add only the number of previous messages
    # when there's a problem in our protocol we're not even sending
    total_expected_gossip = prev_num_of_msg

    send_msgs(setup_clients, api, headers, total_expected_gossip, num_of_msg=test_messages)


# Different client version on bootstrap:
# Deploy X peers with client version A
# Wait for bootstrap
# Deploy new "v2" peers with client version B<A
# Validate that the new nodes failed to bootstrap
# NOTE: this test is run in the end because it affects the network structure,
# it creates an additional pod with a "v2" client
<<<<<<< HEAD
def test_diff_client_ver(setup_bootstrap, add_elk, setup_clients, add_curl, add_clients):
    sync_sleep_time = 10
=======
# ALSO NOTE: The "v2" client is actually running an _earlier_ client version, this is confusing
def test_diff_client_ver(setup_bootstrap, setup_clients, add_curl, add_clients):
>>>>>>> f790a44e
    num_of_v2_clients = 2
    v2_version = "v2"

    clients = add_clients(num_of_v2_clients, v2_version)

    # Sleep a while before checking the node is bootstrapped
    time.sleep(20 * timeout_factor)
    headers = {'M': 'discovery_bootstrap'}
    for cl in clients:
        hits = poll_query_message(indx=current_index,
                                  namespace=setup_bootstrap.deployment_id,
                                  client_po_name=cl,
                                  fields=headers,
                                  findFails=False)
        ass_err = f"client is not supposed to discover bootstrap, on: {cl}"
        assert len(hits) == 0, ass_err


# NOTE: this test is run in the end because it affects the network structure,
# it creates more pods and bootstrap them which will affect final query results
# an alternative to that would be to kill the pods when the test ends.
def test_late_bootstraps(init_session, add_elk, setup_bootstrap, setup_clients):
    TEST_NUM = 10
    testnames = []

    for i in range(TEST_NUM):
        client = add_multi_clients(testconfig, setup_bootstrap.deployment_id,
                                   get_conf(setup_bootstrap.pods[0], testconfig['client'], testconfig['genesis_delta']),
                                   1)
        testnames.append((client[0], datetime.now()))

    # Need to sleep for a while in order to enable the
    # propagation of the gossip message
    time.sleep(TEST_NUM * timeout_factor)

    fields = {'M': 'discovery_bootstrap'}
    for i in testnames:
        hits = poll_query_message(indx=current_index,
                                  namespace=testconfig['namespace'],
                                  client_po_name=i[0],
                                  fields=fields,
                                  findFails=False,
                                  expected=1)

        assert len(hits) == 1, "Could not find new Client bootstrap message. client: {0}".format(i[0])<|MERGE_RESOLUTION|>--- conflicted
+++ resolved
@@ -158,15 +158,9 @@
         assert len(hits) == 1, "Could not find new Client bootstrap message pod:{0}".format(p)
 
 
-<<<<<<< HEAD
 def test_gossip(init_session, add_elk, setup_clients, add_curl):
-    fields = {'M': 'new_gossip_message', 'protocol': 'api_test_gossip'}
-    initial = len(query_message(current_index, testconfig['namespace'], setup_clients.deployment_name, fields))
-=======
-def test_gossip(init_session, setup_clients, add_curl):
     initial = len(query_message(
         current_index, testconfig['namespace'], setup_clients.deployment_name, gossip_message_query_fields))
->>>>>>> f790a44e
     # *note*: this already waits for bootstrap so we can send the msg right away.
     # send message to client via rpc
     client_ip = setup_clients.pods[0]['pod_ip']
@@ -201,15 +195,9 @@
     assert total_expected_gossip == len(after), "test_gossip: Total gossip messages in ES is not as expected"
 
 
-<<<<<<< HEAD
 def test_many_gossip_messages(setup_clients, add_elk, add_curl):
-    fields = {'M': 'new_gossip_message', 'protocol': 'api_test_gossip'}
-    initial = len(query_message(current_index, testconfig['namespace'], setup_clients.deployment_name, fields))
-=======
-def test_many_gossip_messages(setup_clients, add_curl):
     initial = len(query_message(
         current_index, testconfig['namespace'], setup_clients.deployment_name, gossip_message_query_fields))
->>>>>>> f790a44e
 
     # *note*: this already waits for bootstrap so we can send the msg right away.
     # send message to client via rpc
@@ -303,14 +291,8 @@
 # Broadcast Y messages (make sure that all of them are live simultaneously)
 # Validate that all nodes got exactly Y messages (X*Y messages)
 # Sample few nodes and validate that they got all 5 messages
-<<<<<<< HEAD
 def test_many_gossip_sim(setup_clients, add_elk, add_curl):
-    api = 'v1/broadcast'
-    headers = {'M': 'new_gossip_message', 'protocol': 'api_test_gossip'}
-=======
-def test_many_gossip_sim(setup_clients, add_curl):
     api = 'v1/gateway/broadcastpoet'
->>>>>>> f790a44e
     msg_size = 10000  # 1kb TODO: increase up to 2mb
     test_messages = 100
     pods_num = len(setup_clients.pods)
@@ -323,13 +305,8 @@
     send_msgs(setup_clients, api, gossip_message_query_fields, total_expected_gossip, num_of_msg=test_messages)
 
 
-<<<<<<< HEAD
 def test_broadcast_unknown_protocol(setup_bootstrap, add_elk, setup_clients, add_curl):
-    api = 'v1/broadcast'
-=======
-def test_broadcast_unknown_protocol(setup_bootstrap, setup_clients, add_curl):
     api = 'v1/gateway/broadcastpoet'
->>>>>>> f790a44e
     # protocol is modified
     headers = gossip_message_query_fields.copy()
     headers['protocol'] = 'unknown_protocol'
@@ -351,13 +328,8 @@
 # Validate that the new nodes failed to bootstrap
 # NOTE: this test is run in the end because it affects the network structure,
 # it creates an additional pod with a "v2" client
-<<<<<<< HEAD
+# ALSO NOTE: The "v2" client is actually running an _earlier_ client version, this is confusing
 def test_diff_client_ver(setup_bootstrap, add_elk, setup_clients, add_curl, add_clients):
-    sync_sleep_time = 10
-=======
-# ALSO NOTE: The "v2" client is actually running an _earlier_ client version, this is confusing
-def test_diff_client_ver(setup_bootstrap, setup_clients, add_curl, add_clients):
->>>>>>> f790a44e
     num_of_v2_clients = 2
     v2_version = "v2"
 
