--- conflicted
+++ resolved
@@ -168,13 +168,8 @@
 		func(_ context.Context, _ string, data []byte) error {
 			var p types.Proposal
 			require.NoError(t, codec.Decode(data, &p))
-<<<<<<< HEAD
-			p.Initialize()
+			require.NoError(t, p.Initialize())
 			assert.Equal(t, bb2, p.Votes.Base)
-=======
-			require.NoError(t, p.Initialize())
-			assert.Equal(t, bb2, p.BaseBallot)
->>>>>>> 6e6c8029
 			assert.Equal(t, refBid, p.RefBallot)
 			assert.Equal(t, atxID, p.AtxID)
 			require.Nil(t, p.EpochData)
