// Package hare implements the Hare Protocol.
package hare

import (
	"context"
	"errors"
	"fmt"
	"time"

	"github.com/spacemeshos/ed25519"

	"github.com/spacemeshos/go-spacemesh/common/types"
	"github.com/spacemeshos/go-spacemesh/common/util"
	"github.com/spacemeshos/go-spacemesh/hare/config"
	"github.com/spacemeshos/go-spacemesh/hare/metrics"
	"github.com/spacemeshos/go-spacemesh/log"
	"github.com/spacemeshos/go-spacemesh/lp2p/pubsub"
	"github.com/spacemeshos/go-spacemesh/signing"
)

const protoName = "HARE_PROTOCOL"

type role byte

const ( // constants of the different roles
	passive = role(0)
	active  = role(1)
	leader  = role(2)
)

<<<<<<< HEAD
// Rolacle is the roles oracle provider.
type Rolacle interface {
	Validate(ctx context.Context, layer types.LayerID, round uint32, committeeSize int, id types.NodeID, sig []byte, eligibilityCount uint16) (bool, error)
	CalcEligibility(ctx context.Context, layer types.LayerID, round uint32, committeeSize int, id types.NodeID, sig []byte) (uint16, error)
	Proof(ctx context.Context, layer types.LayerID, round uint32) ([]byte, error)
	IsIdentityActiveOnConsensusView(ctx context.Context, edID string, layer types.LayerID) (bool, error)
	IsEpochBeaconReady(ctx context.Context, epoch types.EpochID) bool
=======
// NetworkService provides the registration and broadcast abilities in the network.
type NetworkService interface {
	RegisterGossipProtocol(protocol string, prio priorityq.Priority) chan service.GossipMessage
	Broadcast(ctx context.Context, protocol string, payload []byte) error
>>>>>>> a14f14c2
}

// Signer provides signing and public-key getter.
type Signer interface {
	Sign(m []byte) []byte
	PublicKey() *signing.PublicKey
}

const (
	completed    = true
	notCompleted = false
)

// procReport is the termination report of the CP.
type procReport struct {
	id        types.LayerID // layer id
	set       *Set          // agreed-upon set
	coinflip  bool          // weak coin value
	completed bool          // whether the CP completed
}

func (cpo procReport) ID() types.LayerID {
	return cpo.id
}

func (cpo procReport) Set() *Set {
	return cpo.set
}

func (cpo procReport) Coinflip() bool {
	return cpo.coinflip
}

func (cpo procReport) Completed() bool {
	return cpo.completed
}

func (proc *consensusProcess) report(completed bool) {
	proc.terminationReport <- procReport{proc.instanceID, proc.s, proc.preRoundTracker.coinflip, completed}
}

var _ TerminationOutput = (*procReport)(nil)

// State holds the current state of the consensus process (aka the participant).
type State struct {
	k           uint32       // the round counter (k%4 is the round number)
	ki          uint32       // indicates when S was first committed upon
	s           *Set         // the set of values
	certificate *certificate // the certificate
}

// StateQuerier provides a query to check if an Ed public key is active on the current consensus view.
// It returns true if the identity is active and false otherwise.
// An error is set iff the identity could not be checked for activeness.
type StateQuerier interface {
	IsIdentityActiveOnConsensusView(ctx context.Context, edID string, layer types.LayerID) (bool, error)
}

// Msg is the wrapper of the protocol's message.
// Messages are sent as type Message. Upon receiving, the public key is added to this wrapper (public key extraction).
type Msg struct {
	*Message
	PubKey    *signing.PublicKey
	RequestID string
}

func (m *Msg) String() string {
	return fmt.Sprintf("Pubkey: %v Message: %v", m.PubKey.ShortString(), m.Message.String())
}

// Bytes returns the message as bytes (without the public key).
// It panics if the message erred on unmarshal.
func (m *Msg) Bytes() []byte {
	buf, err := types.InterfaceToBytes(m.Message)
	if err != nil {
		log.Panic("could not marshal innermsg before send")
	}
	return buf
}

// Upon receiving a protocol message, we try to build the full message.
// The full message consists of the original message and the extracted public key.
// An extracted public key is considered valid if it represents an active identity for a consensus view.
func newMsg(ctx context.Context, logger log.Log, hareMsg *Message, querier StateQuerier) (*Msg, error) {
	logger = logger.WithContext(ctx)

	// extract pub key
	pubKey, err := ed25519.ExtractPublicKey(hareMsg.InnerMsg.Bytes(), hareMsg.Sig)
	if err != nil {
		logger.With().Error("newmsg construction failed: could not extract public key",
			log.Err(err),
			log.Int("sig_len", len(hareMsg.Sig)))
		return nil, fmt.Errorf("extract ed25519 pubkey: %w", err)
	}

	// query if identity is active
	pub := signing.NewPublicKey(pubKey)
	res, err := querier.IsIdentityActiveOnConsensusView(ctx, pub.String(), hareMsg.InnerMsg.InstanceID)
	if err != nil {
		logger.With().Error("error while checking if identity is active",
			log.String("sender_id", pub.ShortString()),
			log.Err(err),
			hareMsg.InnerMsg.InstanceID,
			log.String("msg_type", hareMsg.InnerMsg.Type.String()))
		return nil, errors.New("is identity active query failed")
	}

	// check query result
	if !res {
		logger.With().Error("identity is not active",
			log.String("sender_id", pub.ShortString()),
			hareMsg.InnerMsg.InstanceID,
			log.String("msg_type", hareMsg.InnerMsg.Type.String()))
		return nil, errors.New("inactive identity")
	}

	msg := &Msg{Message: hareMsg, PubKey: pub}

	// add reqID from context
	if reqID, ok := log.ExtractRequestID(ctx); ok {
		msg.RequestID = reqID
	} else {
		logger.Warning("no requestID in context, cannot add to new hare message")
	}

	return msg, nil
}

// consensusProcess is an entity (a single participant) in the Hare protocol.
// Once started, the CP iterates through the rounds until consensus is reached or the instance is canceled.
// The output is then written to the provided TerminationReport channel.
// If the consensus process is canceled one should not expect the output to be written to the output channel.
type consensusProcess struct {
	log.Log
	State
	util.Closer
	instanceID        types.LayerID
	oracle            Rolacle // the roles oracle provider
	signing           Signer
	nid               types.NodeID
	publisher         pubsub.Publisher
	isStarted         bool
	inbox             chan *Msg
	terminationReport chan TerminationOutput
	validator         messageValidator
	preRoundTracker   *preRoundTracker
	statusesTracker   *statusTracker
	proposalTracker   proposalTrackerProvider
	commitTracker     commitTrackerProvider
	notifyTracker     *notifyTracker
	cfg               config.Config
	pending           map[string]*Msg // buffer for early messages that are pending process
	notifySent        bool            // flag to set in case a notification had already been sent by this instance
	mTracker          *msgsTracker    // tracks valid messages
	terminating       bool
	eligibilityCount  uint16
}

// newConsensusProcess creates a new consensus process instance.
func newConsensusProcess(cfg config.Config, instanceID types.LayerID, s *Set, oracle Rolacle, stateQuerier StateQuerier,
	layersPerEpoch uint16, signing Signer, nid types.NodeID, p2p pubsub.Publisher,
	terminationReport chan TerminationOutput, ev roleValidator, logger log.Log) *consensusProcess {
	msgsTracker := newMsgsTracker()
	proc := &consensusProcess{
		State:             State{preRound, preRound, s.Clone(), nil},
		Closer:            util.NewCloser(),
		instanceID:        instanceID,
		oracle:            oracle,
		signing:           signing,
		nid:               nid,
		publisher:         p2p,
		preRoundTracker:   newPreRoundTracker(cfg.F+1, cfg.N, logger),
		notifyTracker:     newNotifyTracker(cfg.N),
		cfg:               cfg,
		terminationReport: terminationReport,
		pending:           make(map[string]*Msg, cfg.N),
		Log:               logger,
		mTracker:          msgsTracker,
	}
	proc.validator = newSyntaxContextValidator(signing, cfg.F+1, proc.statusValidator(), stateQuerier, layersPerEpoch, ev, msgsTracker, logger)

	return proc
}

// Returns the iteration number from a given round counter.
func iterationFromCounter(roundCounter uint32) uint32 {
	return roundCounter / 4
}

// Start the consensus process.
// It starts the PreRound round and then iterates through the rounds until consensus is reached or the instance is canceled.
// It is assumed that the inbox is set before the call to Start.
// It returns an error if Start has been called more than once or the inbox is nil.
func (proc *consensusProcess) Start(ctx context.Context) error {
	logger := proc.WithContext(ctx)
	if proc.isStarted { // called twice on same instance
		logger.Error("consensusProcess has already been started")
		return startInstanceError(errors.New("instance already started"))
	}

	if proc.inbox == nil { // no inbox
		logger.Error("consensusProcess cannot be started with nil inbox")
		return startInstanceError(errors.New("instance started with nil inbox"))
	}

	proc.isStarted = true

	go proc.eventLoop(ctx)

	return nil
}

// ID returns the instance id.
func (proc *consensusProcess) ID() types.LayerID {
	return proc.instanceID
}

// SetInbox sets the inbox channel for incoming messages.
func (proc *consensusProcess) SetInbox(inbox chan *Msg) {
	if inbox == nil {
		proc.Error("consensusProcess tried to SetInbox with nil")
		return
	}

	proc.inbox = inbox
}

// runs the main loop of the protocol.
func (proc *consensusProcess) eventLoop(ctx context.Context) {
	logger := proc.WithContext(ctx)
	logger.With().Info("consensus process started",
		log.Int("hare_n", proc.cfg.N),
		log.Int("f", proc.cfg.F),
		log.String("duration", (time.Duration(proc.cfg.RoundDuration)*time.Second).String()),
		proc.instanceID,
		log.Int("exp_leaders", proc.cfg.ExpectedLeaders),
		log.String("current_set", proc.s.String()),
		log.Int("set_size", proc.s.Size()))

	// start the timer
	timer := time.NewTimer(time.Duration(proc.cfg.RoundDuration) * time.Second)
	defer timer.Stop()

	// check participation and send message
	go func() {
		// check participation
		if proc.shouldParticipate(ctx) {
			// set pre-round InnerMsg and send
			builder, err := proc.initDefaultBuilder(proc.s)
			if err != nil {
				logger.With().Error("init default builder failed", log.Err(err))
				return
			}
			m := builder.SetType(pre).Sign(proc.signing).Build()
			proc.sendMessage(ctx, m)
		} else {
			logger.With().Info("should not participate",
				log.Uint32("current_k", proc.k),
				proc.instanceID)
		}
	}()

PreRound:
	for {
		select {
		// listen to pre-round messages
		case msg := <-proc.inbox:
			proc.handleMessage(ctx, msg)
		case <-timer.C:
			break PreRound
		case <-proc.CloseChannel():
			logger.With().Info("terminating during preround: received termination signal",
				log.Uint32("current_k", proc.k),
				proc.instanceID)
			return
		}
	}
	logger.With().Debug("preround ended, filtering preliminary set",
		proc.instanceID,
		log.Int("set_size", proc.s.Size()))
	proc.preRoundTracker.FilterSet(proc.s)
	logger.With().Debug("preround set size after filtering",
		proc.instanceID,
		log.Int("set_size", proc.s.Size()))
	if proc.s.Size() == 0 {
		logger.Event().Warning("preround ended with empty set",
			proc.instanceID)
	} else {
		logger.With().Info("preround ended",
			log.Int("set_size", proc.s.Size()),
			proc.instanceID)
	}
	proc.advanceToNextRound(ctx) // K was initialized to -1, K should be 0

	// start first iteration
	proc.onRoundBegin(ctx)
	ticker := time.NewTicker(time.Duration(proc.cfg.RoundDuration) * time.Second)
	defer ticker.Stop()

	for {
		select {
		case msg := <-proc.inbox: // msg event
			proc.handleMessage(ctx, msg)
			if proc.terminating {
				return
			}
		case <-ticker.C: // next round event
			proc.onRoundEnd(ctx)
			proc.advanceToNextRound(ctx)

			// exit if we reached the limit on number of iterations
			if proc.k/4 >= uint32(proc.cfg.LimitIterations) {
				logger.With().Warning("terminating: reached iterations limit",
					log.Int("limit", proc.cfg.LimitIterations),
					log.Uint32("current_k", proc.k),
					proc.instanceID)
				proc.report(notCompleted)
				return
			}

			proc.onRoundBegin(ctx)
		case <-proc.CloseChannel(): // close event
			logger.With().Info("terminating: received termination signal",
				log.Uint32("current_k", proc.k),
				proc.instanceID)
			proc.report(notCompleted)
			return
		}
	}
}

// handles a message that has arrived early.
func (proc *consensusProcess) onEarlyMessage(ctx context.Context, m *Msg) {
	logger := proc.WithContext(ctx)

	if m == nil {
		logger.Error("onEarlyMessage called with nil")
		return
	}

	if m.Message == nil {
		logger.Error("onEarlyMessage called with nil message")
		return
	}

	if m.InnerMsg == nil {
		logger.Error("onEarlyMessage called with nil inner message")
		return
	}

	pub := m.PubKey
	if _, exist := proc.pending[pub.String()]; exist { // ignore, already received
		logger.With().Warning("already received message from sender",
			log.String("sender_id", pub.ShortString()))
		return
	}

	proc.pending[pub.String()] = m
}

// the very first step of handling a message.
func (proc *consensusProcess) handleMessage(ctx context.Context, m *Msg) {
	logger := proc.WithContext(ctx).WithFields(
		log.String("msg_type", m.InnerMsg.Type.String()),
		log.FieldNamed("sender_id", m.PubKey),
		log.Uint32("current_k", proc.k),
		log.Uint32("msg_k", m.InnerMsg.K),
		proc.instanceID)

	// Try to extract reqID from message and restore it to context
	if m.RequestID == "" {
		logger.Warning("no reqID found in hare message, cannot restore to context")
	} else {
		ctx = log.WithRequestID(ctx, m.RequestID)
		logger = logger.WithContext(ctx)
	}

	// Note: instanceID is already verified by the broker
	logger.Debug("consensus process received message")

	// validate context
	if err := proc.validator.ContextuallyValidateMessage(ctx, m, proc.k); err != nil {
		// early message, keep for later
		if errors.Is(err, errEarlyMsg) {
			logger.With().Debug("early message detected, keeping", log.Err(err))

			// validate syntax for early messages
			if !proc.validator.SyntacticallyValidateMessage(ctx, m) {
				logger.Warning("early message failed syntactic validation, discarding")
				return
			}

			proc.onEarlyMessage(ctx, m)
			return
		}

		// not an early message but also contextually invalid
		logger.With().Error("late message failed contextual validation, discarding", log.Err(err))
		return
	}

	// validate syntax for contextually valid messages
	if !proc.validator.SyntacticallyValidateMessage(ctx, m) {
		logger.Warning("message failed syntactic validation, discarding")
		return
	}

	// warn on late pre-round msgs
	if m.InnerMsg.Type == pre && proc.k != preRound {
		logger.Warning("encountered late preround message")
	}

	// valid, continue to process msg by type
	proc.processMsg(ctx, m)
}

// process the message by its type.
func (proc *consensusProcess) processMsg(ctx context.Context, m *Msg) {
	proc.WithContext(ctx).With().Debug("processing message",
		log.String("msg_type", m.InnerMsg.Type.String()),
		log.Int("num_values", len(m.InnerMsg.Values)))
	metrics.MessageTypeCounter.With("type_id", m.InnerMsg.Type.String(), "layer", m.InnerMsg.InstanceID.String(), "reporter", "processMsg").Add(1)

	switch m.InnerMsg.Type {
	case pre:
		proc.processPreRoundMsg(ctx, m)
	case status: // end of round 1
		proc.processStatusMsg(ctx, m)
	case proposal: // end of round 2
		proc.processProposalMsg(ctx, m)
	case commit: // end of round 3
		proc.processCommitMsg(ctx, m)
	case notify: // end of round 4
		proc.processNotifyMsg(ctx, m)
	default:
		proc.WithContext(ctx).With().Warning("unknown message type",
			log.String("msg_type", m.InnerMsg.Type.String()),
			log.String("sender_id", m.PubKey.ShortString()))
	}
}

// sends a message to the network.
// Returns true if the message is assumed to be sent, false otherwise.
func (proc *consensusProcess) sendMessage(ctx context.Context, msg *Msg) bool {
	// invalid msg
	if msg == nil {
		proc.WithContext(ctx).Error("sendMessage was called with nil")
		return false
	}

	// generate a new requestID for this message
	ctx = log.WithNewRequestID(ctx,
		proc.instanceID,
		log.Uint32("msg_k", msg.InnerMsg.K),
		log.String("msg_type", msg.InnerMsg.Type.String()),
		log.Int("eligibility_count", int(msg.InnerMsg.EligibilityCount)),
		log.String("current_set", proc.s.String()),
		log.Uint32("current_k", proc.k),
	)
	logger := proc.WithContext(ctx)

	if err := proc.publisher.Publish(ctx, protoName, msg.Bytes()); err != nil {
		logger.With().Error("could not broadcast round message", log.Err(err))
		return false
	}

	logger.Info("should participate: message sent")
	return true
}

// logic of the end of a round by the round type.
func (proc *consensusProcess) onRoundEnd(ctx context.Context) {
	logger := proc.WithContext(ctx).WithFields(
		log.Uint32("current_k", proc.k),
		proc.instanceID)
	logger.Debug("end of round")

	// reset trackers
	switch proc.currentRound() {
	case statusRound:
		proc.endOfStatusRound()
	case proposalRound:
		s := proc.proposalTracker.ProposedSet()
		sStr := "nil"
		if s != nil {
			sStr = s.String()
		}
		logger.Event().Info("proposal round ended",
			log.Int("set_size", proc.s.Size()),
			log.String("proposed_set", sStr),
			log.Bool("is_conflicting", proc.proposalTracker.IsConflicting()))
	case commitRound:
		logger.With().Info("commit round ended", log.Int("set_size", proc.s.Size()))
	}
}

// advances the state to the next round.
func (proc *consensusProcess) advanceToNextRound(ctx context.Context) {
	proc.k++
	if proc.k >= 4 && proc.k%4 == 0 {
		proc.WithContext(ctx).Event().Warning("starting new iteration",
			log.Uint32("current_k", proc.k),
			proc.instanceID)
	}
}

func (proc *consensusProcess) beginStatusRound(ctx context.Context) {
	proc.statusesTracker = newStatusTracker(proc.cfg.F+1, proc.cfg.N)
	proc.statusesTracker.Log = proc.Log

	// check participation
	if !proc.shouldParticipate(ctx) {
		return
	}

	b, err := proc.initDefaultBuilder(proc.s)
	if err != nil {
		proc.With().Error("init default builder failed", log.Err(err))
		return
	}
	statusMsg := b.SetType(status).Sign(proc.signing).Build()
	proc.sendMessage(ctx, statusMsg)
}

func (proc *consensusProcess) beginProposalRound(ctx context.Context) {
	proc.proposalTracker = newProposalTracker(proc.Log)

	// done with building proposal, reset statuses tracking
	defer func() { proc.statusesTracker = nil }()

	if proc.statusesTracker.IsSVPReady() && proc.shouldParticipate(ctx) {
		builder, err := proc.initDefaultBuilder(proc.statusesTracker.ProposalSet(defaultSetSize))
		if err != nil {
			proc.With().Error("init default builder failed", log.Err(err))
			return
		}
		svp := proc.statusesTracker.BuildSVP()
		if svp != nil {
			proposalMsg := builder.SetType(proposal).SetSVP(svp).Sign(proc.signing).Build()
			proc.sendMessage(ctx, proposalMsg)
		} else {
			proc.Error("failed to build SVP (nil) after verifying SVP is ready")
		}
	}
}

func (proc *consensusProcess) beginCommitRound(ctx context.Context) {
	proposedSet := proc.proposalTracker.ProposedSet()

	// proposedSet may be nil, in such case the tracker will ignore Messages
	proc.commitTracker = newCommitTracker(proc.cfg.F+1, proc.cfg.N, proposedSet) // track commits for proposed set

	if proposedSet == nil {
		return
	}

	// check participation
	if !proc.shouldParticipate(ctx) {
		return
	}

	builder, err := proc.initDefaultBuilder(proposedSet)
	if err != nil {
		proc.WithContext(ctx).With().Error("init default builder failed", log.Err(err))
		return
	}
	builder = builder.SetType(commit).Sign(proc.signing)
	commitMsg := builder.Build()
	proc.sendMessage(ctx, commitMsg)
}

func (proc *consensusProcess) beginNotifyRound(ctx context.Context) {
	logger := proc.WithContext(ctx).WithFields(proc.instanceID)

	// release proposal & commit trackers
	defer func() {
		proc.commitTracker = nil
		proc.proposalTracker = nil
	}()

	// send notify message only once
	if proc.notifySent {
		logger.Info("begin notify round: notify already sent")
		return
	}

	if proc.proposalTracker.IsConflicting() {
		logger.Warning("begin notify round: proposal is conflicting")
		return
	}

	if !proc.commitTracker.HasEnoughCommits() {
		logger.With().Warning("begin notify round: not enough commits",
			log.Int("expected", proc.cfg.F+1),
			log.Int("actual", proc.commitTracker.CommitCount()))
		return
	}

	cert := proc.commitTracker.BuildCertificate()
	if cert == nil {
		logger.Error("begin notify round: BuildCertificate returned nil")
		return
	}

	s := proc.proposalTracker.ProposedSet()
	if s == nil {
		logger.Error("begin notify round: ProposedSet returned nil")
		return
	}

	// update set & matching certificate
	proc.s = s
	proc.certificate = cert

	// check participation
	if !proc.shouldParticipate(ctx) {
		return
	}

	// build & send notify message
	builder, err := proc.initDefaultBuilder(proc.s)
	if err != nil {
		logger.With().Error("init default builder failed", log.Err(err))
		return
	}

	builder = builder.SetType(notify).SetCertificate(proc.certificate).Sign(proc.signing)
	notifyMsg := builder.Build()
	logger.With().Debug("sending notify message", notifyMsg)
	if proc.sendMessage(ctx, notifyMsg) { // on success, mark sent
		proc.notifySent = true
	}
}

// passes all pending messages to the inbox of the process so they will be handled.
func (proc *consensusProcess) handlePending(pending map[string]*Msg) {
	for _, m := range pending {
		proc.inbox <- m
	}
}

// runs the logic of the beginning of a round by its type
// pending messages are passed for handling.
func (proc *consensusProcess) onRoundBegin(ctx context.Context) {
	// reset trackers
	switch proc.currentRound() {
	case statusRound:
		proc.beginStatusRound(ctx)
	case proposalRound:
		proc.beginProposalRound(ctx)
	case commitRound:
		proc.beginCommitRound(ctx)
	case notifyRound:
		proc.beginNotifyRound(ctx)
	default:
		proc.Panic("current round out of bounds. Expected: 0-3, Found: %v", proc.currentRound())
	}

	if len(proc.pending) == 0 { // no pending messages
		return
	}

	// handle pending messages
	pendingProcess := proc.pending
	proc.pending = make(map[string]*Msg, proc.cfg.N)
	go proc.handlePending(pendingProcess)
}

// init a new message builder with the current state (s, k, ki) for this instance.
func (proc *consensusProcess) initDefaultBuilder(s *Set) (*messageBuilder, error) {
	builder := newMessageBuilder().SetInstanceID(proc.instanceID)
	builder = builder.SetRoundCounter(proc.k).SetKi(proc.ki).SetValues(s)
	proof, err := proc.oracle.Proof(context.TODO(), proc.instanceID, proc.k)
	if err != nil {
		proc.With().Error("could not initialize default builder", log.Err(err))
		return nil, fmt.Errorf("init default builder:: %w", err)
	}
	builder.SetRoleProof(proof)
	builder.SetEligibilityCount(proc.eligibilityCount)

	return builder, nil
}

func (proc *consensusProcess) processPreRoundMsg(ctx context.Context, msg *Msg) {
	proc.preRoundTracker.OnPreRound(ctx, msg)
}

func (proc *consensusProcess) processStatusMsg(ctx context.Context, msg *Msg) {
	// record status
	proc.statusesTracker.RecordStatus(ctx, msg)
}

func (proc *consensusProcess) processProposalMsg(ctx context.Context, msg *Msg) {
	currRnd := proc.currentRound()

	if currRnd == proposalRound { // regular proposal
		proc.proposalTracker.OnProposal(ctx, msg)
	} else if currRnd == commitRound { // late proposal
		proc.proposalTracker.OnLateProposal(ctx, msg)
	} else {
		proc.WithContext(ctx).With().Error("received proposal message for processing in an invalid context",
			log.Uint32("current_k", proc.k),
			log.Uint32("msg_k", msg.InnerMsg.K))
	}
}

func (proc *consensusProcess) processCommitMsg(ctx context.Context, msg *Msg) {
	proc.mTracker.Track(msg) // a commit msg passed for processing is assumed to be valid
	proc.commitTracker.OnCommit(msg)
}

func (proc *consensusProcess) processNotifyMsg(ctx context.Context, msg *Msg) {
	s := NewSet(msg.InnerMsg.Values)

	if ignored := proc.notifyTracker.OnNotify(msg); ignored {
		proc.WithContext(ctx).With().Warning("ignoring notification",
			log.String("sender_id", msg.PubKey.ShortString()))
		return
	}

	if proc.currentRound() == notifyRound { // not necessary to update otherwise
		// we assume that this expression was checked before
		if msg.InnerMsg.Cert.AggMsgs.Messages[0].InnerMsg.K >= proc.ki { // update state iff K >= Ki
			proc.s = s
			proc.certificate = msg.InnerMsg.Cert
			proc.ki = msg.InnerMsg.Ki
		}
	}

	if proc.notifyTracker.NotificationsCount(s) < proc.cfg.F+1 { // not enough
		proc.WithContext(ctx).With().Debug("not enough notifications for termination",
			log.String("current_set", proc.s.String()),
			log.Uint32("current_k", proc.k),
			proc.instanceID,
			log.Int("expected", proc.cfg.F+1),
			log.Int("actual", proc.notifyTracker.NotificationsCount(s)))
		return
	}

	// enough notifications, should terminate
	proc.s = s // update to the agreed set
	proc.WithContext(ctx).Event().Info("consensus process terminated",
		log.String("current_set", proc.s.String()),
		log.Uint32("current_k", proc.k),
		proc.instanceID,
		log.Int("set_size", proc.s.Size()), log.Uint32("K", proc.k))
	proc.report(completed)
	proc.terminating = true
	close(proc.CloseChannel())
}

func (proc *consensusProcess) currentRound() uint32 {
	return proc.k % 4
}

// returns a function to validate status messages.
func (proc *consensusProcess) statusValidator() func(m *Msg) bool {
	validate := func(m *Msg) bool {
		s := NewSet(m.InnerMsg.Values)
		if m.InnerMsg.Ki == preRound { // no certificates, validate by pre-round msgs
			if proc.preRoundTracker.CanProveSet(s) { // can prove s
				return true
			}
		} else { // Ki>=0, we should have received a certificate for that set
			if proc.notifyTracker.HasCertificate(m.InnerMsg.Ki, s) { // can prove s
				return true
			}
		}
		return false
	}

	return validate
}

func (proc *consensusProcess) endOfStatusRound() {
	// validate and track wrapper for validation func
	valid := proc.statusValidator()
	vtFunc := func(m *Msg) bool {
		if valid(m) {
			proc.mTracker.Track(m)
			return true
		}

		return false
	}

	// assumption: AnalyzeStatuses calls vtFunc for every recorded status message
	before := time.Now()
	proc.statusesTracker.AnalyzeStatuses(vtFunc)
	proc.Event().Info("status round ended",
		log.Bool("is_svp_ready", proc.statusesTracker.IsSVPReady()),
		proc.instanceID,
		log.Int("set_size", proc.s.Size()),
		log.String("analyze_duration", time.Since(before).String()))
}

// checks if we should participate in the current round
// returns true if we should participate, false otherwise.
func (proc *consensusProcess) shouldParticipate(ctx context.Context) bool {
	logger := proc.WithContext(ctx).WithFields(
		log.Uint32("current_k", proc.k),
		proc.instanceID)

	// query if identity is active
	res, err := proc.oracle.IsIdentityActiveOnConsensusView(ctx, proc.signing.PublicKey().String(), proc.instanceID)
	if err != nil {
		logger.With().Error("should not participate: error checking our identity for activeness", log.Err(err))
		return false
	}

	if !res {
		logger.Info("should not participate: identity is not active")
		return false
	}

	currentRole := proc.currentRole(ctx)
	if currentRole == passive {
		logger.Info("should not participate: passive")
		return false
	}

	// should participate
	logger.With().Info("should participate",
		log.Bool("leader", currentRole == leader),
		log.Uint32("eligibility_count", uint32(proc.eligibilityCount)),
	)
	return true
}

// Returns the role matching the current round if eligible for this round, false otherwise.
func (proc *consensusProcess) currentRole(ctx context.Context) role {
	logger := proc.WithContext(ctx).WithFields(proc.instanceID)
	proof, err := proc.oracle.Proof(ctx, proc.instanceID, proc.k)
	if err != nil {
		logger.With().Error("could not retrieve eligibility proof from oracle", log.Err(err))
		return passive
	}

	eligibilityCount, err := proc.oracle.CalcEligibility(ctx, proc.instanceID,
		proc.k, expectedCommitteeSize(proc.k, proc.cfg.N, proc.cfg.ExpectedLeaders), proc.nid, proof)
	if err != nil {
		logger.With().Error("failed to check eligibility", log.Err(err))
		return passive
	}

	proc.eligibilityCount = eligibilityCount
	if eligibilityCount > 0 { // eligible
		if proc.currentRound() == proposalRound {
			return leader
		}
		return active
	}

	return passive
}

// Returns the expected committee size for the given round assuming maxExpActives is the default size.
func expectedCommitteeSize(k uint32, maxExpActive, expLeaders int) int {
	if k%4 == proposalRound {
		return expLeaders // expected number of leaders
	}

	// N actives in any other case
	return maxExpActive
}<|MERGE_RESOLUTION|>--- conflicted
+++ resolved
@@ -27,22 +27,6 @@
 	active  = role(1)
 	leader  = role(2)
 )
-
-<<<<<<< HEAD
-// Rolacle is the roles oracle provider.
-type Rolacle interface {
-	Validate(ctx context.Context, layer types.LayerID, round uint32, committeeSize int, id types.NodeID, sig []byte, eligibilityCount uint16) (bool, error)
-	CalcEligibility(ctx context.Context, layer types.LayerID, round uint32, committeeSize int, id types.NodeID, sig []byte) (uint16, error)
-	Proof(ctx context.Context, layer types.LayerID, round uint32) ([]byte, error)
-	IsIdentityActiveOnConsensusView(ctx context.Context, edID string, layer types.LayerID) (bool, error)
-	IsEpochBeaconReady(ctx context.Context, epoch types.EpochID) bool
-=======
-// NetworkService provides the registration and broadcast abilities in the network.
-type NetworkService interface {
-	RegisterGossipProtocol(protocol string, prio priorityq.Priority) chan service.GossipMessage
-	Broadcast(ctx context.Context, protocol string, payload []byte) error
->>>>>>> a14f14c2
-}
 
 // Signer provides signing and public-key getter.
 type Signer interface {
