--- conflicted
+++ resolved
@@ -281,13 +281,8 @@
 	minHint types.LayerID
 }
 
-<<<<<<< HEAD
-// decodeBallot decodes ballot if it wasn't processed earlier.
+// DecodeBallot decodes ballot if it wasn't processed earlier.
 func (t *Tortoise) DecodeBallot(ballot *types.BallotTortoiseData) (*DecodedBallot, error) {
-=======
-// DecodeBallot decodes ballot if it wasn't processed earlier.
-func (t *Tortoise) DecodeBallot(ballot *types.Ballot) (*DecodedBallot, error) {
->>>>>>> 72ad6629
 	start := time.Now()
 	t.mu.Lock()
 	defer t.mu.Unlock()
