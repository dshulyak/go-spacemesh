--- conflicted
+++ resolved
@@ -25,11 +25,7 @@
 // LayerBuffer is the number of layer results we keep at a given time.
 const LayerBuffer = 20
 
-<<<<<<< HEAD
-type consensusFactory func(cfg config.Config, instanceId types.LayerID, s *Set, oracle Rolacle, signing Signer, p2p pubsub.Publisher, terminationReport chan TerminationOutput) Consensus
-=======
-type consensusFactory func(cfg config.Config, instanceId types.LayerID, s *Set, oracle Rolacle, signing Signer, p2p NetworkService, clock RoundClock, terminationReport chan TerminationOutput) Consensus
->>>>>>> 925de266
+type consensusFactory func(cfg config.Config, instanceId types.LayerID, s *Set, oracle Rolacle, signing Signer, p2p pubsub.Publisher, clock RoundClock, terminationReport chan TerminationOutput) Consensus
 
 // Consensus represents an item that acts like a consensus process.
 type Consensus interface {
@@ -69,15 +65,10 @@
 	log.Log
 	config config.Config
 
-<<<<<<< HEAD
 	publisher  pubsub.Publisher
-	beginLayer chan types.LayerID
-=======
-	network    NetworkService
 	layerClock LayerClock
 
 	newRoundClock func(LayerID types.LayerID) RoundClock
->>>>>>> 925de266
 
 	broker *Broker
 
@@ -130,11 +121,7 @@
 
 	h.Log = logger
 	h.config = conf
-<<<<<<< HEAD
 	h.publisher = publisher
-	h.beginLayer = beginLayer
-=======
-	h.network = p2p
 	h.layerClock = layerClock
 	h.newRoundClock = func(layerID types.LayerID) RoundClock {
 		layerTime := layerClock.LayerToTime(layerID)
@@ -146,7 +133,6 @@
 			log.Duration("round_duration", roundDuration))
 		return NewSimpleRoundClock(layerTime, wakeupDelta, roundDuration)
 	}
->>>>>>> 925de266
 
 	ev := newEligibilityValidator(rolacle, layersPerEpoch, idProvider, conf.N, conf.ExpectedLeaders, logger)
 	h.broker = newBroker(pid, ev, stateQ, syncState, layersPerEpoch, conf.LimitConcurrent, h.Closer, logger)
@@ -163,13 +149,8 @@
 	h.bufferSize = LayerBuffer // XXX: must be at least the size of `hdist`
 	h.outputChan = make(chan TerminationOutput, h.bufferSize)
 	h.outputs = make(map[types.LayerID][]types.BlockID, h.bufferSize) // we keep results about LayerBuffer past layers
-<<<<<<< HEAD
-	h.factory = func(conf config.Config, instanceId types.LayerID, s *Set, oracle Rolacle, signing Signer, p2p pubsub.Publisher, terminationReport chan TerminationOutput) Consensus {
-		return newConsensusProcess(conf, instanceId, s, oracle, stateQ, layersPerEpoch, signing, nid, p2p, terminationReport, ev, logger)
-=======
-	h.factory = func(conf config.Config, instanceId types.LayerID, s *Set, oracle Rolacle, signing Signer, p2p NetworkService, clock RoundClock, terminationReport chan TerminationOutput) Consensus {
+	h.factory = func(conf config.Config, instanceId types.LayerID, s *Set, oracle Rolacle, signing Signer, p2p pubsub.Publisher, clock RoundClock, terminationReport chan TerminationOutput) Consensus {
 		return newConsensusProcess(conf, instanceId, s, oracle, stateQ, layersPerEpoch, signing, nid, p2p, terminationReport, ev, clock, logger)
->>>>>>> 925de266
 	}
 
 	h.nid = nid
@@ -309,11 +290,7 @@
 		logger.With().Error("could not register consensus process on broker", log.Err(err))
 		return false, fmt.Errorf("broker register: %w", err)
 	}
-<<<<<<< HEAD
-	cp := h.factory(h.config, instID, set, h.rolacle, h.sign, h.publisher, h.outputChan)
-=======
-	cp := h.factory(h.config, instID, set, h.rolacle, h.sign, h.network, clock, h.outputChan)
->>>>>>> 925de266
+	cp := h.factory(h.config, instID, set, h.rolacle, h.sign, h.publisher, clock, h.outputChan)
 	cp.SetInbox(c)
 	if err = cp.Start(ctx); err != nil {
 		logger.With().Error("could not start consensus process", log.Err(err))
