--- conflicted
+++ resolved
@@ -313,13 +313,8 @@
 	} else {
 		tx.RawTx = types.NewRawTx(
 			wallet.Spend(signer.PrivateKey(), recipient, 1,
-<<<<<<< HEAD
-				sdk.WithGasPrice(0),
-				sdk.WithNonce(types.Nonce{Counter: nonce}),
-=======
 				types.Nonce{Counter: nonce},
 				sdk.WithGasPrice(0),
->>>>>>> 3529d1f9
 			),
 		)
 		tx.MaxSpend = 1
@@ -1709,11 +1704,7 @@
 	publisher := pubsubmocks.NewMockPublisher(ctrl)
 
 	publisher.EXPECT().Publish(gomock.Any(), gomock.Any(), gomock.Any()).Return(nil).AnyTimes()
-<<<<<<< HEAD
 	grpcService := NewTransactionService(sql.InMemory(), publisher, meshAPI, conStateAPI, &SyncerMock{isSynced: true})
-=======
-	grpcService := NewTransactionService(publisher, meshAPI, conStateAPI, &SyncerMock{isSynced: true})
->>>>>>> 3529d1f9
 	shutDown := launchServer(t, grpcService)
 	defer shutDown()
 
@@ -2884,12 +2875,9 @@
 		close(waiter)
 	}()
 
-<<<<<<< HEAD
-=======
 	// without sleep execution in the test goroutine completes
 	// before streams can subscribe to the internal events.
 	time.Sleep(50 * time.Millisecond)
->>>>>>> 3529d1f9
 	svm := vm.New(sql.InMemory(), vm.WithLogger(logtest.New(t)))
 	conState := txs.NewConservativeState(svm, sql.InMemory(), txs.WithLogger(logtest.New(t).WithName("conState")))
 	conState.AddToCache(globalTx)
@@ -2897,11 +2885,7 @@
 	weight := util.WeightFromFloat64(18.7)
 	require.NoError(t, err)
 	rewards := []types.AnyReward{{Coinbase: addr2, Weight: types.RatNum{Num: weight.Num().Uint64(), Denom: weight.Denom().Uint64()}}}
-<<<<<<< HEAD
 	svm.Apply(vm.ApplyContext{Layer: layerFirst}, []types.RawTx{globalTx.RawTx}, rewards)
-=======
-	svm.Apply(layerFirst, []types.RawTx{globalTx.RawTx}, rewards)
->>>>>>> 3529d1f9
 
 	select {
 	case <-waiter:
