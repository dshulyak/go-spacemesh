package tortoise

import (
	"context"
	"math/big"
	"sync"
	"time"

	"golang.org/x/sync/errgroup"

	"github.com/spacemeshos/go-spacemesh/common/types"
	"github.com/spacemeshos/go-spacemesh/log"
	"github.com/spacemeshos/go-spacemesh/system"
	"github.com/spacemeshos/go-spacemesh/tortoise/organizer"
)

// Config for protocol parameters.
type Config struct {
	Hdist uint32 `mapstructure:"tortoise-hdist"` // hare/input vector lookback distance
	Zdist uint32 `mapstructure:"tortoise-zdist"` // hare result wait distance
	// how long we are waiting for a switch from verifying to full. relevant during rerun.
<<<<<<< HEAD
	WindowSize               uint32        `mapstructure:"tortoise-window-size"`      // size of the tortoise sliding window (in layers)
	GlobalThreshold          *big.Rat      `mapstructure:"tortoise-global-threshold"` // threshold for finalizing blocks and layers
	LocalThreshold           *big.Rat      `mapstructure:"tortoise-local-threshold"`  // threshold for choosing when to use weak coin
	RerunInterval            time.Duration `mapstructure:"tortoise-rerun-interval"`
	MaxExceptions            int           `mapstructure:"tortoise-max-exceptions"` // if candidate for base block has more than max exceptions it will be ignored
	VerifyingModeRerunWindow uint32        `mapstructure:"verifying-mode-rerun-window"`
	FullModeRerunWindow      uint32        `mapstructure:"full-mode-rerun-window"`
=======
	WindowSize                      uint32        `mapstructure:"tortoise-window-size"`      // size of the tortoise sliding window (in layers)
	GlobalThreshold                 *big.Rat      `mapstructure:"tortoise-global-threshold"` // threshold for finalizing blocks and layers
	LocalThreshold                  *big.Rat      `mapstructure:"tortoise-local-threshold"`  // threshold for choosing when to use weak coin
	RerunInterval                   time.Duration `mapstructure:"tortoise-rerun-interval"`
	MaxExceptions                   int           `mapstructure:"tortoise-max-exceptions"` // if candidate for base block has more than max exceptions it will be ignored
	VerifyingModeVerificationWindow uint32        `mapstructure:"verifying-mode-verification-window"`
	FullModeVerificationWindow      uint32        `mapstructure:"full-mode-verification-window"`
>>>>>>> 00aac810

	LayerSize                uint32
	BadBeaconVoteDelayLayers uint32 // number of layers to delay votes for blocks with bad beacon values during self-healing
	MeshProcessed            types.LayerID
	MeshVerified             types.LayerID
}

// DefaultConfig for Tortoise.
func DefaultConfig() Config {
	return Config{
<<<<<<< HEAD
		LayerSize:                30,
		Hdist:                    10,
		Zdist:                    8,
		WindowSize:               100,
		GlobalThreshold:          big.NewRat(60, 100),
		LocalThreshold:           big.NewRat(20, 100),
		RerunInterval:            24 * time.Hour,
		BadBeaconVoteDelayLayers: 6,
		MaxExceptions:            30 * 100, // 100 layers of average size
		VerifyingModeRerunWindow: 1000,
		FullModeRerunWindow:      20,
=======
		LayerSize:                       30,
		Hdist:                           10,
		Zdist:                           8,
		WindowSize:                      100,
		GlobalThreshold:                 big.NewRat(60, 100),
		LocalThreshold:                  big.NewRat(20, 100),
		RerunInterval:                   24 * time.Hour,
		BadBeaconVoteDelayLayers:        6,
		MaxExceptions:                   30 * 100, // 100 layers of average size
		VerifyingModeVerificationWindow: 1000,
		FullModeVerificationWindow:      20,
>>>>>>> 00aac810
	}
}

// Tortoise is a thread safe verifying tortoise wrapper, it just locks all actions.
type Tortoise struct {
	logger log.Log
	ctx    context.Context
	cfg    Config

	eg     errgroup.Group
	cancel context.CancelFunc

	ready    chan error
	readyErr struct {
		sync.Mutex
		err error
	}

	mu  sync.Mutex
	org *organizer.Organizer

	// update will be set to non-nil after rerun completes, and must be set to nil once
	// used to replace trtl.
	update *rerunResult
	trtl   *turtle
}

// Opt for configuring tortoise.
type Opt func(t *Tortoise)

// WithLogger defines logger for tortoise.
func WithLogger(logger log.Log) Opt {
	return func(t *Tortoise) {
		t.logger = logger
	}
}

// WithContext defines context for tortoise.
func WithContext(ctx context.Context) Opt {
	return func(t *Tortoise) {
		t.ctx = ctx
	}
}

// WithConfig defines protocol parameters.
func WithConfig(cfg Config) Opt {
	return func(t *Tortoise) {
		t.cfg = cfg
	}
}

// New creates Tortoise instance.
func New(mdb blockDataProvider, atxdb atxDataProvider, beacons system.BeaconGetter, opts ...Opt) *Tortoise {
	t := &Tortoise{
		ctx:    context.Background(),
		logger: log.NewNop(),
		cfg:    DefaultConfig(),
		ready:  make(chan error, 1),
	}
	for _, opt := range opts {
		opt(t)
	}

	if t.cfg.Hdist < t.cfg.Zdist {
		t.logger.With().Panic("hdist must be >= zdist",
			log.Uint32("hdist", t.cfg.Hdist),
			log.Uint32("zdist", t.cfg.Zdist),
		)
	}

	ctx, cancel := context.WithCancel(t.ctx)
	t.cancel = cancel

	needsRecovery := t.cfg.MeshProcessed.After(types.GetEffectiveGenesis())

	t.trtl = newTurtle(
		t.logger,
		mdb,
		atxdb,
		beacons,
		t.cfg,
	)
	t.trtl.init(t.ctx, types.GenesisLayer())
	if needsRecovery {
		t.trtl.processed = t.cfg.MeshProcessed
		// TODO(dshulyak) last should be set according to the clock.
		t.trtl.last = t.cfg.MeshProcessed
		t.trtl.verified = t.cfg.MeshVerified
		t.trtl.historicallyVerified = t.cfg.MeshVerified

		t.logger.Info("loading state from disk. make sure to wait until tortoise is ready",
			log.Stringer("last_layer", t.cfg.MeshProcessed),
			log.Stringer("historically_verified", t.cfg.MeshVerified),
		)
		t.eg.Go(func() error {
			t.ready <- t.rerun(ctx)
			close(t.ready)
			return nil
		})
	} else {
		t.logger.Info("no state on disk. initialized with genesis")
		close(t.ready)
	}

	t.org = organizer.New(
		organizer.WithLogger(t.logger),
		organizer.WithLastLayer(t.trtl.processed),
	)

	// TODO(dshulyak) with low rerun interval it is possible to start a rerun
	// when initial sync is in progress, or right after sync
	if t.cfg.RerunInterval != 0 {
		t.logger.With().Info("launching rerun loop", log.Duration("interval", t.cfg.RerunInterval))
		t.eg.Go(func() error {
			t.rerunLoop(ctx, t.cfg.RerunInterval)
			return nil
		})
	}
	return t
}

// LatestComplete returns the latest verified layer.
func (trtl *Tortoise) LatestComplete() types.LayerID {
	trtl.mu.Lock()
	defer trtl.mu.Unlock()
	return trtl.trtl.verified
}

// BaseBallot chooses a base ballot and creates a differences list. needs the hare results for latest layers.
func (trtl *Tortoise) BaseBallot(ctx context.Context) (types.BallotID, [][]types.BlockID, error) {
	trtl.mu.Lock()
	defer trtl.mu.Unlock()
	return trtl.trtl.BaseBallot(ctx)
}

// HandleIncomingLayer processes all layer block votes
// returns the old verified layer and new verified layer after taking into account the blocks votes.
func (trtl *Tortoise) HandleIncomingLayer(ctx context.Context, layerID types.LayerID) (types.LayerID, types.LayerID, bool) {
	trtl.mu.Lock()
	defer trtl.mu.Unlock()

	var (
		old    = trtl.trtl.verified
		logger = trtl.logger.WithContext(ctx).With()
	)

	reverted, observed := trtl.updateFromRerun(ctx)
	if reverted {
		// make sure state is reapplied from far enough back if there was a state reversion.
		// this is the first changed layer. subtract one to indicate that the layer _prior_ was the old
		// pBase, since we never reapply the state of oldPbase.
		old = observed.Sub(1)
	}
	trtl.org.Iterate(ctx, layerID, func(lid types.LayerID) {
		if err := trtl.trtl.HandleIncomingLayer(ctx, lid); err != nil {
			logger.Error("tortoise errored handling incoming layer", log.Err(err))
		}
	})

	return old, trtl.trtl.verified, reverted
}

// WaitReady waits until state will be reloaded from disk.
func (trtl *Tortoise) WaitReady(ctx context.Context) error {
	select {
	case err := <-trtl.ready:
		trtl.readyErr.Lock()
		defer trtl.readyErr.Unlock()
		if err != nil {
			trtl.readyErr.err = err
		}
		return trtl.readyErr.err
	case <-ctx.Done():
		return ctx.Err() //nolint
	}
}

// Stop background workers.
func (trtl *Tortoise) Stop() {
	trtl.cancel()
	trtl.eg.Wait()
}<|MERGE_RESOLUTION|>--- conflicted
+++ resolved
@@ -19,15 +19,6 @@
 	Hdist uint32 `mapstructure:"tortoise-hdist"` // hare/input vector lookback distance
 	Zdist uint32 `mapstructure:"tortoise-zdist"` // hare result wait distance
 	// how long we are waiting for a switch from verifying to full. relevant during rerun.
-<<<<<<< HEAD
-	WindowSize               uint32        `mapstructure:"tortoise-window-size"`      // size of the tortoise sliding window (in layers)
-	GlobalThreshold          *big.Rat      `mapstructure:"tortoise-global-threshold"` // threshold for finalizing blocks and layers
-	LocalThreshold           *big.Rat      `mapstructure:"tortoise-local-threshold"`  // threshold for choosing when to use weak coin
-	RerunInterval            time.Duration `mapstructure:"tortoise-rerun-interval"`
-	MaxExceptions            int           `mapstructure:"tortoise-max-exceptions"` // if candidate for base block has more than max exceptions it will be ignored
-	VerifyingModeRerunWindow uint32        `mapstructure:"verifying-mode-rerun-window"`
-	FullModeRerunWindow      uint32        `mapstructure:"full-mode-rerun-window"`
-=======
 	WindowSize                      uint32        `mapstructure:"tortoise-window-size"`      // size of the tortoise sliding window (in layers)
 	GlobalThreshold                 *big.Rat      `mapstructure:"tortoise-global-threshold"` // threshold for finalizing blocks and layers
 	LocalThreshold                  *big.Rat      `mapstructure:"tortoise-local-threshold"`  // threshold for choosing when to use weak coin
@@ -35,7 +26,6 @@
 	MaxExceptions                   int           `mapstructure:"tortoise-max-exceptions"` // if candidate for base block has more than max exceptions it will be ignored
 	VerifyingModeVerificationWindow uint32        `mapstructure:"verifying-mode-verification-window"`
 	FullModeVerificationWindow      uint32        `mapstructure:"full-mode-verification-window"`
->>>>>>> 00aac810
 
 	LayerSize                uint32
 	BadBeaconVoteDelayLayers uint32 // number of layers to delay votes for blocks with bad beacon values during self-healing
@@ -46,31 +36,17 @@
 // DefaultConfig for Tortoise.
 func DefaultConfig() Config {
 	return Config{
-<<<<<<< HEAD
-		LayerSize:                30,
-		Hdist:                    10,
-		Zdist:                    8,
-		WindowSize:               100,
-		GlobalThreshold:          big.NewRat(60, 100),
-		LocalThreshold:           big.NewRat(20, 100),
-		RerunInterval:            24 * time.Hour,
-		BadBeaconVoteDelayLayers: 6,
-		MaxExceptions:            30 * 100, // 100 layers of average size
-		VerifyingModeRerunWindow: 1000,
-		FullModeRerunWindow:      20,
-=======
 		LayerSize:                       30,
 		Hdist:                           10,
 		Zdist:                           8,
 		WindowSize:                      100,
 		GlobalThreshold:                 big.NewRat(60, 100),
 		LocalThreshold:                  big.NewRat(20, 100),
-		RerunInterval:                   24 * time.Hour,
+		RerunInterval:                   time.Hour,
 		BadBeaconVoteDelayLayers:        6,
 		MaxExceptions:                   30 * 100, // 100 layers of average size
 		VerifyingModeVerificationWindow: 1000,
 		FullModeVerificationWindow:      20,
->>>>>>> 00aac810
 	}
 }
 
