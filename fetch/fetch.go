--- conflicted
+++ resolved
@@ -188,23 +188,15 @@
 
 // Fetch is the main struct that contains network peers and logic to batch and dispatch hash fetch requests
 type Fetch struct {
-<<<<<<< HEAD
-	cfg                  Config
-	log                  log.Log
-	dbs                  map[Hint]database.Getter
-	activeRequests       map[types.Hash32][]*request
-	activeBatches        map[types.Hash32]requestBatch
-=======
 	cfg Config
 	log log.Log
-	dbs map[Hint]database.Store
+	dbs map[Hint]database.Getter
 	// activeRequests contains requests that are not processed
 	activeRequests map[types.Hash32][]*request
 	// pendingRequests contains requests that have been processed and are waiting for responses
 	pendingRequests map[types.Hash32][]*request
 	// activeBatches contains batches of requests in pendingRequests.
 	activeBatches        map[types.Hash32]batchInfo
->>>>>>> 5faf111d
 	net                  network
 	requestReceiver      chan request
 	batchRequestReceiver chan []request
