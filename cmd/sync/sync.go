--- conflicted
+++ resolved
@@ -173,11 +173,7 @@
 			}
 		} else {
 			lg.With().Info("loaded layer from disk", types.LayerID(i))
-<<<<<<< HEAD
-			app.sync.ValidateLayer(cmdp.Ctx, lyr.Index())
-=======
-			msh.ValidateLayer(lyr)
->>>>>>> a0bcae0b
+			msh.ValidateLayer(cmdp.Ctx, lyr.Index())
 		}
 	}
 
