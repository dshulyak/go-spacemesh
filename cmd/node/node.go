--- conflicted
+++ resolved
@@ -3,7 +3,6 @@
 
 import (
 	"context"
-	"encoding/json"
 	"errors"
 	"fmt"
 	"net/http"
@@ -476,7 +475,7 @@
 		}),
 		txs.WithLogger(app.addLogger(ConStateLogger, lg)))
 
-	genesisAccts := app.Config.Genesis.ToAccountList()
+	genesisAccts := app.Config.Genesis.ToAccounts()
 	if len(genesisAccts) > 0 {
 		exists, err := state.AccountExists(genesisAccts[0].Address)
 		if err != nil {
@@ -489,11 +488,7 @@
 		}
 	}
 
-<<<<<<< HEAD
-	goldenATXID := types.ATXID(config.CalcGenesisID(app.Config.Genesis.ExtraData, app.Config.Genesis.GenesisTime).ToHash32())
-=======
 	goldenATXID := types.ATXID(app.Config.Genesis.GenesisID().ToHash32())
->>>>>>> 51d1c60f
 	if goldenATXID == *types.EmptyATXID {
 		return errors.New("invalid golden atx id")
 	}
@@ -824,7 +819,7 @@
 		registerService(grpcserver.NewGlobalStateService(app.mesh, app.conState))
 	}
 	if apiConf.StartMeshService {
-		registerService(grpcserver.NewMeshService(app.mesh, app.conState, app.clock, app.Config.LayersPerEpoch, config.CalcGenesisID(app.Config.Genesis.ExtraData, app.Config.Genesis.GenesisTime), layerDuration, app.Config.LayerAvgSize, app.Config.TxsPerProposal))
+		registerService(grpcserver.NewMeshService(app.mesh, app.conState, app.clock, app.Config.LayersPerEpoch, app.Config.Genesis.GenesisID(), layerDuration, app.Config.LayerAvgSize, app.Config.TxsPerProposal))
 	}
 	if apiConf.StartNodeService {
 		nodeService := grpcserver.NewNodeService(app.host, app.mesh, app.clock, app.syncer, app.atxBuilder)
@@ -1077,15 +1072,11 @@
 	p2plog := app.addLogger(P2PLogger, lg)
 	// if addLogger won't add a level we will use a default 0 (info).
 	cfg.LogLevel = app.getLevel(P2PLogger)
-	app.host, err = p2p.New(ctx, p2plog, cfg, config.CalcGenesisID(app.Config.Genesis.ExtraData, app.Config.Genesis.GenesisTime),
+	app.host, err = p2p.New(ctx, p2plog, cfg, app.Config.Genesis.GenesisID(),
 		p2p.WithNodeReporter(events.ReportNodeStatusUpdate),
 	)
 	if err != nil {
 		return fmt.Errorf("failed to initialize p2p host: %w", err)
-	}
-
-	if err = app.checkAndStoreGenesisConfig(); err != nil {
-		return fmt.Errorf("failed to check and store genesis config: %w", err)
 	}
 
 	if err = app.initServices(ctx,
@@ -1106,7 +1097,7 @@
 
 	if app.Config.MetricsPush != "" {
 		metrics.StartPushingMetrics(app.Config.MetricsPush, app.Config.MetricsPushPeriod,
-			app.host.ID().String(), config.CalcGenesisID(app.Config.Genesis.ExtraData, app.Config.Genesis.GenesisTime).Hex())
+			app.host.ID().String(), app.Config.Genesis.GenesisID().ShortString())
 	}
 
 	if err := app.startServices(ctx); err != nil {
@@ -1162,36 +1153,4 @@
 		return nil, fmt.Errorf("mapstructure decode: %w", err)
 	}
 	return rst, nil
-}
-
-func (app *App) checkAndStoreGenesisConfig() error {
-	genesisConfigPath := filepath.Join(app.Config.DataDirParent, config.DefaultGenesisConfigFileName)
-	if exists := filesystem.PathExists(genesisConfigPath); exists {
-		genesisData, err := ioutil.ReadFile(genesisConfigPath)
-		if err != nil {
-			return fmt.Errorf("failed to read stored genesis config file: %s", err)
-		}
-
-		var storedGenesisConfig config.GenesisConfig
-
-		if err = json.Unmarshal(genesisData, &storedGenesisConfig); err != nil {
-			return fmt.Errorf("failed to unmarshal stored genesis config file: %w", err)
-		}
-		if err = app.Config.Genesis.Compare(&storedGenesisConfig, genesisConfigPath, app.log); err != nil {
-			return fmt.Errorf("genesis config %s changed from previous run: %w", genesisConfigPath, err)
-		}
-		return nil
-	}
-	jsonCfg, err := json.Marshal(app.Config.Genesis)
-	if err != nil {
-		return fmt.Errorf("failed to marshal genesis config: %w", err)
-	}
-	err = filesystem.ExistOrCreate(app.Config.DataDirParent)
-	if err != nil {
-		return fmt.Errorf("failed to setup genesis data dir: %w", err)
-	}
-	if err = ioutil.WriteFile(genesisConfigPath, jsonCfg, 0o444); err != nil {
-		return fmt.Errorf("failed to write genesis config file: %w", err)
-	}
-	return nil
 }