--- conflicted
+++ resolved
@@ -390,44 +390,6 @@
 	return bests
 }
 
-<<<<<<< HEAD
-func (ac *accountCache) applyLayer(logger log.Log, db *sql.Database, applied []types.TransactionWithResult) error {
-	logger = logger.WithFields(ac.addr)
-	if err := db.WithTx(context.Background(), func(dbtx *sql.Tx) error {
-		// nonce order doesn't matter here
-		for _, tx := range applied {
-			err := transactions.AddResult(dbtx, tx.ID, &tx.TransactionResult)
-			if err != nil {
-				logger.With().Error("failed to add result",
-					tx.ID,
-					log.Uint64("nonce", tx.Nonce),
-					log.Err(err))
-				return fmt.Errorf("apply %w", err)
-			}
-			if err = transactions.DiscardByAcctNonce(dbtx, tx.ID, tx.Layer, tx.Principal, tx.Nonce); err != nil {
-				logger.With().Error("failed to discard at nonce",
-					tx.ID,
-					log.Uint64("nonce", tx.Nonce),
-					log.Err(err))
-				return fmt.Errorf("apply discard %w", err)
-			}
-		}
-		// txs that were rejected from cache due to nonce too low are discarded here
-		if err := transactions.DiscardNonceBelow(dbtx, ac.addr, ac.startNonce); err != nil {
-			logger.With().Error("failed to discard txs with lower nonce",
-				log.Uint64("nonce", ac.startNonce))
-			return err
-		}
-		return nil
-	}); err != nil {
-		logger.With().Error("failed to apply layer", log.Err(err))
-		return err
-	}
-	return nil
-}
-
-=======
->>>>>>> 332c6881
 // NOTE: this is the only point in time when we reconsider those previously rejected txs,
 // because applying a layer changes the conservative balance in the cache.
 func (ac *accountCache) resetAfterApply(logger log.Log, db *sql.Database, nextNonce, newBalance uint64, applied types.LayerID) error {
@@ -501,9 +463,9 @@
 	}
 	var rst []*types.MeshTransaction
 	for _, addr := range addresses {
-		txs, err := transactions.GetAcctPendingFromNonce(db, addr.Address, addr.Nonce.Counter)
+		txs, err := transactions.GetAcctPendingFromNonce(db, addr.Address, addr.Nonce)
 		if err != nil {
-			return fmt.Errorf("get pending addr=%s nonce=%d %w", addr.Address, addr.Nonce.Counter, err)
+			return fmt.Errorf("get pending addr=%s nonce=%d %w", addr.Address, addr.Nonce, err)
 		}
 		rst = append(rst, txs...)
 	}
@@ -724,7 +686,7 @@
 		for _, rst := range results {
 			err := transactions.AddResult(dbtx, rst.ID, &rst.TransactionResult)
 			if err != nil {
-				return fmt.Errorf("add result tx=%s nonce=%d %w", rst.ID, rst.Nonce.Counter, err)
+				return fmt.Errorf("add result tx=%s nonce=%d %w", rst.ID, rst.Nonce, err)
 			}
 		}
 		return nil
