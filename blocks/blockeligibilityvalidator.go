package blocks

import (
	"fmt"

	"github.com/spacemeshos/go-spacemesh/common/types"
	"github.com/spacemeshos/go-spacemesh/log"
)

// VRFValidationFunction is the VRF validation function.
type VRFValidationFunction func(publicKey, message, signature []byte) bool

type blockDB interface {
	GetBlock(ID types.BlockID) (*types.Block, error)
}

// BlockEligibilityValidator holds all the dependencies for validating block eligibility.
type BlockEligibilityValidator struct {
<<<<<<< HEAD
	committeeSize        uint32
	genesisActiveSetSize uint32
	layersPerEpoch       uint16
	activationDb         activationDB
	blocks               blockDB
	beaconProvider       BeaconGetter
	validateVRF          VRFValidationFunction
	log                  log.Log
}

// NewBlockEligibilityValidator returns a new BlockEligibilityValidator.
func NewBlockEligibilityValidator(committeeSize, genesisActiveSetSize uint32, layersPerEpoch uint16, activationDb activationDB, beaconProvider BeaconGetter, validateVRF VRFValidationFunction, blockDB blockDB, log log.Log) *BlockEligibilityValidator {
=======
	committeeSize      uint32
	genesisTotalWeight uint64
	layersPerEpoch     uint16
	activationDb       activationDB
	blocks             blockDB
	beaconProvider     *EpochBeaconProvider
	validateVRF        VRFValidationFunction
	log                log.Log
}

// NewBlockEligibilityValidator returns a new BlockEligibilityValidator.
func NewBlockEligibilityValidator(
	committeeSize uint32, genesisTotalWeight uint64, layersPerEpoch uint16, activationDb activationDB,
	beaconProvider *EpochBeaconProvider, validateVRF VRFValidationFunction, blockDB blockDB, log log.Log) *BlockEligibilityValidator {
>>>>>>> f87109c4

	return &BlockEligibilityValidator{
		committeeSize:      committeeSize,
		genesisTotalWeight: genesisTotalWeight,
		layersPerEpoch:     layersPerEpoch,
		activationDb:       activationDb,
		beaconProvider:     beaconProvider,
		validateVRF:        validateVRF,
		blocks:             blockDB,
		log:                log,
	}
}

// BlockSignedAndEligible checks that a given block is signed and eligible. It returns true with no error or false and
// an error that explains why validation failed.
func (v BlockEligibilityValidator) BlockSignedAndEligible(block *types.Block) (bool, error) {
<<<<<<< HEAD
	layerNumber := block.LayerIndex

	epochNumber := layerNumber.GetEpoch()
=======
	var weight, totalWeight uint64

	epochNumber := block.LayerIndex.GetEpoch()
>>>>>>> f87109c4
	if epochNumber == 0 {
		v.log.With().Warning("skipping epoch 0 block validation",
			block.ID(), block.LayerIndex)
		return true, nil
	}

	var err error
	activeSetBlock := block
	if block.RefBlock != nil {
		activeSetBlock, err = v.blocks.GetBlock(*block.RefBlock)
		if err != nil {
			//block should be present because we've synced it in the calling function
			return false, fmt.Errorf("cannot get refrence block %v", *block.RefBlock)
		}

	}

	if activeSetBlock.ActiveSet == nil {
		return false, fmt.Errorf("cannot get active set from block %v", activeSetBlock.ID())
	}
	// todo: optimise by using reference to active set size and cache active set size to not load all atxsIDs from db
	for _, atxID := range *activeSetBlock.ActiveSet {
		atxHeader, err := v.activationDb.GetAtxHeader(atxID)
		if err != nil {
			return false, err
		}
		totalWeight += atxHeader.GetWeight()
	}
	if block.ATXID == *types.EmptyATXID && !epochNumber.IsGenesis() {
		return false, fmt.Errorf("no associated ATX in epoch %v", epochNumber)
	}

	atx, err := v.getValidAtx(block)
	if err != nil {
		return false, err
	}
	weight = atx.GetWeight()
	vrfPubkey := atx.NodeID.VRFPublicKey

	if epochNumber.IsGenesis() {
		v.log.With().Info("using genesisTotalWeight",
			block.ID(), log.Uint64("genesisTotalWeight", v.genesisTotalWeight))
		weight, totalWeight = 131072, v.genesisTotalWeight // TODO: replace 131072 with configured weight
	}

	numberOfEligibleBlocks, err := getNumberOfEligibleBlocks(weight, totalWeight, v.committeeSize, v.layersPerEpoch)
	if err != nil {
		return false, fmt.Errorf("failed to get number of eligible blocks: %v", err)
	}

	counter := block.EligibilityProof.J
	if counter >= numberOfEligibleBlocks {
		return false, fmt.Errorf("proof counter (%d) must be less than number of eligible blocks (%d), totalWeight (%v)", counter,
			numberOfEligibleBlocks, totalWeight)
	}

<<<<<<< HEAD
	epochBeacon, err := v.beaconProvider.GetBeacon(epochNumber)
	if err != nil {
		return false, fmt.Errorf("get beacon for layer %v: %w", layerNumber, err)
	}

	message := serializeVRFMessage(epochBeacon, epochNumber, counter)
=======
	epochBeacon := v.beaconProvider.GetBeacon(epochNumber)
	message, err := serializeVRFMessage(epochBeacon, epochNumber, counter)
	if err != nil {
		return false, err
	}
>>>>>>> f87109c4
	vrfSig := block.EligibilityProof.Sig

	if !v.validateVRF(vrfPubkey, message, vrfSig) {
		return false, fmt.Errorf("eligibility VRF validation failed")
	}

	eligibleLayer := calcEligibleLayer(epochNumber, v.layersPerEpoch, vrfSig)

	if block.LayerIndex != eligibleLayer {
		return false, fmt.Errorf("block layer (%v) does not match eligibility layer (%v)",
			block.LayerIndex, eligibleLayer)
	}
	return true, nil
}

func (v BlockEligibilityValidator) getValidAtx(block *types.Block) (*types.ActivationTxHeader, error) {
	blockEpoch := block.LayerIndex.GetEpoch()
	atx, err := v.activationDb.GetAtxHeader(block.ATXID)
	if err != nil {
		return nil, fmt.Errorf("getting ATX failed: %v %v ep(%v)", err, block.ATXID.ShortString(), blockEpoch)
	}
	if atxTargetEpoch := atx.PubLayerID.GetEpoch() + 1; atxTargetEpoch != blockEpoch {
		return nil, fmt.Errorf("ATX target epoch (%d) doesn't match block publication epoch (%d)",
			atxTargetEpoch, blockEpoch)
	}
	if pubString := block.MinerID().String(); atx.NodeID.Key != pubString {
		return nil, fmt.Errorf("block vrfsgn (%s) mismatch with ATX node (%s)", pubString, atx.NodeID.Key)
	}
	return atx, nil
}<|MERGE_RESOLUTION|>--- conflicted
+++ resolved
@@ -16,26 +16,12 @@
 
 // BlockEligibilityValidator holds all the dependencies for validating block eligibility.
 type BlockEligibilityValidator struct {
-<<<<<<< HEAD
-	committeeSize        uint32
-	genesisActiveSetSize uint32
-	layersPerEpoch       uint16
-	activationDb         activationDB
-	blocks               blockDB
-	beaconProvider       BeaconGetter
-	validateVRF          VRFValidationFunction
-	log                  log.Log
-}
-
-// NewBlockEligibilityValidator returns a new BlockEligibilityValidator.
-func NewBlockEligibilityValidator(committeeSize, genesisActiveSetSize uint32, layersPerEpoch uint16, activationDb activationDB, beaconProvider BeaconGetter, validateVRF VRFValidationFunction, blockDB blockDB, log log.Log) *BlockEligibilityValidator {
-=======
 	committeeSize      uint32
 	genesisTotalWeight uint64
 	layersPerEpoch     uint16
 	activationDb       activationDB
 	blocks             blockDB
-	beaconProvider     *EpochBeaconProvider
+	beaconProvider     BeaconGetter
 	validateVRF        VRFValidationFunction
 	log                log.Log
 }
@@ -43,8 +29,7 @@
 // NewBlockEligibilityValidator returns a new BlockEligibilityValidator.
 func NewBlockEligibilityValidator(
 	committeeSize uint32, genesisTotalWeight uint64, layersPerEpoch uint16, activationDb activationDB,
-	beaconProvider *EpochBeaconProvider, validateVRF VRFValidationFunction, blockDB blockDB, log log.Log) *BlockEligibilityValidator {
->>>>>>> f87109c4
+	beaconProvider BeaconGetter, validateVRF VRFValidationFunction, blockDB blockDB, log log.Log) *BlockEligibilityValidator {
 
 	return &BlockEligibilityValidator{
 		committeeSize:      committeeSize,
@@ -61,21 +46,14 @@
 // BlockSignedAndEligible checks that a given block is signed and eligible. It returns true with no error or false and
 // an error that explains why validation failed.
 func (v BlockEligibilityValidator) BlockSignedAndEligible(block *types.Block) (bool, error) {
-<<<<<<< HEAD
-	layerNumber := block.LayerIndex
-
-	epochNumber := layerNumber.GetEpoch()
-=======
 	var weight, totalWeight uint64
 
 	epochNumber := block.LayerIndex.GetEpoch()
->>>>>>> f87109c4
 	if epochNumber == 0 {
 		v.log.With().Warning("skipping epoch 0 block validation",
 			block.ID(), block.LayerIndex)
 		return true, nil
 	}
-
 	var err error
 	activeSetBlock := block
 	if block.RefBlock != nil {
@@ -86,7 +64,6 @@
 		}
 
 	}
-
 	if activeSetBlock.ActiveSet == nil {
 		return false, fmt.Errorf("cannot get active set from block %v", activeSetBlock.ID())
 	}
@@ -126,20 +103,15 @@
 			numberOfEligibleBlocks, totalWeight)
 	}
 
-<<<<<<< HEAD
 	epochBeacon, err := v.beaconProvider.GetBeacon(epochNumber)
 	if err != nil {
-		return false, fmt.Errorf("get beacon for layer %v: %w", layerNumber, err)
+		return false, fmt.Errorf("get beacon for epoch %v: %w", epochNumber, err)
 	}
 
-	message := serializeVRFMessage(epochBeacon, epochNumber, counter)
-=======
-	epochBeacon := v.beaconProvider.GetBeacon(epochNumber)
 	message, err := serializeVRFMessage(epochBeacon, epochNumber, counter)
 	if err != nil {
 		return false, err
 	}
->>>>>>> f87109c4
 	vrfSig := block.EligibilityProof.Sig
 
 	if !v.validateVRF(vrfPubkey, message, vrfSig) {
