--- conflicted
+++ resolved
@@ -49,14 +49,9 @@
 			return
 		}
 		args = &p.Arguments
-<<<<<<< HEAD
-		header.GasPrice = p.GasPrice
-		header.Nonce = p.Nonce
-		header.MaxGas = TotalGasSpawn
-=======
 		out.GasPrice = p.GasPrice
+		out.Nonce = p.Nonce
 		out.FixedGas = TotalGasSpawn
->>>>>>> 552df1bf
 	case methodSpend:
 		var p SpendPayload
 		if _, err = p.DecodeScale(decoder); err != nil {
@@ -64,16 +59,9 @@
 			return
 		}
 		args = &p.Arguments
-<<<<<<< HEAD
-		header.GasPrice = p.GasPrice
-		header.Nonce = p.Nonce
-		header.MaxGas = TotalGasSpend
-=======
 		out.GasPrice = p.GasPrice
-		out.Nonce.Counter = p.Nonce.Counter
-		out.Nonce.Bitfield = p.Nonce.Bitfield
+		out.Nonce = p.Nonce
 		out.FixedGas = TotalGasSpend
->>>>>>> 552df1bf
 	default:
 		return out, args, fmt.Errorf("%w: unknown method %d", core.ErrMalformed, method)
 	}
