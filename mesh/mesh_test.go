package mesh

import (
	"context"
	"math/big"
	"testing"
	"time"

	"github.com/spacemeshos/go-spacemesh/common/types"
	"github.com/spacemeshos/go-spacemesh/database"
	"github.com/spacemeshos/go-spacemesh/log/logtest"
	"github.com/spacemeshos/go-spacemesh/rand"
	"github.com/spacemeshos/go-spacemesh/signing"
	"github.com/stretchr/testify/assert"
	"github.com/stretchr/testify/require"
)

type ContextualValidityMock struct {
}

func (m *ContextualValidityMock) Has([]byte) (bool, error) {
	return true, nil
}

func (m *ContextualValidityMock) NewBatch() database.Batch {
	panic("implement me")
}

func (m *ContextualValidityMock) Find([]byte) database.Iterator {
	panic("implement me")
}

func (m *ContextualValidityMock) Put([]byte, []byte) error {
	return nil
}

func (m *ContextualValidityMock) Get([]byte) (value []byte, err error) {
	return constTrue, nil
}

func (m *ContextualValidityMock) Delete([]byte) error {
	return nil
}

func (m *ContextualValidityMock) Close() {

}

type MeshValidatorMock struct {
	mdb *DB
}

func (m *MeshValidatorMock) Persist() error {
	return nil
}

func (m *MeshValidatorMock) LatestComplete() types.LayerID {
	panic("implement me")
}

func (m *MeshValidatorMock) HandleIncomingLayer(layer *types.Layer) (types.LayerID, types.LayerID) {
	return layer.Index().Sub(1), layer.Index()
}
func (m *MeshValidatorMock) HandleLateBlock(bl *types.Block) (types.LayerID, types.LayerID) {
	return bl.Layer().Sub(1), bl.Layer()
}

type MockState struct{}

func (MockState) ValidateAndAddTxToPool(tx *types.Transaction) error {
	panic("implement me")
}

func (MockState) LoadState(types.LayerID) error {
	panic("implement me")
}

func (MockState) GetStateRoot() types.Hash32 {
	return [32]byte{}
}

func (MockState) ValidateNonceAndBalance(*types.Transaction) error {
	panic("implement me")
}

func (MockState) GetLayerApplied(types.TransactionID) *types.LayerID {
	panic("implement me")
}

func (MockState) ApplyTransactions(types.LayerID, []*types.Transaction) (int, error) {
	return 0, nil
}

func (MockState) ApplyRewards(types.LayerID, []types.Address, *big.Int) {
}

func (MockState) AddressExists(types.Address) bool {
	return true
}

func (MockState) GetAllAccounts() (*types.MultipleAccountsState, error) {
	panic("implement me")
}

func (MockState) GetLayerStateRoot(layer types.LayerID) (types.Hash32, error) {
	panic("implement me")
}

func (MockState) GetBalance(addr types.Address) uint64 {
	panic("implement me")
}
func (MockState) GetNonce(addr types.Address) uint64 {
	panic("implement me")
}

type MockTxMemPool struct {
	db map[types.TransactionID]*types.Transaction
}

func newMockTxMemPool() *MockTxMemPool {
	return &MockTxMemPool{
		db: make(map[types.TransactionID]*types.Transaction),
	}
}

func (m *MockTxMemPool) Get(ID types.TransactionID) (*types.Transaction, error) {
	return m.db[ID], nil
}

func (m *MockTxMemPool) Put(ID types.TransactionID, t *types.Transaction) {
	m.db[ID] = t
}

func (MockTxMemPool) Invalidate(types.TransactionID) {

}

func getMesh(tb testing.TB, id string) *Mesh {
	lg := logtest.New(tb)
	mmdb := NewMemMeshDB(lg)
	return NewMesh(mmdb, NewAtxDbMock(), ConfigTst(), &MeshValidatorMock{mdb: mmdb}, newMockTxMemPool(), &MockState{}, lg)
}

<<<<<<< HEAD
func TestLayers_AddBlock(t *testing.T) {

	layers := getMesh(t, "t1")
	defer layers.Close()

	block1 := types.NewExistingBlock(types.NewLayerID(1), []byte("data1"), nil)
	block2 := types.NewExistingBlock(types.NewLayerID(2), []byte("data2"), nil)
	block3 := types.NewExistingBlock(types.NewLayerID(3), []byte("data3"), nil)

	addTransactionsWithFee(t, layers.DB, block1, 4, rand.Int63n(100))

	err := layers.AddBlock(block1)
	assert.NoError(t, err)
	err = layers.AddBlock(block2)
	assert.NoError(t, err)
	err = layers.AddBlock(block3)
	assert.NoError(t, err)

	rBlock2, err := layers.GetBlock(block2.ID())
	assert.NoError(t, err)

	rBlock1, err := layers.GetBlock(block1.ID())
	assert.NoError(t, err)

	assert.True(t, len(rBlock1.TxIDs) == len(block1.TxIDs), "block content was wrong")
	assert.True(t, bytes.Compare(rBlock2.MiniBlock.Data, []byte("data2")) == 0, "block content was wrong")
	//assert.True(t, len(*rBlock1.ActiveSet) == len(*block1.ActiveSet))
}

func addLayer(id types.LayerID, layerSize int, msh *Mesh) *types.Layer {
=======
func addLayer(r *require.Assertions, id types.LayerID, layerSize int, msh *Mesh) *types.Layer {
>>>>>>> 239067ba
	for i := 0; i < layerSize; i++ {
		txIDs, _ := addManyTXsToPool(r, msh, 4)
		block := types.NewExistingBlock(id, []byte(rand.String(8)), txIDs)
		block.Initialize()
		err := msh.AddBlockWithTxs(context.TODO(), block)
		r.NoError(err, "cannot add data to test")
		msh.contextualValidity.Put(block.ID().Bytes(), []byte{1})
	}
	l, err := msh.GetLayer(id)
	r.NoError(err, "cant get a layer we've just created")
	return l
}

func TestMesh_AddLayerGetLayer(t *testing.T) {
	r := require.New(t)
<<<<<<< HEAD

	msh := getMesh(t, "t2")
=======
	msh := getMesh("t2")
>>>>>>> 239067ba
	defer msh.Close()

	id := types.NewLayerID(1)
	_, err := msh.GetLayer(id)
	r.EqualError(err, database.ErrNotFound.Error())

	txIDs1, _ := addManyTXsToPool(r, msh, 4)
	txIDs2, _ := addManyTXsToPool(r, msh, 3)
	txIDs3, _ := addManyTXsToPool(r, msh, 6)
	r.NoError(msh.AddBlockWithTxs(context.TODO(), types.NewExistingBlock(id, []byte("data1"), txIDs1)))
	r.NoError(msh.AddBlockWithTxs(context.TODO(), types.NewExistingBlock(id, []byte("data2"), txIDs2)))
	r.NoError(msh.AddBlockWithTxs(context.TODO(), types.NewExistingBlock(id, []byte("data3"), txIDs3)))

	lyr, err := msh.GetLayer(id)
	r.NoError(err)
	r.Equal(id, lyr.Index())
	r.Equal(3, len(lyr.Blocks()))
}

<<<<<<< HEAD
func TestLayers_AddWrongLayer(t *testing.T) {
	layers := getMesh(t, "t3")
	defer layers.Close()
	block1 := types.NewExistingBlock(types.NewLayerID(1), []byte("data data data1"), nil)
	block2 := types.NewExistingBlock(types.NewLayerID(2), []byte("data data data2"), nil)
	block3 := types.NewExistingBlock(types.NewLayerID(4), []byte("data data data3"), nil)
	l1 := types.NewExistingLayer(types.NewLayerID(1), []*types.Block{block1})
	err := layers.AddBlock(block1)
	assert.NoError(t, err)
	err = layers.SaveContextualValidity(block1.ID(), true)
	assert.NoError(t, err)
	layers.ValidateLayer(l1)
	l2 := types.NewExistingLayer(types.NewLayerID(2), []*types.Block{block2})
	err = layers.AddBlock(block2)
	assert.NoError(t, err)
	layers.ValidateLayer(l2)
	err = layers.AddBlock(block3)
	assert.NoError(t, err)
	_, err = layers.GetProcessedLayer(types.NewLayerID(1))
	assert.NoError(t, err)
	_, err = layers.GetProcessedLayer(types.NewLayerID(2))
	assert.NoError(t, err)
	_, err = layers.GetProcessedLayer(types.NewLayerID(4))
	assert.EqualError(t, err, "layer not verified yet")
}

func TestLayers_GetLayer(t *testing.T) {
	layers := getMesh(t, "t4")
	defer layers.Close()
	block1 := types.NewExistingBlock(types.NewLayerID(1), []byte("data data data1"), nil)
	block2 := types.NewExistingBlock(types.NewLayerID(1), []byte("data data data2"), nil)
	block3 := types.NewExistingBlock(types.NewLayerID(1), []byte("data data data3"), nil)
	l1 := types.NewExistingLayer(types.NewLayerID(1), []*types.Block{block1})
	err := layers.AddBlock(block1)
	assert.NoError(t, err)
	layers.ValidateLayer(l1)
	l, err := layers.GetProcessedLayer(types.NewLayerID(0))
	err = layers.AddBlock(block2)
	assert.NoError(t, err)
	err = layers.AddBlock(block3)
=======
func TestMesh_ProcessedLayer(t *testing.T) {
	msh := getMesh("t6")
	defer msh.Close()
	msh.setProcessedLayer(types.NewLayerID(2), types.Hash32{})
	assert.Equal(t, types.NewLayerID(2), msh.ProcessedLayer())
	msh.setProcessedLayer(types.NewLayerID(3), types.Hash32{})
	assert.Equal(t, types.NewLayerID(3), msh.ProcessedLayer())
	msh.setProcessedLayer(types.NewLayerID(5), types.Hash32{})
	assert.Equal(t, types.NewLayerID(3), msh.ProcessedLayer())
	msh.setProcessedLayer(types.NewLayerID(4), types.Hash32{})
	assert.Equal(t, types.NewLayerID(4), msh.ProcessedLayer())
	msh.setProcessedLayer(types.NewLayerID(3), types.Hash32{})
	assert.Equal(t, types.NewLayerID(4), msh.ProcessedLayer())
}

func TestMesh_PersistProcessedLayer(t *testing.T) {
	msh := getMesh("persist_processed_layer")
	defer msh.Close()
	lyr := &ProcessedLayer{
		ID:   types.NewLayerID(3),
		Hash: types.CalcHash32([]byte("layer 3 hash")),
	}
	assert.NoError(t, msh.persistProcessedLayer(lyr))
	rLyr, err := msh.recoverProcessedLayer()
>>>>>>> 239067ba
	assert.NoError(t, err)
	assert.Equal(t, lyr, rLyr)
}

<<<<<<< HEAD
func TestLayers_LatestKnownLayer(t *testing.T) {
	layers := getMesh(t, "t6")
	defer layers.Close()
	layers.SetLatestLayer(types.NewLayerID(3))
	layers.SetLatestLayer(types.NewLayerID(7))
	layers.SetLatestLayer(types.NewLayerID(10))
	layers.SetLatestLayer(types.NewLayerID(1))
	layers.SetLatestLayer(types.NewLayerID(2))
	assert.True(t, layers.LatestLayer() == types.NewLayerID(10), "wrong layer")
}

func TestLayers_WakeUp(t *testing.T) {
	layers := getMesh(t, "t1")
	defer layers.Close()
=======
func TestMesh_LatestKnownLayer(t *testing.T) {
	msh := getMesh("t6")
	defer msh.Close()
	msh.setLatestLayer(types.NewLayerID(3))
	msh.setLatestLayer(types.NewLayerID(7))
	msh.setLatestLayer(types.NewLayerID(10))
	msh.setLatestLayer(types.NewLayerID(1))
	msh.setLatestLayer(types.NewLayerID(2))
	assert.Equal(t, types.NewLayerID(10), msh.LatestLayer(), "wrong layer")
}

func TestMesh_WakeUp(t *testing.T) {
	msh := getMesh("t1")
	defer msh.Close()
>>>>>>> 239067ba

	r := require.New(t)
	txIDs1, _ := addManyTXsToPool(r, msh, 4)
	txIDs2, _ := addManyTXsToPool(r, msh, 3)
	block1 := types.NewExistingBlock(types.NewLayerID(1), []byte("data1"), txIDs1)
	block2 := types.NewExistingBlock(types.NewLayerID(2), []byte("data2"), txIDs2)

	assert.NoError(t, msh.AddBlockWithTxs(context.TODO(), block1))
	assert.NoError(t, msh.AddBlockWithTxs(context.TODO(), block2))

	rBlock2, err := msh.GetBlock(block2.ID())
	assert.NoError(t, err)
	assert.Equal(t, len(txIDs2), len(rBlock2.TxIDs), "block TX size was wrong")
	assert.Equal(t, block2.Data, rBlock2.MiniBlock.Data, "block content was wrong")

	rBlock1, err := msh.GetBlock(block1.ID())
	assert.NoError(t, err)
	assert.Equal(t, len(txIDs1), len(rBlock1.TxIDs), "block TX size was wrong")
	assert.Equal(t, block1.Data, rBlock1.MiniBlock.Data, "block content was wrong")

<<<<<<< HEAD
	assert.True(t, len(rBlock1.TxIDs) == len(block1.TxIDs), "block content was wrong")
	assert.True(t, bytes.Compare(rBlock2.MiniBlock.Data, []byte("data2")) == 0, "block content was wrong")
	//assert.True(t, len(*rBlock1.ActiveSet) == len(*block1.ActiveSet))

	recoveredMesh := NewMesh(layers.DB, NewAtxDbMock(), ConfigTst(), &MeshValidatorMock{mdb: layers.DB}, newMockTxMemPool(), &MockState{}, logtest.New(t))
=======
	recoveredMesh := NewMesh(msh.DB, NewAtxDbMock(), ConfigTst(), &MeshValidatorMock{mdb: msh.DB}, newMockTxMemPool(), &MockState{}, log.NewDefault(""))
>>>>>>> 239067ba

	rBlock2, err = recoveredMesh.GetBlock(block2.ID())
	assert.NoError(t, err)
	assert.Equal(t, len(txIDs2), len(rBlock2.TxIDs), "block TX size was wrong")
	assert.Equal(t, block2.Data, rBlock2.MiniBlock.Data, "block content was wrong")

	rBlock1, err = recoveredMesh.GetBlock(block1.ID())
	assert.NoError(t, err)
	assert.Equal(t, len(txIDs1), len(rBlock1.TxIDs), "block TX size was wrong")
	assert.Equal(t, block1.Data, rBlock1.MiniBlock.Data, "block content was wrong")
}

<<<<<<< HEAD
func TestLayers_OrphanBlocks(t *testing.T) {
	layers := getMesh(t, "t6")
	defer layers.Close()
	block1 := types.NewExistingBlock(types.NewLayerID(1), []byte("data data data1"), nil)
	block2 := types.NewExistingBlock(types.NewLayerID(1), []byte("data data data2"), nil)
	block3 := types.NewExistingBlock(types.NewLayerID(2), []byte("data data data3"), nil)
	block4 := types.NewExistingBlock(types.NewLayerID(2), []byte("data data data4"), nil)
	block5 := types.NewExistingBlock(types.NewLayerID(3), []byte("data data data5"), nil)
=======
func TestMesh_OrphanBlocks(t *testing.T) {
	msh := getMesh("t6")
	defer msh.Close()
	r := require.New(t)
	txIDs1, _ := addManyTXsToPool(r, msh, 4)
	txIDs2, _ := addManyTXsToPool(r, msh, 3)
	txIDs3, _ := addManyTXsToPool(r, msh, 6)
	txIDs4, _ := addManyTXsToPool(r, msh, 7)
	txIDs5, _ := addManyTXsToPool(r, msh, 3)
	block1 := types.NewExistingBlock(types.NewLayerID(1), []byte("data data data1"), txIDs1)
	block2 := types.NewExistingBlock(types.NewLayerID(1), []byte("data data data2"), txIDs2)
	block3 := types.NewExistingBlock(types.NewLayerID(2), []byte("data data data3"), txIDs3)
	block4 := types.NewExistingBlock(types.NewLayerID(2), []byte("data data data4"), txIDs4)
	block5 := types.NewExistingBlock(types.NewLayerID(3), []byte("data data data5"), txIDs5)
>>>>>>> 239067ba
	block5.ForDiff = append(block5.ForDiff, block1.ID())
	block5.ForDiff = append(block5.ForDiff, block2.ID())
	block5.ForDiff = append(block5.ForDiff, block3.ID())
	block5.ForDiff = append(block5.ForDiff, block4.ID())
	assert.NoError(t, msh.AddBlockWithTxs(context.TODO(), block1))
	assert.NoError(t, msh.AddBlockWithTxs(context.TODO(), block2))
	assert.NoError(t, msh.AddBlockWithTxs(context.TODO(), block3))
	assert.NoError(t, msh.AddBlockWithTxs(context.TODO(), block4))
	arr, _ := msh.GetOrphanBlocksBefore(types.NewLayerID(3))
	assert.Equal(t, 4, len(arr), "wrong number of orphaned blocks")
	arr2, _ := msh.GetOrphanBlocksBefore(types.NewLayerID(2))
	assert.Equal(t, 2, len(arr2), "wrong number of orphaned blocks")
	assert.NoError(t, msh.AddBlockWithTxs(context.TODO(), block5))
	time.Sleep(1 * time.Second)
<<<<<<< HEAD
	arr3, _ := layers.GetOrphanBlocksBefore(types.NewLayerID(4))
	assert.True(t, len(arr3) == 1, "wrong layer")
}

func TestLayers_OrphanBlocksClearEmptyLayers(t *testing.T) {
	layers := getMesh(t, "t6")
	defer layers.Close()
	block1 := types.NewExistingBlock(types.NewLayerID(1), []byte("data data data1"), nil)
	block2 := types.NewExistingBlock(types.NewLayerID(1), []byte("data data data2"), nil)
	block3 := types.NewExistingBlock(types.NewLayerID(2), []byte("data data data3"), nil)
	block4 := types.NewExistingBlock(types.NewLayerID(2), []byte("data data data4"), nil)
	block5 := types.NewExistingBlock(types.NewLayerID(3), []byte("data data data5"), nil)
=======
	arr3, _ := msh.GetOrphanBlocksBefore(types.NewLayerID(4))
	assert.Equal(t, 1, len(arr3), "wrong number of orphaned blocks")
}

func TestMesh_OrphanBlocksClearEmptyLayers(t *testing.T) {
	msh := getMesh("t6")
	defer msh.Close()
	r := require.New(t)
	txIDs1, _ := addManyTXsToPool(r, msh, 4)
	txIDs2, _ := addManyTXsToPool(r, msh, 3)
	txIDs3, _ := addManyTXsToPool(r, msh, 6)
	txIDs4, _ := addManyTXsToPool(r, msh, 7)
	txIDs5, _ := addManyTXsToPool(r, msh, 3)
	block1 := types.NewExistingBlock(types.NewLayerID(1), []byte("data data data1"), txIDs1)
	block2 := types.NewExistingBlock(types.NewLayerID(1), []byte("data data data2"), txIDs2)
	block3 := types.NewExistingBlock(types.NewLayerID(2), []byte("data data data3"), txIDs3)
	block4 := types.NewExistingBlock(types.NewLayerID(2), []byte("data data data4"), txIDs4)
	block5 := types.NewExistingBlock(types.NewLayerID(3), []byte("data data data5"), txIDs5)
>>>>>>> 239067ba
	block5.ForDiff = append(block5.ForDiff, block1.ID())
	block5.ForDiff = append(block5.ForDiff, block2.ID())
	block5.ForDiff = append(block5.ForDiff, block3.ID())
	block5.ForDiff = append(block5.ForDiff, block4.ID())
	assert.NoError(t, msh.AddBlockWithTxs(context.TODO(), block1))
	assert.NoError(t, msh.AddBlockWithTxs(context.TODO(), block2))
	assert.NoError(t, msh.AddBlockWithTxs(context.TODO(), block3))
	assert.NoError(t, msh.AddBlockWithTxs(context.TODO(), block4))
	arr, _ := msh.GetOrphanBlocksBefore(types.NewLayerID(3))
	assert.Equal(t, 4, len(arr), "wrong number of orphaned blocks")
	arr2, _ := msh.GetOrphanBlocksBefore(types.NewLayerID(2))
	assert.Equal(t, 2, len(arr2), "wrong number of orphaned blocks")
	assert.NoError(t, msh.AddBlockWithTxs(context.TODO(), block5))
	assert.Equal(t, 1, len(msh.orphanBlocks))
}

func TestMesh_AddBlockWithTxs_PushTransactions_UpdateUnappliedTxs(t *testing.T) {
	r := require.New(t)

	msh := getMesh(t, "mesh")

	state := &MockMapState{}
	msh.txProcessor = state

	layerID := types.GetEffectiveGenesis().Add(1)
	signer, origin := newSignerAndAddress(r, "origin")
	tx1 := addTxToMesh(r, msh, signer, 2468)
	tx2 := addTxToMesh(r, msh, signer, 2469)
	tx3 := addTxToMesh(r, msh, signer, 2470)
	tx4 := addTxToMesh(r, msh, signer, 2471)
	tx5 := addTxToMesh(r, msh, signer, 2472)
	addBlockWithTxs(r, msh, layerID, true, tx1, tx2)
	addBlockWithTxs(r, msh, layerID, true, tx2, tx3, tx4)
	addBlockWithTxs(r, msh, layerID, false, tx4, tx5)
	addBlockWithTxs(r, msh, layerID, false, tx5)

	txns := getTxns(r, msh.DB, origin)
	r.Len(txns, 5)
	for i := 0; i < 5; i++ {
		r.Equal(2468+i, int(txns[i].Nonce))
		r.Equal(111, int(txns[i].TotalAmount))
	}

	msh.pushLayersToState(types.GetEffectiveGenesis().Add(1), types.GetEffectiveGenesis().Add(2))
	r.Equal(4, len(state.Txs))

	r.ElementsMatch(GetTransactionIds(tx5), GetTransactionIds(state.Pool...))

	txns = getTxns(r, msh.DB, origin)
	r.Empty(txns)
}

func TestMesh_AddBlockWithTxs_PushTransactions_getInvalidBlocksByHare(t *testing.T) {
	r := require.New(t)

	msh := getMesh(t, "mesh")

	state := &MockMapState{}
	msh.txProcessor = state

	layerID := types.NewLayerID(1)
	signer, _ := newSignerAndAddress(r, "origin")
	tx1 := addTxToMesh(r, msh, signer, 2468)
	tx2 := addTxToMesh(r, msh, signer, 2469)
	tx3 := addTxToMesh(r, msh, signer, 2470)
	tx4 := addTxToMesh(r, msh, signer, 2471)
	tx5 := addTxToMesh(r, msh, signer, 2472)
	var blocks []*types.Block
	blocks = append(blocks, addBlockWithTxs(r, msh, layerID, true, tx1, tx2))
	blocks = append(blocks, addBlockWithTxs(r, msh, layerID, true, tx2, tx3, tx4))
	blocks = append(blocks, addBlockWithTxs(r, msh, layerID, true, tx4, tx5))
	hareBlocks := blocks[:2]
	invalid := msh.getInvalidBlocksByHare(context.TODO(), types.NewExistingLayer(layerID, hareBlocks))
	r.ElementsMatch(blocks[2:], invalid)

	msh.reInsertTxsToPool(hareBlocks, invalid, layerID)
	r.ElementsMatch(GetTransactionIds(tx5), GetTransactionIds(state.Pool...))
}

func TestMesh_ExtractUniqueOrderedTransactions(t *testing.T) {
	r := require.New(t)

	msh := getMesh(t, "t2")
	defer msh.Close()
	layerID := types.NewLayerID(1)
	signer, _ := newSignerAndAddress(r, "origin")
	tx1 := addTxToMesh(r, msh, signer, 2468)
	tx2 := addTxToMesh(r, msh, signer, 2469)
	tx3 := addTxToMesh(r, msh, signer, 2470)
	tx4 := addTxToMesh(r, msh, signer, 2471)
	addBlockWithTxs(r, msh, layerID, true, tx1, tx2)
	addBlockWithTxs(r, msh, layerID, true, tx2, tx3, tx4)
	addBlockWithTxs(r, msh, layerID, false, tx4)
	l, err := msh.GetLayer(layerID)
	r.NoError(err)

	validBlocks := msh.extractUniqueOrderedTransactions(l)

	r.ElementsMatch(GetTransactionIds(tx1, tx2, tx3, tx4), GetTransactionIds(validBlocks...))
}

func TestMesh_persistLayerHashes(t *testing.T) {
<<<<<<< HEAD
	msh := getMesh(t, "persistLayerHashes")
=======
	r := require.New(t)
	msh := getMesh("persistLayerHashes")
>>>>>>> 239067ba
	defer msh.Close()

	// test first layer hash
	l := addLayer(r, types.GetEffectiveGenesis(), 5, msh)
	msh.persistLayerHashes(l)
	wantedHash := types.CalcAggregateHash32(types.Hash32{}, l.Hash().Bytes())
	actualHash, err := msh.getRunningLayerHash(types.GetEffectiveGenesis())
	assert.NoError(t, err)

	assert.Equal(t, wantedHash, actualHash)

	l2 := addLayer(r, types.GetEffectiveGenesis().Add(1), 5, msh)
	msh.persistLayerHashes(l2)
	secondWantedHash := types.CalcAggregateHash32(wantedHash, l2.Hash().Bytes())
	actualHash2, err := msh.getRunningLayerHash(types.GetEffectiveGenesis().Add(1))
	assert.NoError(t, err)
	assert.Equal(t, secondWantedHash, actualHash2)
}

func GetTransactionIds(txs ...*types.Transaction) []types.TransactionID {
	var res []types.TransactionID
	for _, tx := range txs {
		res = append(res, tx.ID())
	}
	return res
}

func addTxToMesh(r *require.Assertions, msh *Mesh, signer *signing.EdSigner, nonce uint64) *types.Transaction {
	tx1 := newTx(r, signer, nonce, 111)
	blk := &types.Block{}
	blk.LayerIndex = types.NewLayerID(1)
	err := msh.writeTransactions(blk, tx1)
	r.NoError(err)
	return tx1
}

func addBlockWithTxs(r *require.Assertions, msh *Mesh, id types.LayerID, valid bool, txs ...*types.Transaction) *types.Block {
	blk := types.NewExistingBlock(id, []byte("data"), nil)
	for _, tx := range txs {
		blk.TxIDs = append(blk.TxIDs, tx.ID())
		msh.txPool.Put(tx.ID(), tx)
	}
	blk.Initialize()
	err := msh.SaveContextualValidity(blk.ID(), valid)
	r.NoError(err)

	err = msh.AddBlockWithTxs(context.TODO(), blk)
	r.NoError(err)
	return blk
}

func addManyTXsToPool(r *require.Assertions, msh *Mesh, numOfTxs int) ([]types.TransactionID, []*types.Transaction) {
	txs := make([]*types.Transaction, numOfTxs)
	txIDs := make([]types.TransactionID, numOfTxs)
	for i := 0; i < numOfTxs; i++ {
		tx, err := types.NewSignedTx(1, types.HexToAddress("1"), 10, 100, rand.Uint64(), signing.NewEdSigner())
		r.NoError(err)
		txs[i] = tx
		txIDs[i] = tx.ID()
		msh.txPool.Put(tx.ID(), tx)
	}
	return txIDs, txs
}

func TestMesh_AddBlockWithTxs(t *testing.T) {
	r := require.New(t)
<<<<<<< HEAD
	lg := logtest.New(t)
	meshDB := NewMemMeshDB(lg)
	mesh := NewMesh(meshDB, &FailingAtxDbMock{}, ConfigTst(), &MeshValidatorMock{mdb: meshDB}, newMockTxMemPool(), &MockState{}, lg)
=======
	mesh := getMesh("AddBlockWithTxs")
>>>>>>> 239067ba

	numTXs := 6
	txIDs, _ := addManyTXsToPool(r, mesh, numTXs)

	block := types.NewExistingBlock(types.NewLayerID(1), []byte("data"), txIDs)
	r.NoError(mesh.AddBlockWithTxs(context.TODO(), block))

	res, err := mesh.GetBlock(block.ID())
	assert.NoError(t, err)
	assert.Equal(t, numTXs, len(res.TxIDs), "block TX size was wrong")
	assert.Equal(t, block.Data, res.MiniBlock.Data, "block content was wrong")
}<|MERGE_RESOLUTION|>--- conflicted
+++ resolved
@@ -8,6 +8,7 @@
 
 	"github.com/spacemeshos/go-spacemesh/common/types"
 	"github.com/spacemeshos/go-spacemesh/database"
+	"github.com/spacemeshos/go-spacemesh/log"
 	"github.com/spacemeshos/go-spacemesh/log/logtest"
 	"github.com/spacemeshos/go-spacemesh/rand"
 	"github.com/spacemeshos/go-spacemesh/signing"
@@ -141,40 +142,7 @@
 	return NewMesh(mmdb, NewAtxDbMock(), ConfigTst(), &MeshValidatorMock{mdb: mmdb}, newMockTxMemPool(), &MockState{}, lg)
 }
 
-<<<<<<< HEAD
-func TestLayers_AddBlock(t *testing.T) {
-
-	layers := getMesh(t, "t1")
-	defer layers.Close()
-
-	block1 := types.NewExistingBlock(types.NewLayerID(1), []byte("data1"), nil)
-	block2 := types.NewExistingBlock(types.NewLayerID(2), []byte("data2"), nil)
-	block3 := types.NewExistingBlock(types.NewLayerID(3), []byte("data3"), nil)
-
-	addTransactionsWithFee(t, layers.DB, block1, 4, rand.Int63n(100))
-
-	err := layers.AddBlock(block1)
-	assert.NoError(t, err)
-	err = layers.AddBlock(block2)
-	assert.NoError(t, err)
-	err = layers.AddBlock(block3)
-	assert.NoError(t, err)
-
-	rBlock2, err := layers.GetBlock(block2.ID())
-	assert.NoError(t, err)
-
-	rBlock1, err := layers.GetBlock(block1.ID())
-	assert.NoError(t, err)
-
-	assert.True(t, len(rBlock1.TxIDs) == len(block1.TxIDs), "block content was wrong")
-	assert.True(t, bytes.Compare(rBlock2.MiniBlock.Data, []byte("data2")) == 0, "block content was wrong")
-	//assert.True(t, len(*rBlock1.ActiveSet) == len(*block1.ActiveSet))
-}
-
-func addLayer(id types.LayerID, layerSize int, msh *Mesh) *types.Layer {
-=======
 func addLayer(r *require.Assertions, id types.LayerID, layerSize int, msh *Mesh) *types.Layer {
->>>>>>> 239067ba
 	for i := 0; i < layerSize; i++ {
 		txIDs, _ := addManyTXsToPool(r, msh, 4)
 		block := types.NewExistingBlock(id, []byte(rand.String(8)), txIDs)
@@ -190,12 +158,8 @@
 
 func TestMesh_AddLayerGetLayer(t *testing.T) {
 	r := require.New(t)
-<<<<<<< HEAD
 
 	msh := getMesh(t, "t2")
-=======
-	msh := getMesh("t2")
->>>>>>> 239067ba
 	defer msh.Close()
 
 	id := types.NewLayerID(1)
@@ -215,50 +179,8 @@
 	r.Equal(3, len(lyr.Blocks()))
 }
 
-<<<<<<< HEAD
-func TestLayers_AddWrongLayer(t *testing.T) {
-	layers := getMesh(t, "t3")
-	defer layers.Close()
-	block1 := types.NewExistingBlock(types.NewLayerID(1), []byte("data data data1"), nil)
-	block2 := types.NewExistingBlock(types.NewLayerID(2), []byte("data data data2"), nil)
-	block3 := types.NewExistingBlock(types.NewLayerID(4), []byte("data data data3"), nil)
-	l1 := types.NewExistingLayer(types.NewLayerID(1), []*types.Block{block1})
-	err := layers.AddBlock(block1)
-	assert.NoError(t, err)
-	err = layers.SaveContextualValidity(block1.ID(), true)
-	assert.NoError(t, err)
-	layers.ValidateLayer(l1)
-	l2 := types.NewExistingLayer(types.NewLayerID(2), []*types.Block{block2})
-	err = layers.AddBlock(block2)
-	assert.NoError(t, err)
-	layers.ValidateLayer(l2)
-	err = layers.AddBlock(block3)
-	assert.NoError(t, err)
-	_, err = layers.GetProcessedLayer(types.NewLayerID(1))
-	assert.NoError(t, err)
-	_, err = layers.GetProcessedLayer(types.NewLayerID(2))
-	assert.NoError(t, err)
-	_, err = layers.GetProcessedLayer(types.NewLayerID(4))
-	assert.EqualError(t, err, "layer not verified yet")
-}
-
-func TestLayers_GetLayer(t *testing.T) {
-	layers := getMesh(t, "t4")
-	defer layers.Close()
-	block1 := types.NewExistingBlock(types.NewLayerID(1), []byte("data data data1"), nil)
-	block2 := types.NewExistingBlock(types.NewLayerID(1), []byte("data data data2"), nil)
-	block3 := types.NewExistingBlock(types.NewLayerID(1), []byte("data data data3"), nil)
-	l1 := types.NewExistingLayer(types.NewLayerID(1), []*types.Block{block1})
-	err := layers.AddBlock(block1)
-	assert.NoError(t, err)
-	layers.ValidateLayer(l1)
-	l, err := layers.GetProcessedLayer(types.NewLayerID(0))
-	err = layers.AddBlock(block2)
-	assert.NoError(t, err)
-	err = layers.AddBlock(block3)
-=======
 func TestMesh_ProcessedLayer(t *testing.T) {
-	msh := getMesh("t6")
+	msh := getMesh(t, "t6")
 	defer msh.Close()
 	msh.setProcessedLayer(types.NewLayerID(2), types.Hash32{})
 	assert.Equal(t, types.NewLayerID(2), msh.ProcessedLayer())
@@ -273,7 +195,7 @@
 }
 
 func TestMesh_PersistProcessedLayer(t *testing.T) {
-	msh := getMesh("persist_processed_layer")
+	msh := getMesh(t, "persist_processed_layer")
 	defer msh.Close()
 	lyr := &ProcessedLayer{
 		ID:   types.NewLayerID(3),
@@ -281,29 +203,12 @@
 	}
 	assert.NoError(t, msh.persistProcessedLayer(lyr))
 	rLyr, err := msh.recoverProcessedLayer()
->>>>>>> 239067ba
 	assert.NoError(t, err)
 	assert.Equal(t, lyr, rLyr)
 }
 
-<<<<<<< HEAD
-func TestLayers_LatestKnownLayer(t *testing.T) {
-	layers := getMesh(t, "t6")
-	defer layers.Close()
-	layers.SetLatestLayer(types.NewLayerID(3))
-	layers.SetLatestLayer(types.NewLayerID(7))
-	layers.SetLatestLayer(types.NewLayerID(10))
-	layers.SetLatestLayer(types.NewLayerID(1))
-	layers.SetLatestLayer(types.NewLayerID(2))
-	assert.True(t, layers.LatestLayer() == types.NewLayerID(10), "wrong layer")
-}
-
-func TestLayers_WakeUp(t *testing.T) {
-	layers := getMesh(t, "t1")
-	defer layers.Close()
-=======
 func TestMesh_LatestKnownLayer(t *testing.T) {
-	msh := getMesh("t6")
+	msh := getMesh(t, "t6")
 	defer msh.Close()
 	msh.setLatestLayer(types.NewLayerID(3))
 	msh.setLatestLayer(types.NewLayerID(7))
@@ -314,9 +219,8 @@
 }
 
 func TestMesh_WakeUp(t *testing.T) {
-	msh := getMesh("t1")
-	defer msh.Close()
->>>>>>> 239067ba
+	msh := getMesh(t, "t1")
+	defer msh.Close()
 
 	r := require.New(t)
 	txIDs1, _ := addManyTXsToPool(r, msh, 4)
@@ -337,15 +241,7 @@
 	assert.Equal(t, len(txIDs1), len(rBlock1.TxIDs), "block TX size was wrong")
 	assert.Equal(t, block1.Data, rBlock1.MiniBlock.Data, "block content was wrong")
 
-<<<<<<< HEAD
-	assert.True(t, len(rBlock1.TxIDs) == len(block1.TxIDs), "block content was wrong")
-	assert.True(t, bytes.Compare(rBlock2.MiniBlock.Data, []byte("data2")) == 0, "block content was wrong")
-	//assert.True(t, len(*rBlock1.ActiveSet) == len(*block1.ActiveSet))
-
-	recoveredMesh := NewMesh(layers.DB, NewAtxDbMock(), ConfigTst(), &MeshValidatorMock{mdb: layers.DB}, newMockTxMemPool(), &MockState{}, logtest.New(t))
-=======
 	recoveredMesh := NewMesh(msh.DB, NewAtxDbMock(), ConfigTst(), &MeshValidatorMock{mdb: msh.DB}, newMockTxMemPool(), &MockState{}, log.NewDefault(""))
->>>>>>> 239067ba
 
 	rBlock2, err = recoveredMesh.GetBlock(block2.ID())
 	assert.NoError(t, err)
@@ -358,18 +254,8 @@
 	assert.Equal(t, block1.Data, rBlock1.MiniBlock.Data, "block content was wrong")
 }
 
-<<<<<<< HEAD
-func TestLayers_OrphanBlocks(t *testing.T) {
-	layers := getMesh(t, "t6")
-	defer layers.Close()
-	block1 := types.NewExistingBlock(types.NewLayerID(1), []byte("data data data1"), nil)
-	block2 := types.NewExistingBlock(types.NewLayerID(1), []byte("data data data2"), nil)
-	block3 := types.NewExistingBlock(types.NewLayerID(2), []byte("data data data3"), nil)
-	block4 := types.NewExistingBlock(types.NewLayerID(2), []byte("data data data4"), nil)
-	block5 := types.NewExistingBlock(types.NewLayerID(3), []byte("data data data5"), nil)
-=======
 func TestMesh_OrphanBlocks(t *testing.T) {
-	msh := getMesh("t6")
+	msh := getMesh(t, "t6")
 	defer msh.Close()
 	r := require.New(t)
 	txIDs1, _ := addManyTXsToPool(r, msh, 4)
@@ -382,7 +268,6 @@
 	block3 := types.NewExistingBlock(types.NewLayerID(2), []byte("data data data3"), txIDs3)
 	block4 := types.NewExistingBlock(types.NewLayerID(2), []byte("data data data4"), txIDs4)
 	block5 := types.NewExistingBlock(types.NewLayerID(3), []byte("data data data5"), txIDs5)
->>>>>>> 239067ba
 	block5.ForDiff = append(block5.ForDiff, block1.ID())
 	block5.ForDiff = append(block5.ForDiff, block2.ID())
 	block5.ForDiff = append(block5.ForDiff, block3.ID())
@@ -397,26 +282,12 @@
 	assert.Equal(t, 2, len(arr2), "wrong number of orphaned blocks")
 	assert.NoError(t, msh.AddBlockWithTxs(context.TODO(), block5))
 	time.Sleep(1 * time.Second)
-<<<<<<< HEAD
-	arr3, _ := layers.GetOrphanBlocksBefore(types.NewLayerID(4))
-	assert.True(t, len(arr3) == 1, "wrong layer")
-}
-
-func TestLayers_OrphanBlocksClearEmptyLayers(t *testing.T) {
-	layers := getMesh(t, "t6")
-	defer layers.Close()
-	block1 := types.NewExistingBlock(types.NewLayerID(1), []byte("data data data1"), nil)
-	block2 := types.NewExistingBlock(types.NewLayerID(1), []byte("data data data2"), nil)
-	block3 := types.NewExistingBlock(types.NewLayerID(2), []byte("data data data3"), nil)
-	block4 := types.NewExistingBlock(types.NewLayerID(2), []byte("data data data4"), nil)
-	block5 := types.NewExistingBlock(types.NewLayerID(3), []byte("data data data5"), nil)
-=======
 	arr3, _ := msh.GetOrphanBlocksBefore(types.NewLayerID(4))
 	assert.Equal(t, 1, len(arr3), "wrong number of orphaned blocks")
 }
 
 func TestMesh_OrphanBlocksClearEmptyLayers(t *testing.T) {
-	msh := getMesh("t6")
+	msh := getMesh(t, "t6")
 	defer msh.Close()
 	r := require.New(t)
 	txIDs1, _ := addManyTXsToPool(r, msh, 4)
@@ -429,7 +300,6 @@
 	block3 := types.NewExistingBlock(types.NewLayerID(2), []byte("data data data3"), txIDs3)
 	block4 := types.NewExistingBlock(types.NewLayerID(2), []byte("data data data4"), txIDs4)
 	block5 := types.NewExistingBlock(types.NewLayerID(3), []byte("data data data5"), txIDs5)
->>>>>>> 239067ba
 	block5.ForDiff = append(block5.ForDiff, block1.ID())
 	block5.ForDiff = append(block5.ForDiff, block2.ID())
 	block5.ForDiff = append(block5.ForDiff, block3.ID())
@@ -532,12 +402,8 @@
 }
 
 func TestMesh_persistLayerHashes(t *testing.T) {
-<<<<<<< HEAD
+	r := require.New(t)
 	msh := getMesh(t, "persistLayerHashes")
-=======
-	r := require.New(t)
-	msh := getMesh("persistLayerHashes")
->>>>>>> 239067ba
 	defer msh.Close()
 
 	// test first layer hash
@@ -604,13 +470,7 @@
 
 func TestMesh_AddBlockWithTxs(t *testing.T) {
 	r := require.New(t)
-<<<<<<< HEAD
-	lg := logtest.New(t)
-	meshDB := NewMemMeshDB(lg)
-	mesh := NewMesh(meshDB, &FailingAtxDbMock{}, ConfigTst(), &MeshValidatorMock{mdb: meshDB}, newMockTxMemPool(), &MockState{}, lg)
-=======
-	mesh := getMesh("AddBlockWithTxs")
->>>>>>> 239067ba
+	mesh := getMesh(t, "AddBlockWithTxs")
 
 	numTXs := 6
 	txIDs, _ := addManyTXsToPool(r, mesh, numTXs)
