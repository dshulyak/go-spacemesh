// Package node contains the main executable for go-spacemesh node
package node

import (
	"context"
	"encoding/hex"
	"errors"
	"fmt"
	"net/http"
	"os"
	"os/signal"
	"path/filepath"
	"runtime"
	"syscall"
	"time"

	"github.com/gofrs/flock"
	grpc_logsettable "github.com/grpc-ecosystem/go-grpc-middleware/logging/settable"
	grpczap "github.com/grpc-ecosystem/go-grpc-middleware/logging/zap"
	grpctags "github.com/grpc-ecosystem/go-grpc-middleware/tags"
	"github.com/mitchellh/mapstructure"
	"github.com/pyroscope-io/pyroscope/pkg/agent/profiler"
	"github.com/spf13/cobra"
	"github.com/spf13/viper"
	"go.uber.org/zap"
	"go.uber.org/zap/zapcore"
	"golang.org/x/sync/errgroup"
	"google.golang.org/grpc"

	"github.com/spacemeshos/go-spacemesh/activation"
	apiconf "github.com/spacemeshos/go-spacemesh/api/config"
	"github.com/spacemeshos/go-spacemesh/api/grpcserver"
	"github.com/spacemeshos/go-spacemesh/beacon"
	"github.com/spacemeshos/go-spacemesh/blocks"
	"github.com/spacemeshos/go-spacemesh/bootstrap"
	"github.com/spacemeshos/go-spacemesh/cmd"
	"github.com/spacemeshos/go-spacemesh/cmd/mapstructureutil"
	"github.com/spacemeshos/go-spacemesh/common/types"
	"github.com/spacemeshos/go-spacemesh/config"
	"github.com/spacemeshos/go-spacemesh/config/presets"
	"github.com/spacemeshos/go-spacemesh/datastore"
	"github.com/spacemeshos/go-spacemesh/events"
	"github.com/spacemeshos/go-spacemesh/fetch"
	vm "github.com/spacemeshos/go-spacemesh/genvm"
	"github.com/spacemeshos/go-spacemesh/hare"
	"github.com/spacemeshos/go-spacemesh/hare/eligibility"
	"github.com/spacemeshos/go-spacemesh/layerpatrol"
	"github.com/spacemeshos/go-spacemesh/log"
	"github.com/spacemeshos/go-spacemesh/malfeasance"
	"github.com/spacemeshos/go-spacemesh/mesh"
	"github.com/spacemeshos/go-spacemesh/metrics"
	"github.com/spacemeshos/go-spacemesh/miner"
	"github.com/spacemeshos/go-spacemesh/p2p"
	"github.com/spacemeshos/go-spacemesh/p2p/pubsub"
	"github.com/spacemeshos/go-spacemesh/proposals"
	"github.com/spacemeshos/go-spacemesh/signing"
	"github.com/spacemeshos/go-spacemesh/sql"
	dbmetrics "github.com/spacemeshos/go-spacemesh/sql/metrics"
	"github.com/spacemeshos/go-spacemesh/syncer"
	"github.com/spacemeshos/go-spacemesh/system"
	"github.com/spacemeshos/go-spacemesh/timesync"
	timeCfg "github.com/spacemeshos/go-spacemesh/timesync/config"
	"github.com/spacemeshos/go-spacemesh/timesync/peersync"
	"github.com/spacemeshos/go-spacemesh/tortoise"
	"github.com/spacemeshos/go-spacemesh/txs"
)

const (
	edKeyFileName   = "key.bin"
	genesisFileName = "genesis.json"
	lockFile        = "LOCK"
)

// Logger names.
const (
	ClockLogger            = "clock"
	P2PLogger              = "p2p"
	PostLogger             = "post"
	StateDbLogger          = "stateDbStore"
	BeaconLogger           = "beacon"
	CachedDBLogger         = "cachedDB"
	PoetDbLogger           = "poetDb"
	TrtlLogger             = "trtl"
	ATXHandlerLogger       = "atxHandler"
	MeshLogger             = "mesh"
	SyncLogger             = "sync"
	HareOracleLogger       = "hareOracle"
	HareLogger             = "hare"
	BlockCertLogger        = "blockCert"
	BlockGenLogger         = "blockGenerator"
	BlockHandlerLogger     = "blockHandler"
	TxHandlerLogger        = "txHandler"
	ProposalBuilderLogger  = "proposalBuilder"
	ProposalListenerLogger = "proposalListener"
	NipostBuilderLogger    = "nipostBuilder"
	Fetcher                = "fetcher"
	TimeSyncLogger         = "timesync"
	VMLogger               = "vm"
	GRPCLogger             = "grpc"
	ConStateLogger         = "conState"
	ExecutorLogger         = "executor"
	MalfeasanceLogger      = "malfeasance"
	BootstrapLogger        = "bootstrap"
)

func GetCommand() *cobra.Command {
	c := &cobra.Command{
		Use:   "node",
		Short: "start node",
		Run: func(c *cobra.Command, args []string) {
			conf, err := loadConfig(c)
			if err != nil {
				log.With().Fatal("failed to initialize config", log.Err(err))
			}

			if conf.LOGGING.Encoder == config.JSONLogEncoder {
				log.JSONLog(true)
			}
			app := New(
				WithConfig(conf),
				// NOTE(dshulyak) this needs to be max level so that child logger can can be current level or below.
				// otherwise it will fail later when child logger will try to increase level.
				WithLog(log.RegisterHooks(
					log.NewWithLevel("", zap.NewAtomicLevelAt(zapcore.DebugLevel)),
					events.EventHook())),
			)

			run := func(ctx context.Context) error {
				if err = app.Initialize(); err != nil {
					return err
				}
				// This blocks until the context is finished or until an error is produced
				err = app.Start(ctx)

				cleanupCtx, cleanupCancel := context.WithTimeout(context.Background(), 30*time.Second)
				defer cleanupCancel()
				done := make(chan struct{}, 1)
				// FIXME: per https://github.com/spacemeshos/go-spacemesh/issues/3830
				go func() {
					app.Cleanup(cleanupCtx)
					close(done)
				}()
				select {
				case <-done:
				case <-cleanupCtx.Done():
					log.With().Error("app failed to clean up in time")
				}
				return err
			}
			// os.Interrupt for all systems, especially windows, syscall.SIGTERM is mainly for docker.
			ctx, cancel := signal.NotifyContext(context.Background(), os.Interrupt, syscall.SIGTERM)
			defer cancel()
			if err = run(ctx); err != nil {
				log.With().Fatal(err.Error())
			}
		},
	}

	cmd.AddCommands(c)

	// versionCmd returns the current version of spacemesh.
	versionCmd := cobra.Command{
		Use:   "version",
		Short: "Show version info",
		Run: func(c *cobra.Command, args []string) {
			fmt.Print(cmd.Version)
			if cmd.Commit != "" {
				fmt.Printf("+%s", cmd.Commit)
			}
			fmt.Println()
		},
	}
	c.AddCommand(&versionCmd)

	return c
}

var (
	appLog  log.Log
	grpclog grpc_logsettable.SettableLoggerV2
)

func init() {
	appLog = log.NewNop()
	grpclog = grpc_logsettable.ReplaceGrpcLoggerV2()
}

// Service is a general service interface that specifies the basic start/stop functionality.
type Service interface {
	Start(ctx context.Context) error
	Close()
}

func loadConfig(c *cobra.Command) (*config.Config, error) {
	conf, err := LoadConfigFromFile()
	if err != nil {
		return nil, err
	}
	if err := cmd.EnsureCLIFlags(c, conf); err != nil {
		return nil, fmt.Errorf("mapping cli flags to config: %w", err)
	}
	return conf, nil
}

// LoadConfigFromFile tries to load configuration file if the config parameter was specified.
func LoadConfigFromFile() (*config.Config, error) {
	// read in default config if passed as param using viper
	if err := config.LoadConfig(viper.GetString("config"), viper.GetViper()); err != nil {
		return nil, err
	}
	conf := config.DefaultConfig()
	if name := viper.GetString("preset"); len(name) > 0 {
		preset, err := presets.Get(name)
		if err != nil {
			return nil, err
		}
		conf = preset
	}

	hook := mapstructure.ComposeDecodeHookFunc(
		mapstructure.StringToTimeDurationHookFunc(),
		mapstructure.StringToSliceHookFunc(","),
		mapstructureutil.BigRatDecodeFunc(),
	)

	// load config if it was loaded to the viper
	if err := viper.Unmarshal(&conf, viper.DecodeHook(hook)); err != nil {
		return nil, fmt.Errorf("unmarshal viper: %w", err)
	}
	return &conf, nil
}

// Option to modify an App instance.
type Option func(app *App)

// WithLog enables logger for an App.
func WithLog(logger log.Log) Option {
	return func(app *App) {
		app.log = logger
	}
}

// WithConfig overwrites default App config.
func WithConfig(conf *config.Config) Option {
	return func(app *App) {
		app.Config = conf
	}
}

// New creates an instance of the spacemesh app.
func New(opts ...Option) *App {
	defaultConfig := config.DefaultConfig()
	app := &App{
		Config:  &defaultConfig,
		log:     appLog,
		loggers: make(map[string]*zap.AtomicLevel),
		started: make(chan struct{}),
		eg:      &errgroup.Group{},
	}
	for _, opt := range opts {
		opt(app)
	}
	lvl := zap.NewAtomicLevelAt(zap.InfoLevel)
	log.SetupGlobal(app.log.SetLevel(&lvl))
	return app
}

// App is the cli app singleton.
type App struct {
	*cobra.Command
<<<<<<< HEAD
	fileLock           *flock.Flock
	nodeID             types.NodeID
	Config             *config.Config
	db                 *sql.Database
	dbMetrics          *dbmetrics.DBMetricsCollector
	grpcPublicService  *grpcserver.Server
	grpcPrivateService *grpcserver.Server
	jsonAPIService     *grpcserver.JSONHTTPServer
	syncer             *syncer.Syncer
	proposalListener   *proposals.Handler
	proposalBuilder    *miner.ProposalBuilder
	mesh               *mesh.Mesh
	cachedDB           *datastore.CachedDB
	clock              *timesync.NodeClock
	hare               *hare.Hare
	blockGen           *blocks.Generator
	certifier          *blocks.Certifier
	postSetupMgr       *activation.PostSetupManager
	atxBuilder         *activation.Builder
	atxHandler         *activation.Handler
	validator          *activation.Validator
	keyExtractor       *signing.PubKeyExtractor
	beaconProtocol     *beacon.ProtocolDriver
	log                log.Log
	svm                *vm.VM
	conState           *txs.ConservativeState
	fetcher            *fetch.Fetch
	ptimesync          *peersync.Sync
	tortoise           *tortoise.Tortoise
=======
	fileLock         *flock.Flock
	nodeID           types.NodeID
	Config           *config.Config
	db               *sql.Database
	dbMetrics        *dbmetrics.DBMetricsCollector
	grpcAPIService   *grpcserver.Server
	jsonAPIService   *grpcserver.JSONHTTPServer
	syncer           *syncer.Syncer
	proposalListener *proposals.Handler
	proposalBuilder  *miner.ProposalBuilder
	mesh             *mesh.Mesh
	cachedDB         *datastore.CachedDB
	clock            *timesync.NodeClock
	hare             *hare.Hare
	hOracle          *eligibility.Oracle
	blockGen         *blocks.Generator
	certifier        *blocks.Certifier
	postSetupMgr     *activation.PostSetupManager
	atxBuilder       *activation.Builder
	atxHandler       *activation.Handler
	validator        *activation.Validator
	keyExtractor     *signing.PubKeyExtractor
	edVerifier       *signing.EdVerifier
	beaconProtocol   *beacon.ProtocolDriver
	log              log.Log
	svm              *vm.VM
	conState         *txs.ConservativeState
	fetcher          *fetch.Fetch
	ptimesync        *peersync.Sync
	tortoise         *tortoise.Tortoise
	updater          *bootstrap.Updater
>>>>>>> 5325c04e

	host *p2p.Host

	loggers map[string]*zap.AtomicLevel
	started chan struct{} // this channel is closed once the app has finished starting
	eg      *errgroup.Group
}

func (app *App) Started() chan struct{} {
	return app.started
}

func (app *App) introduction() {
	log.Info("Welcome to Spacemesh. Spacemesh full node is starting...")
}

// Initialize sets up an exit signal, logging and checks the clock, returns error if clock is not in sync.
func (app *App) Initialize() (err error) {
	// ensure all data folders exist
	if err := os.MkdirAll(app.Config.DataDir(), 0o700); err != nil {
		return fmt.Errorf("ensure folders exist: %w", err)
	}
	lockName := filepath.Join(app.Config.DataDir(), lockFile)
	fl := flock.New(lockName)
	locked, err := fl.TryLock()
	if err != nil {
		return fmt.Errorf("flock %s: %w", lockName, err)
	} else if !locked {
		return fmt.Errorf("only one spacemesh instance should be running (locking file %s)", fl.Path())
	}
	app.fileLock = fl

	gpath := filepath.Join(app.Config.DataDir(), genesisFileName)
	var existing config.GenesisConfig
	if err := existing.LoadFromFile(gpath); err != nil {
		if !errors.Is(err, os.ErrNotExist) {
			return fmt.Errorf("failed to load genesis config at %s: %w", gpath, err)
		}
		if err := app.Config.Genesis.Validate(); err != nil {
			return err
		}
		if err := app.Config.Genesis.WriteToFile(gpath); err != nil {
			return fmt.Errorf("failed to write genesis config to %s: %w", gpath, err)
		}
	} else {
		diff := existing.Diff(app.Config.Genesis)
		if len(diff) > 0 {
			return fmt.Errorf("genesis config was updated after initializing a node, if you know that update is required delete config at %s.\ndiff:\n%s", gpath, diff)
		}
	}

	// tortoise wait zdist layers for hare to timeout for a layer. once hare timeout, tortoise will
	// vote against all blocks in that layer. so it's important to make sure zdist takes longer than
	// hare's max time duration to run consensus for a layer
	maxHareRoundsPerLayer := 1 + app.Config.HARE.LimitIterations*hare.RoundsPerIteration // pre-round + 4 rounds per iteration
	maxHareLayerDuration := app.Config.HARE.WakeupDelta + time.Duration(maxHareRoundsPerLayer)*app.Config.HARE.RoundDuration
	if app.Config.LayerDuration*time.Duration(app.Config.Tortoise.Zdist) <= maxHareLayerDuration {
		log.With().Error("incompatible params",
			log.Uint32("tortoise_zdist", app.Config.Tortoise.Zdist),
			log.Duration("layer_duration", app.Config.LayerDuration),
			log.Duration("hare_wakeup_delta", app.Config.HARE.WakeupDelta),
			log.Int("hare_limit_iterations", app.Config.HARE.LimitIterations),
			log.Duration("hare_round_duration", app.Config.HARE.RoundDuration))

		return errors.New("incompatible tortoise hare params")
	}

	// override default config in timesync since timesync is using TimeConfigValues
	timeCfg.TimeConfigValues = app.Config.TIME

	app.setupLogging()

	app.introduction()

	return nil
}

// setupLogging configured the app logging system.
func (app *App) setupLogging() {
	log.Info("%s", app.getAppInfo())
	events.InitializeReporter()
}

func (app *App) getAppInfo() string {
	return fmt.Sprintf("App version: %s. Git: %s - %s . Go Version: %s. OS: %s-%s ",
		cmd.Version, cmd.Branch, cmd.Commit, runtime.Version(), runtime.GOOS, runtime.GOARCH)
}

// Cleanup stops all app services.
func (app *App) Cleanup(ctx context.Context) {
	log.Info("app cleanup starting...")
	if app.fileLock != nil {
		if err := app.fileLock.Unlock(); err != nil {
			log.With().Error("failed to unlock file",
				log.String("path", app.fileLock.Path()),
				log.Err(err),
			)
		}
	}
	app.stopServices(ctx)
	// add any other Cleanup tasks here....
	log.Info("app cleanup completed")
}

// Wrap the top-level logger to add context info and set the level for a
// specific module.
func (app *App) addLogger(name string, logger log.Log) log.Log {
	lvl := zap.NewAtomicLevel()
	loggers, err := decodeLoggers(app.Config.LOGGING)
	if err != nil {
		app.log.With().Panic("unable to decode loggers into map[string]string", log.Err(err))
	}
	level, ok := loggers[name]
	if ok {
		if err := lvl.UnmarshalText([]byte(level)); err != nil {
			app.log.Error("cannot parse logging for %v error %v", name, err)
			lvl.SetLevel(log.DefaultLevel())
		}
	} else {
		lvl.SetLevel(log.DefaultLevel())
	}

	if logger.Check(lvl.Level()) {
		app.loggers[name] = &lvl
		logger = logger.SetLevel(&lvl)
	}
	return logger.WithName(name).WithFields(log.String("module", name))
}

func (app *App) getLevel(name string) log.Level {
	alvl, exist := app.loggers[name]
	if !exist {
		return 0
	}
	return alvl.Level()
}

// SetLogLevel updates the log level of an existing logger.
func (app *App) SetLogLevel(name, loglevel string) error {
	lvl, ok := app.loggers[name]
	if !ok {
		return fmt.Errorf("cannot find logger %v", name)
	}

	if err := lvl.UnmarshalText([]byte(loglevel)); err != nil {
		return fmt.Errorf("unmarshal text: %w", err)
	}

	return nil
}

func (app *App) initServices(
	ctx context.Context,
	sgn *signing.EdSigner,
	poetClients []activation.PoetProvingServiceClient,
	vrfSigner *signing.VRFSigner,
	clock *timesync.NodeClock,
) error {
	nodeID := sgn.NodeID()
	layerSize := app.Config.LayerAvgSize
	layersPerEpoch := types.GetLayersPerEpoch()
	lg := app.log.Named(nodeID.ShortString()).WithFields(nodeID)

	poetDb := activation.NewPoetDb(app.db, app.addLogger(PoetDbLogger, lg))
	validator := activation.NewValidator(poetDb, app.Config.POST)
	app.validator = validator

	cfg := vm.DefaultConfig()
	cfg.GasLimit = app.Config.BlockGasLimit
	cfg.GenesisID = app.Config.Genesis.GenesisID()
	state := vm.New(app.db,
		vm.WithConfig(cfg),
		vm.WithLogger(app.addLogger(VMLogger, lg)))
	app.conState = txs.NewConservativeState(state, app.db,
		txs.WithCSConfig(txs.CSConfig{
			BlockGasLimit:     app.Config.BlockGasLimit,
			NumTXsPerProposal: app.Config.TxsPerProposal,
		}),
		txs.WithLogger(app.addLogger(ConStateLogger, lg)))

	genesisAccts := app.Config.Genesis.ToAccounts()
	if len(genesisAccts) > 0 {
		exists, err := state.AccountExists(genesisAccts[0].Address)
		if err != nil {
			return fmt.Errorf("failed to check genesis account %v: %w", genesisAccts[0].Address, err)
		}
		if !exists {
			if err = state.ApplyGenesis(genesisAccts); err != nil {
				return fmt.Errorf("setup genesis: %w", err)
			}
		}
	}

	goldenATXID := types.ATXID(app.Config.Genesis.GoldenATX())
	if goldenATXID == types.EmptyATXID {
		return errors.New("invalid golden atx id")
	}

	var err error
	app.keyExtractor, err = signing.NewPubKeyExtractor(
		signing.WithExtractorPrefix(app.Config.Genesis.GenesisID().Bytes()),
	)
	if err != nil {
		return fmt.Errorf("failed to create key extractor: %w", err)
	}

	app.edVerifier, err = signing.NewEdVerifier(signing.WithVerifierPrefix(app.Config.Genesis.GenesisID().Bytes()))
	if err != nil {
		return fmt.Errorf("failed to create signature verifier: %w", err)
	}

	vrfVerifier := signing.NewVRFVerifier()
	beaconProtocol := beacon.New(nodeID, app.host, sgn, app.edVerifier, vrfSigner, vrfVerifier, app.cachedDB, clock,
		beacon.WithContext(ctx),
		beacon.WithConfig(app.Config.Beacon),
		beacon.WithLogger(app.addLogger(BeaconLogger, lg)),
	)

	trtlCfg := app.Config.Tortoise
	trtlCfg.LayerSize = layerSize
	if trtlCfg.BadBeaconVoteDelayLayers == 0 {
		trtlCfg.BadBeaconVoteDelayLayers = app.Config.LayersPerEpoch
	}
	trtl, err := tortoise.New(app.cachedDB, beaconProtocol,
		tortoise.WithContext(ctx),
		tortoise.WithLogger(app.addLogger(TrtlLogger, lg)),
		tortoise.WithConfig(trtlCfg),
	)
	if err != nil {
		return fmt.Errorf("can't recover tortoise state: %w", err)
	}

	executor := mesh.NewExecutor(app.cachedDB, state, app.conState, app.addLogger(ExecutorLogger, lg))
	msh, err := mesh.NewMesh(app.cachedDB, clock, trtl, executor, app.conState, app.addLogger(MeshLogger, lg))
	if err != nil {
		return fmt.Errorf("failed to create mesh: %w", err)
	}

	poetCfg := activation.PoetConfig{
		PhaseShift:  app.Config.POET.PhaseShift,
		CycleGap:    app.Config.POET.CycleGap,
		GracePeriod: app.Config.POET.GracePeriod,
	}
	fetcherWrapped := &layerFetcher{}
	atxHandler := activation.NewHandler(
		app.cachedDB,
		app.edVerifier,
		clock,
		app.host,
		fetcherWrapped,
		layersPerEpoch,
		app.Config.TickSize,
		goldenATXID,
		validator,
		[]activation.AtxReceiver{trtl, beaconProtocol},
		app.addLogger(ATXHandlerLogger, lg),
		poetCfg,
	)

	// we can't have an epoch offset which is greater/equal than the number of layers in an epoch

	if app.Config.HareEligibility.EpochOffset >= app.Config.BaseConfig.LayersPerEpoch {
		return fmt.Errorf("epoch offset cannot be greater than or equal to the number of layers per epoch. epoch_offset: %d. layers_per_epoch: %d",
			app.Config.HareEligibility.EpochOffset, app.Config.BaseConfig.LayersPerEpoch)
	}

	proposalListener := proposals.NewHandler(app.cachedDB, app.edVerifier, app.host, fetcherWrapped, beaconProtocol, msh, trtl, vrfVerifier, clock,
		proposals.WithLogger(app.addLogger(ProposalListenerLogger, lg)),
		proposals.WithConfig(proposals.Config{
			LayerSize:      layerSize,
			LayersPerEpoch: layersPerEpoch,
			GoldenATXID:    goldenATXID,
			MaxExceptions:  trtlCfg.MaxExceptions,
			Hdist:          trtlCfg.Hdist,
		}),
	)

	blockHandler := blocks.NewHandler(fetcherWrapped, app.db, msh,
		blocks.WithLogger(app.addLogger(BlockHandlerLogger, lg)))

	txHandler := txs.NewTxHandler(app.conState, app.addLogger(TxHandlerLogger, lg))

	app.hOracle = eligibility.New(beaconProtocol, app.cachedDB, vrfVerifier, vrfSigner, app.Config.LayersPerEpoch, app.Config.HareEligibility, app.addLogger(HareOracleLogger, lg))
	// TODO: genesisMinerWeight is set to app.Config.SpaceToCommit, because PoET ticks are currently hardcoded to 1

	app.Config.Bootstrap.DataDir = app.Config.DataDir()
	app.Config.Bootstrap.Interval = app.Config.LayerDuration / 10
	//app.updater = bootstrap.New(
	//	bootstrap.WithConfig(app.Config.Bootstrap),
	//	bootstrap.WithLogger(app.addLogger(BootstrapLogger, lg)),
	//)

	app.certifier = blocks.NewCertifier(app.cachedDB, app.hOracle, nodeID, sgn, app.keyExtractor, app.host, clock, beaconProtocol, trtl,
		blocks.WithCertContext(ctx),
		blocks.WithCertConfig(blocks.CertConfig{
			CommitteeSize:    app.Config.HARE.N,
			CertifyThreshold: app.Config.HARE.N/2 + 1,
			LayerBuffer:      app.Config.Tortoise.Zdist,
			NumLayersToKeep:  app.Config.Tortoise.Zdist * 2,
		}),
		blocks.WithCertifierLogger(app.addLogger(BlockCertLogger, lg)),
	)

	fetcher := fetch.NewFetch(app.cachedDB, msh, beaconProtocol, app.host,
		fetch.WithContext(ctx),
		fetch.WithConfig(app.Config.FETCH),
		fetch.WithLogger(app.addLogger(Fetcher, lg)),
	)
	fetcherWrapped.Fetcher = fetcher

	patrol := layerpatrol.New()
	syncerConf := syncer.Config{
		SyncInterval:     time.Duration(app.Config.SyncInterval) * time.Second,
		HareDelayLayers:  app.Config.Tortoise.Zdist,
		SyncCertDistance: app.Config.Tortoise.Hdist,
		MaxHashesInReq:   100,
		MaxStaleDuration: time.Hour,
	}
	newSyncer := syncer.NewSyncer(app.cachedDB, clock, beaconProtocol, msh, fetcher, patrol, app.certifier,
		syncer.WithConfig(syncerConf),
		syncer.WithLogger(app.addLogger(SyncLogger, lg)))
	// TODO(dshulyak) this needs to be improved, but dependency graph is a bit complicated
	beaconProtocol.SetSyncState(newSyncer)

	hareOutputCh := make(chan hare.LayerOutput, app.Config.HARE.LimitConcurrent)
	app.blockGen = blocks.NewGenerator(app.cachedDB, executor, msh, fetcherWrapped, app.certifier, patrol,
		blocks.WithContext(ctx),
		blocks.WithConfig(blocks.Config{
			LayerSize:          layerSize,
			LayersPerEpoch:     layersPerEpoch,
			BlockGasLimit:      app.Config.BlockGasLimit,
			OptFilterThreshold: app.Config.OptFilterThreshold,
			GenBlockInterval:   500 * time.Millisecond,
		}),
		blocks.WithHareOutputChan(hareOutputCh),
		blocks.WithGeneratorLogger(app.addLogger(BlockGenLogger, lg)))

	hareCfg := app.Config.HARE
	hareCfg.Hdist = app.Config.Tortoise.Hdist
	app.hare = hare.New(
		app.cachedDB,
		hareCfg,
		app.host,
		sgn,
		app.keyExtractor,
		nodeID,
		hareOutputCh,
		newSyncer,
		beaconProtocol,
		app.hOracle,
		patrol,
		app.hOracle,
		clock,
		app.addLogger(HareLogger, lg),
	)

	proposalBuilder := miner.NewProposalBuilder(
		ctx,
		clock,
		sgn,
		vrfSigner,
		app.cachedDB,
		app.host,
		trtl,
		beaconProtocol,
		newSyncer,
		app.conState,
		miner.WithNodeID(nodeID),
		miner.WithLayerSize(layerSize),
		miner.WithLayerPerEpoch(layersPerEpoch),
		miner.WithHdist(app.Config.Tortoise.Hdist),
		miner.WithLogger(app.addLogger(ProposalBuilderLogger, lg)),
	)

	postSetupMgr, err := activation.NewPostSetupManager(nodeID, app.Config.POST, app.addLogger(PostLogger, lg), app.cachedDB, goldenATXID)
	if err != nil {
		app.log.Panic("failed to create post setup manager: %v", err)
	}

	nipostBuilder := activation.NewNIPostBuilder(nodeID, postSetupMgr, poetClients, poetDb, app.db, app.addLogger(NipostBuilderLogger, lg), sgn, poetCfg, clock)

	var coinbaseAddr types.Address
	if app.Config.SMESHING.Start {
		coinbaseAddr, err = types.StringToAddress(app.Config.SMESHING.CoinbaseAccount)
		if err != nil {
			app.log.Panic("failed to parse CoinbaseAccount address `%s`: %v", app.Config.SMESHING.CoinbaseAccount, err)
		}
		if coinbaseAddr.IsEmpty() {
			app.log.Panic("invalid coinbase account")
		}
	}

	builderConfig := activation.Config{
		CoinbaseAccount: coinbaseAddr,
		GoldenATXID:     goldenATXID,
		LayersPerEpoch:  layersPerEpoch,
	}
	atxBuilder := activation.NewBuilder(builderConfig, nodeID, sgn, app.cachedDB, atxHandler, app.host, nipostBuilder,
		postSetupMgr, clock, newSyncer, app.addLogger("atxBuilder", lg),
		activation.WithContext(ctx),
		activation.WithPoetConfig(poetCfg),
		activation.WithPoetRetryInterval(app.Config.HARE.WakeupDelta),
	)

	malfeasanceHandler := malfeasance.NewHandler(
		app.cachedDB,
		app.addLogger(MalfeasanceLogger, lg),
		app.host.ID(),
		app.hare,
		app.keyExtractor,
		app.edVerifier,
	)
	fetcher.SetValidators(atxHandler, poetDb, proposalListener, blockHandler, proposalListener, txHandler, malfeasanceHandler)

	syncHandler := func(_ context.Context, _ p2p.Peer, _ []byte) pubsub.ValidationResult {
		if newSyncer.ListenToGossip() {
			return pubsub.ValidationAccept
		}
		return pubsub.ValidationIgnore
	}
	atxSyncHandler := func(_ context.Context, _ p2p.Peer, _ []byte) pubsub.ValidationResult {
		if newSyncer.ListenToATXGossip() {
			return pubsub.ValidationAccept
		}
		return pubsub.ValidationIgnore
	}

	app.host.Register(pubsub.BeaconWeakCoinProtocol, pubsub.ChainGossipHandler(syncHandler, beaconProtocol.HandleWeakCoinProposal))
	app.host.Register(pubsub.BeaconProposalProtocol,
		pubsub.ChainGossipHandler(syncHandler, beaconProtocol.HandleProposal))
	app.host.Register(pubsub.BeaconFirstVotesProtocol,
		pubsub.ChainGossipHandler(syncHandler, beaconProtocol.HandleFirstVotes))
	app.host.Register(pubsub.BeaconFollowingVotesProtocol,
		pubsub.ChainGossipHandler(syncHandler, beaconProtocol.HandleFollowingVotes))
	app.host.Register(pubsub.ProposalProtocol, pubsub.ChainGossipHandler(syncHandler, proposalListener.HandleProposal))
	app.host.Register(pubsub.AtxProtocol, pubsub.ChainGossipHandler(atxSyncHandler, atxHandler.HandleGossipAtx))
	app.host.Register(pubsub.TxProtocol, pubsub.ChainGossipHandler(syncHandler, txHandler.HandleGossipTransaction))
	app.host.Register(pubsub.HareProtocol, pubsub.ChainGossipHandler(syncHandler, app.hare.GetHareMsgHandler()))
	app.host.Register(pubsub.BlockCertify, pubsub.ChainGossipHandler(syncHandler, app.certifier.HandleCertifyMessage))
	app.host.Register(pubsub.MalfeasanceProof, pubsub.ChainGossipHandler(atxSyncHandler, malfeasanceHandler.HandleMalfeasanceProof))

	app.proposalBuilder = proposalBuilder
	app.proposalListener = proposalListener
	app.mesh = msh
	app.syncer = newSyncer
	app.clock = clock
	app.svm = state
	app.atxBuilder = atxBuilder
	app.postSetupMgr = postSetupMgr
	app.atxHandler = atxHandler
	app.fetcher = fetcher
	app.beaconProtocol = beaconProtocol
	app.tortoise = trtl
	if !app.Config.TIME.Peersync.Disable {
		app.ptimesync = peersync.New(
			app.host,
			app.host,
			peersync.WithLog(app.addLogger(TimeSyncLogger, lg)),
			peersync.WithConfig(app.Config.TIME.Peersync),
		)
	}

	return nil
}

func (app *App) listenToUpdates(ctx context.Context) {
	app.eg.Go(func() error {
		ch := app.updater.Subscribe()
		app.updater.Start(ctx)
		for update := range ch {
			select {
			case <-ctx.Done():
				return nil
			default:
				if update.Data.Beacon != types.EmptyBeacon {
					app.beaconProtocol.UpdateBeacon(update.Data.Epoch, update.Data.Beacon)
				}
				if len(update.Data.ActiveSet) > 0 {
					app.hOracle.UpdateActiveSet(update.Data.Epoch, update.Data.ActiveSet)
				}
			}
		}
		return nil
	})
}

func (app *App) startServices(ctx context.Context) error {
	if err := app.fetcher.Start(); err != nil {
		return fmt.Errorf("failed to start fetcher: %w", err)
	}
	go app.startSyncer(ctx)
	app.beaconProtocol.Start(ctx)

	app.blockGen.Start()
	app.certifier.Start()
	if err := app.hare.Start(ctx); err != nil {
		return fmt.Errorf("cannot start hare: %w", err)
	}
	if err := app.proposalBuilder.Start(ctx); err != nil {
		return fmt.Errorf("cannot start block producer: %w", err)
	}

	if app.Config.SMESHING.Start {
		coinbaseAddr, err := types.StringToAddress(app.Config.SMESHING.CoinbaseAccount)
		if err != nil {
			app.log.Panic("failed to parse CoinbaseAccount address on start `%s`: %v", app.Config.SMESHING.CoinbaseAccount, err)
		}
		if err := app.atxBuilder.StartSmeshing(coinbaseAddr, app.Config.SMESHING.Opts); err != nil {
			log.Panic("failed to start smeshing: %v", err)
		}
	} else {
		log.Info("smeshing not started, waiting to be triggered via smesher api")
	}

	if app.ptimesync != nil {
		app.ptimesync.Start()
	}

	if app.updater != nil {
		app.listenToUpdates(ctx)
	}
	return nil
}

<<<<<<< HEAD
func (app *App) initService(ctx context.Context, svc apiconf.Service) (grpcserver.ServiceAPI, error) {
	switch svc {
	case apiconf.Debug:
		return grpcserver.NewDebugService(app.conState, app.host), nil
	case apiconf.Gateway:
		verifier := activation.NewChallengeVerifier(app.cachedDB, app.keyExtractor, app.validator, app.Config.POST, types.ATXID(app.Config.Genesis.GenesisID().ToHash32()), app.Config.LayersPerEpoch)
		return grpcserver.NewGatewayService(verifier), nil
	case apiconf.GlobalState:
		return grpcserver.NewGlobalStateService(app.mesh, app.conState), nil
	case apiconf.Mesh:
		return grpcserver.NewMeshService(app.mesh, app.conState, app.clock, app.Config.LayersPerEpoch, app.Config.Genesis.GenesisID(), app.Config.LayerDuration, app.Config.LayerAvgSize, uint32(app.Config.TxsPerProposal)), nil
	case apiconf.Node:
		return grpcserver.NewNodeService(ctx, app.host, app.mesh, app.clock, app.syncer), nil
	case apiconf.Smesher:
		return grpcserver.NewSmesherService(app.postSetupMgr, app.atxBuilder, app.Config.API.SmesherStreamInterval), nil
	case apiconf.Transaction:
		return grpcserver.NewTransactionService(app.db, app.host, app.mesh, app.conState, app.syncer), nil
	case apiconf.Activation:
		return grpcserver.NewActivationService(app.cachedDB), nil
	}
	return nil, fmt.Errorf("unknown service %s", svc)
}

func (app *App) newGrpc(logger *zap.Logger, endpoint string) *grpcserver.Server {
	return grpcserver.New(endpoint,
		grpc.ChainStreamInterceptor(grpctags.StreamServerInterceptor(), grpczap.StreamServerInterceptor(logger)),
		grpc.ChainUnaryInterceptor(grpctags.UnaryServerInterceptor(), grpczap.UnaryServerInterceptor(logger)),
		grpc.MaxSendMsgSize(app.Config.API.GrpcSendMsgSize),
		grpc.MaxRecvMsgSize(app.Config.API.GrpcRecvMsgSize),
	)
}

func (app *App) startAPIServices(ctx context.Context) error {
	logger := app.addLogger(GRPCLogger, app.log).Zap()
	grpczap.SetGrpcLoggerV2(grpclog, logger)
	var (
		unique = map[apiconf.Service]struct{}{}
		public []grpcserver.ServiceAPI
	)
	if len(app.Config.API.PublicServices) > 0 {
		app.grpcPublicService = app.newGrpc(logger, app.Config.API.PublicListener)
=======
func (app *App) startAPIServices(ctx context.Context) {
	apiConf := &app.Config.API
	layerDuration := app.Config.LayerDuration

	// API SERVICES
	// Since we have multiple GRPC services, we cannot automatically enable them if
	// the gateway server is enabled (since we don't know which ones to enable), so
	// it's an error if the gateway server is enabled without enabling at least one
	// GRPC service.

	// Make sure we only create the server once.
	var services []grpcserver.ServiceAPI
	registerService := func(svc grpcserver.ServiceAPI) {
		if app.grpcAPIService == nil {
			logger := app.addLogger(GRPCLogger, app.log).Zap()
			grpczap.SetGrpcLoggerV2(grpclog, logger)
			app.grpcAPIService = grpcserver.NewServerWithInterface(apiConf.GrpcServerPort, apiConf.GrpcServerInterface,
				grpc.ChainStreamInterceptor(grpctags.StreamServerInterceptor(), grpczap.StreamServerInterceptor(logger)),
				grpc.ChainUnaryInterceptor(grpctags.UnaryServerInterceptor(), grpczap.UnaryServerInterceptor(logger)),
				grpc.MaxSendMsgSize(apiConf.GrpcSendMsgSize),
				grpc.MaxRecvMsgSize(apiConf.GrpcRecvMsgSize),
			)
		}
		services = append(services, svc)
		svc.RegisterService(app.grpcAPIService)
	}

	// Register the requested services one by one
	if apiConf.StartDebugService {
		registerService(grpcserver.NewDebugService(app.conState, app.host))
	}
	if apiConf.StartGlobalStateService {
		registerService(grpcserver.NewGlobalStateService(app.mesh, app.conState))
	}
	if apiConf.StartMeshService {
		registerService(grpcserver.NewMeshService(app.mesh, app.conState, app.clock, app.Config.LayersPerEpoch, app.Config.Genesis.GenesisID(), layerDuration, app.Config.LayerAvgSize, uint32(app.Config.TxsPerProposal)))
>>>>>>> 5325c04e
	}
	if len(app.Config.API.PrivateServices) > 0 {
		app.grpcPrivateService = app.newGrpc(logger, app.Config.API.PrivateListener)
	}
	for _, svc := range app.Config.API.PublicServices {
		if _, exists := unique[svc]; exists {
			return fmt.Errorf("can't start more than one %s", svc)
		}
		gsvc, err := app.initService(ctx, svc)
		if err != nil {
			return err
		}
		gsvc.RegisterService(app.grpcPublicService)
		public = append(public, gsvc)
		unique[svc] = struct{}{}
	}
	for _, svc := range app.Config.API.PrivateServices {
		if _, exists := unique[svc]; exists {
			return fmt.Errorf("can't start more than one %s", svc)
		}
		gsvc, err := app.initService(ctx, svc)
		if err != nil {
			return err
		}
		gsvc.RegisterService(app.grpcPrivateService)
		unique[svc] = struct{}{}
	}
	if len(app.Config.API.JSONListener) > 0 {
		if len(public) == 0 {
			return fmt.Errorf("can't start json server without public services")
		}
		app.jsonAPIService = grpcserver.NewJSONHTTPServer(app.Config.API.JSONListener)
		app.jsonAPIService.StartService(ctx, public...)
	}
	if app.grpcPublicService != nil {
		app.grpcPublicService.Start()
	}
	if app.grpcPrivateService != nil {
		app.grpcPrivateService.Start()
	}
	return nil
}

func (app *App) stopServices(ctx context.Context) {
	if app.jsonAPIService != nil {
		if err := app.jsonAPIService.Shutdown(ctx); err != nil {
			log.With().Error("error stopping json gateway server", log.Err(err))
		}
	}

<<<<<<< HEAD
	if app.grpcPublicService != nil {
		log.Info("stopping public grpc service")
		// does not return any errors
		_ = app.grpcPublicService.Close()
	}
	if app.grpcPrivateService != nil {
		log.Info("stopping private grpc service")
=======
	if app.grpcAPIService != nil {
>>>>>>> 5325c04e
		// does not return any errors
		_ = app.grpcPrivateService.Close()
	}

	if app.updater != nil {
		app.updater.Close()
	}

	if app.proposalBuilder != nil {
		app.proposalBuilder.Close()
	}

	if app.clock != nil {
		app.clock.Close()
	}

	if app.beaconProtocol != nil {
		app.beaconProtocol.Close()
	}

	if app.atxBuilder != nil {
		_ = app.atxBuilder.StopSmeshing(false)
	}

	if app.hare != nil {
		app.hare.Close()
	}

	if app.blockGen != nil {
		app.blockGen.Stop()
	}

	if app.certifier != nil {
		app.certifier.Stop()
	}

	if app.fetcher != nil {
		app.fetcher.Stop()
	}

	if app.syncer != nil {
		app.syncer.Close()
	}

	if app.ptimesync != nil {
		app.ptimesync.Stop()
		app.log.Debug("peer timesync stopped")
	}

	if app.host != nil {
		if err := app.host.Stop(); err != nil {
			app.log.With().Warning("p2p host exited with error", log.Err(err))
		}
	}
	if app.db != nil {
		if err := app.db.Close(); err != nil {
			app.log.With().Warning("db exited with error", log.Err(err))
		}
	}
	if app.dbMetrics != nil {
		app.dbMetrics.Close()
	}

	events.CloseEventReporter()

	_ = app.eg.Wait()
}

// LoadOrCreateEdSigner either loads a previously created ed identity for the node or creates a new one if not exists.
func (app *App) LoadOrCreateEdSigner() (*signing.EdSigner, error) {
	filename := filepath.Join(app.Config.SMESHING.Opts.DataDir, edKeyFileName)
	log.Info("Looking for identity file at `%v`", filename)

	data, err := os.ReadFile(filename)
	if err != nil {
		if !os.IsNotExist(err) {
			return nil, fmt.Errorf("failed to read identity file: %w", err)
		}

		log.Info("Identity file not found. Creating new identity...")

		edSgn, err := signing.NewEdSigner(
			signing.WithPrefix(app.Config.Genesis.GenesisID().Bytes()),
		)
		if err != nil {
			return nil, fmt.Errorf("failed to create identity: %w", err)
		}
		if err := os.MkdirAll(filepath.Dir(filename), 0o700); err != nil {
			return nil, fmt.Errorf("failed to create directory for identity file: %w", err)
		}

		err = os.WriteFile(filename, []byte(hex.EncodeToString(edSgn.PrivateKey())), 0o600)
		if err != nil {
			return nil, fmt.Errorf("failed to write identity file: %w", err)
		}

		log.With().Info("created new identity", edSgn.PublicKey())
		return edSgn, nil
	}
	dst := make([]byte, signing.PrivateKeySize)
	n, err := hex.Decode(dst, data)
	if err != nil {
		return nil, fmt.Errorf("decoding private key: %w", err)
	}
	if n != signing.PrivateKeySize {
		return nil, fmt.Errorf("invalid key size %d/%d", n, signing.PrivateKeySize)
	}
	edSgn, err := signing.NewEdSigner(
		signing.WithPrivateKey(dst),
		signing.WithPrefix(app.Config.Genesis.GenesisID().Bytes()),
	)
	if err != nil {
		return nil, fmt.Errorf("failed to construct identity from data file: %w", err)
	}

	log.Info("Loaded existing identity; public key: %v", edSgn.PublicKey())

	return edSgn, nil
}

func (app *App) startSyncer(ctx context.Context) {
	app.syncer.Start(ctx)
}

func (app *App) setupDBs(ctx context.Context, lg log.Log, dbPath string) error {
	if err := os.MkdirAll(dbPath, os.ModePerm); err != nil {
		return fmt.Errorf("failed to create %s: %w", dbPath, err)
	}

	sqlDB, err := sql.Open("file:"+filepath.Join(dbPath, "state.sql"),
		sql.WithConnections(app.Config.DatabaseConnections),
		sql.WithLatencyMetering(app.Config.DatabaseLatencyMetering),
	)
	if err != nil {
		return fmt.Errorf("open sqlite db %w", err)
	}
	app.db = sqlDB

	if app.Config.CollectMetrics {
		app.dbMetrics = dbmetrics.NewDBMetricsCollector(ctx, sqlDB, app.addLogger(StateDbLogger, lg), 5*time.Minute)
	}
	app.cachedDB = datastore.NewCachedDB(sqlDB, app.addLogger(CachedDBLogger, lg))
	return nil
}

// Start starts the Spacemesh node and initializes all relevant services according to command line arguments provided.
func (app *App) Start(ctx context.Context) error {
	// Create a contextual logger for local usage (lower-level modules will create their own contextual loggers
	// using context passed down to them)
	logger := app.log.WithContext(ctx)

	hostname, err := os.Hostname()
	if err != nil {
		return fmt.Errorf("error reading hostname: %w", err)
	}

	logger.With().Info("starting spacemesh",
		log.String("data-dir", app.Config.DataDir()),
		log.String("post-dir", app.Config.SMESHING.Opts.DataDir),
		log.String("hostname", hostname),
	)

	if err := os.MkdirAll(app.Config.DataDir(), 0o700); err != nil {
		return fmt.Errorf("data-dir %s not found or could not be created: %w", app.Config.DataDir(), err)
	}

	/* Setup monitoring */
	pprofErr := make(chan error, 1)
	if app.Config.PprofHTTPServer {
		logger.Info("starting pprof server")
		srv := &http.Server{Addr: ":6060"}
		defer srv.Shutdown(ctx)
		go func() {
			if err := srv.ListenAndServe(); err != nil {
				pprofErr <- fmt.Errorf("cannot start pprof http server: %w", err)
			}
		}()
	}

	if app.Config.ProfilerURL != "" {
		p, err := profiler.Start(profiler.Config{
			ApplicationName: app.Config.ProfilerName,
			// app.Config.ProfilerURL should be the pyroscope server address
			// TODO: AuthToken? no need right now since server isn't public
			ServerAddress: app.Config.ProfilerURL,
			// by default all profilers are enabled,
		})
		if err != nil {
			return fmt.Errorf("cannot start profiling client: %w", err)
		}
		defer p.Stop()
	}

	/* Create or load miner identity */

	edSgn, err := app.LoadOrCreateEdSigner()
	if err != nil {
		return fmt.Errorf("could not retrieve identity: %w", err)
	}

	poetClients := make([]activation.PoetProvingServiceClient, 0, len(app.Config.PoETServers))
	for _, address := range app.Config.PoETServers {
		client, err := activation.NewHTTPPoetClient(address, app.Config.POET)
		if err != nil {
			return fmt.Errorf("cannot create poet client: %w", err)
		}
		poetClients = append(poetClients, client)
	}

	app.nodeID = edSgn.NodeID()

	lg := logger.Named(app.nodeID.ShortString()).WithFields(app.nodeID)

	/* Initialize all protocol services */

	gTime, err := time.Parse(time.RFC3339, app.Config.Genesis.GenesisTime)
	if err != nil {
		return fmt.Errorf("cannot parse genesis time %s: %w", app.Config.Genesis.GenesisTime, err)
	}
	clock, err := timesync.NewClock(
		timesync.WithLayerDuration(app.Config.LayerDuration),
		timesync.WithTickInterval(1*time.Second),
		timesync.WithGenesisTime(gTime),
		timesync.WithLogger(app.addLogger(ClockLogger, lg)),
	)
	if err != nil {
		return fmt.Errorf("cannot create clock: %w", err)
	}

	lg.Info("initializing p2p services")

	cfg := app.Config.P2P
	cfg.DataDir = filepath.Join(app.Config.DataDir(), "p2p")
	p2plog := app.addLogger(P2PLogger, lg)
	// if addLogger won't add a level we will use a default 0 (info).
	cfg.LogLevel = app.getLevel(P2PLogger)
	app.host, err = p2p.New(ctx, p2plog, cfg, app.Config.Genesis.GenesisID(),
		p2p.WithNodeReporter(events.ReportNodeStatusUpdate),
	)
	if err != nil {
		return fmt.Errorf("failed to initialize p2p host: %w", err)
	}

	dbStorepath := app.Config.DataDir()
	if err = app.setupDBs(ctx, lg, dbStorepath); err != nil {
		return err
	}
	// need db to initialize the vrf signer
	vrfSigner, err := edSgn.VRFSigner()
	if err != nil {
		return fmt.Errorf("could not create vrf signer: %w", err)
	}

	types.SetLayersPerEpoch(app.Config.LayersPerEpoch)
	err = app.initServices(
		ctx,
		edSgn,
		poetClients,
		vrfSigner,
		clock,
	)
	if err != nil {
		return fmt.Errorf("cannot start services: %w", err)
	}

	if app.Config.CollectMetrics {
		metrics.StartMetricsServer(app.Config.MetricsPort)
	}

	if app.Config.MetricsPush != "" {
		metrics.StartPushingMetrics(app.Config.MetricsPush, app.Config.MetricsPushPeriod,
			app.host.ID().String(), app.Config.Genesis.GenesisID().ShortString())
	}

	if err := app.startServices(ctx); err != nil {
		return err
	}

	if err := app.startAPIServices(ctx); err != nil {
		return err
	}

	events.SubscribeToLayers(clock)
	logger.Info("app started")

	// notify anyone who might be listening that the app has finished starting.
	// this can be used by, e.g., app tests.
	close(app.started)

	defer events.ReportError(events.NodeError{
		Msg:   "node is shutting down",
		Level: zapcore.InfoLevel,
	})
	syncErr := make(chan error, 1)
	if app.ptimesync != nil {
		go func() {
			syncErr <- app.ptimesync.Wait()
		}()
	}
	// app blocks until it receives a signal to exit
	// this signal may come from the node or from sig-abort (ctrl-c)
	select {
	case <-ctx.Done():
		return nil
	case err := <-pprofErr:
		return err
	case err := <-syncErr:
		return err
	}
}

type layerFetcher struct {
	system.Fetcher
}

func decodeLoggers(cfg config.LoggerConfig) (map[string]string, error) {
	rst := map[string]string{}
	if err := mapstructure.Decode(cfg, &rst); err != nil {
		return nil, fmt.Errorf("mapstructure decode: %w", err)
	}
	return rst, nil
}<|MERGE_RESOLUTION|>--- conflicted
+++ resolved
@@ -268,7 +268,6 @@
 // App is the cli app singleton.
 type App struct {
 	*cobra.Command
-<<<<<<< HEAD
 	fileLock           *flock.Flock
 	nodeID             types.NodeID
 	Config             *config.Config
@@ -298,39 +297,6 @@
 	fetcher            *fetch.Fetch
 	ptimesync          *peersync.Sync
 	tortoise           *tortoise.Tortoise
-=======
-	fileLock         *flock.Flock
-	nodeID           types.NodeID
-	Config           *config.Config
-	db               *sql.Database
-	dbMetrics        *dbmetrics.DBMetricsCollector
-	grpcAPIService   *grpcserver.Server
-	jsonAPIService   *grpcserver.JSONHTTPServer
-	syncer           *syncer.Syncer
-	proposalListener *proposals.Handler
-	proposalBuilder  *miner.ProposalBuilder
-	mesh             *mesh.Mesh
-	cachedDB         *datastore.CachedDB
-	clock            *timesync.NodeClock
-	hare             *hare.Hare
-	hOracle          *eligibility.Oracle
-	blockGen         *blocks.Generator
-	certifier        *blocks.Certifier
-	postSetupMgr     *activation.PostSetupManager
-	atxBuilder       *activation.Builder
-	atxHandler       *activation.Handler
-	validator        *activation.Validator
-	keyExtractor     *signing.PubKeyExtractor
-	edVerifier       *signing.EdVerifier
-	beaconProtocol   *beacon.ProtocolDriver
-	log              log.Log
-	svm              *vm.VM
-	conState         *txs.ConservativeState
-	fetcher          *fetch.Fetch
-	ptimesync        *peersync.Sync
-	tortoise         *tortoise.Tortoise
-	updater          *bootstrap.Updater
->>>>>>> 5325c04e
 
 	host *p2p.Host
 
@@ -855,7 +821,6 @@
 	return nil
 }
 
-<<<<<<< HEAD
 func (app *App) initService(ctx context.Context, svc apiconf.Service) (grpcserver.ServiceAPI, error) {
 	switch svc {
 	case apiconf.Debug:
@@ -897,44 +862,6 @@
 	)
 	if len(app.Config.API.PublicServices) > 0 {
 		app.grpcPublicService = app.newGrpc(logger, app.Config.API.PublicListener)
-=======
-func (app *App) startAPIServices(ctx context.Context) {
-	apiConf := &app.Config.API
-	layerDuration := app.Config.LayerDuration
-
-	// API SERVICES
-	// Since we have multiple GRPC services, we cannot automatically enable them if
-	// the gateway server is enabled (since we don't know which ones to enable), so
-	// it's an error if the gateway server is enabled without enabling at least one
-	// GRPC service.
-
-	// Make sure we only create the server once.
-	var services []grpcserver.ServiceAPI
-	registerService := func(svc grpcserver.ServiceAPI) {
-		if app.grpcAPIService == nil {
-			logger := app.addLogger(GRPCLogger, app.log).Zap()
-			grpczap.SetGrpcLoggerV2(grpclog, logger)
-			app.grpcAPIService = grpcserver.NewServerWithInterface(apiConf.GrpcServerPort, apiConf.GrpcServerInterface,
-				grpc.ChainStreamInterceptor(grpctags.StreamServerInterceptor(), grpczap.StreamServerInterceptor(logger)),
-				grpc.ChainUnaryInterceptor(grpctags.UnaryServerInterceptor(), grpczap.UnaryServerInterceptor(logger)),
-				grpc.MaxSendMsgSize(apiConf.GrpcSendMsgSize),
-				grpc.MaxRecvMsgSize(apiConf.GrpcRecvMsgSize),
-			)
-		}
-		services = append(services, svc)
-		svc.RegisterService(app.grpcAPIService)
-	}
-
-	// Register the requested services one by one
-	if apiConf.StartDebugService {
-		registerService(grpcserver.NewDebugService(app.conState, app.host))
-	}
-	if apiConf.StartGlobalStateService {
-		registerService(grpcserver.NewGlobalStateService(app.mesh, app.conState))
-	}
-	if apiConf.StartMeshService {
-		registerService(grpcserver.NewMeshService(app.mesh, app.conState, app.clock, app.Config.LayersPerEpoch, app.Config.Genesis.GenesisID(), layerDuration, app.Config.LayerAvgSize, uint32(app.Config.TxsPerProposal)))
->>>>>>> 5325c04e
 	}
 	if len(app.Config.API.PrivateServices) > 0 {
 		app.grpcPrivateService = app.newGrpc(logger, app.Config.API.PrivateListener)
@@ -985,7 +912,6 @@
 		}
 	}
 
-<<<<<<< HEAD
 	if app.grpcPublicService != nil {
 		log.Info("stopping public grpc service")
 		// does not return any errors
@@ -993,9 +919,6 @@
 	}
 	if app.grpcPrivateService != nil {
 		log.Info("stopping private grpc service")
-=======
-	if app.grpcAPIService != nil {
->>>>>>> 5325c04e
 		// does not return any errors
 		_ = app.grpcPrivateService.Close()
 	}
