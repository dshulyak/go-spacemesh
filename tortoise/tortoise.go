package tortoise

import (
	"context"
	"errors"
	"fmt"
	"sort"

	"github.com/spacemeshos/go-spacemesh/common/types"
	"github.com/spacemeshos/go-spacemesh/common/util"
	"github.com/spacemeshos/go-spacemesh/datastore"
	"github.com/spacemeshos/go-spacemesh/log"
	"github.com/spacemeshos/go-spacemesh/proposals"
	"github.com/spacemeshos/go-spacemesh/sql"
	"github.com/spacemeshos/go-spacemesh/sql/ballots"
	"github.com/spacemeshos/go-spacemesh/sql/blocks"
	"github.com/spacemeshos/go-spacemesh/sql/layers"
	"github.com/spacemeshos/go-spacemesh/system"
	"github.com/spacemeshos/go-spacemesh/tortoise/metrics"
)

var (
	errNoBaseBallotFound    = errors.New("no good base ballot within exception vector limit")
	errstrTooManyExceptions = "too many exceptions to base ballot vote"
)

type turtle struct {
	Config
	logger log.Log
	cdb    *datastore.CachedDB

	beacons system.BeaconGetter
	updater blockValidityUpdater

	state

	verifying *verifying

	isFull bool
	full   *full
}

// newTurtle creates a new verifying tortoise algorithm instance.
func newTurtle(
	logger log.Log,
	cdb *datastore.CachedDB,
	beacons system.BeaconGetter,
	updater blockValidityUpdater,
	config Config,
) *turtle {
	t := &turtle{
		Config:  config,
		state:   *newState(),
		logger:  logger,
		cdb:     cdb,
		beacons: beacons,
		updater: updater,
	}
	t.verifying = newVerifying(config, &t.state)
	t.full = newFullTortoise(config, &t.state)
	return t
}

func (t *turtle) init(ctx context.Context, genesisLayer *types.Layer) {
	// Mark the genesis layer as “good”
	genesis := genesisLayer.Index()
<<<<<<< HEAD

	t.epochs[genesis.GetEpoch()] = &epochInfo{}
=======
	t.layers[genesis] = &layerInfo{
		lid:            genesis,
		empty:          util.WeightFromUint64(0),
		hareTerminated: true,
	}
>>>>>>> eed17430
	for _, ballot := range genesisLayer.Ballots() {
		binfo := &ballotInfo{
			id:     ballot.ID(),
			layer:  ballot.LayerIndex,
			weight: util.WeightFromUint64(0),
			conditions: conditions{
				baseGood:   true,
				consistent: true,
			},
		}
		t.addBallot(binfo)
	}
	for _, block := range genesisLayer.Blocks() {
		blinfo := &blockInfo{
			id:       block.ID(),
			layer:    genesis,
			hare:     support,
			validity: support,
		}
		t.layers[genesis].blocks = append(t.layers[genesis].blocks, blinfo)
		t.blockRefs[blinfo.id] = blinfo
	}
	t.last = genesis
	t.processed = genesis
	t.verified = genesis
	t.evicted = genesis.Sub(1)
	t.full.counted = genesis
}

func (t *turtle) lookbackWindowStart() (types.LayerID, bool) {
	// prevent overflow/wraparound
	if t.verified.Before(types.NewLayerID(t.WindowSize)) {
		return types.NewLayerID(0), false
	}
	return t.verified.Sub(t.WindowSize), true
}

// evict makes sure we only keep a window of the last hdist layers.
func (t *turtle) evict(ctx context.Context) {
	// Don't evict before we've verified at least hdist layers
	if !t.verified.After(types.GetEffectiveGenesis().Add(t.Hdist)) {
		return
	}
	// TODO: fix potential leak when we can't verify but keep receiving layers
	//    see https://github.com/spacemeshos/go-spacemesh/issues/2671

	windowStart, ok := t.lookbackWindowStart()
	if !ok {
		return
	}
	if !windowStart.After(t.evicted) {
		return
	}

	t.logger.With().Debug("evict in memory state",
		log.Stringer("from_layer", t.evicted.Add(1)),
		log.Stringer("upto_layer", windowStart),
	)

	for lid := t.evicted.Add(1); lid.Before(windowStart); lid = lid.Add(1) {
		for _, ballot := range t.layer(lid).ballots {
			delete(t.ballotRefs, ballot.id)
		}
		for _, block := range t.layers[lid].blocks {
			delete(t.blockRefs, block.id)
		}
		delete(t.layers, lid)
		if lid.OrdinalInEpoch() == types.GetLayersPerEpoch()-1 {
			delete(t.epochs, lid.GetEpoch())
		}
	}
	for _, ballot := range t.layer(windowStart).ballots {
		ballot.votes.cutBefore(windowStart)
	}
	t.evicted = windowStart.Sub(1)
}

// EncodeVotes by choosing base ballot and explicit votes.
func (t *turtle) EncodeVotes(ctx context.Context, conf *encodeConf) (*types.Votes, error) {
	var (
		logger        = t.logger.WithContext(ctx)
		disagreements = map[types.BallotID]types.LayerID{}
		choices       []*ballotInfo
		base          *ballotInfo

		votes *types.Votes
		last  = t.last.Add(1)
		err   error
	)
	if conf.current != nil {
		last = *conf.current
	}
	// goodness of the ballot determined using hare output or tortoise output for old layers.
	// if tortoise is full mode some ballot in old layer is undecided and we can't use it this optimization.
	if !t.isFull {
		base = t.getGoodBallot(logger)
		if base != nil {
			// we need only 1 ballot from the most recent layer, this ballot will be by definition the most
			// consistent with our local opinion.
			// then we just need to encode our local opinion from layer of the ballot up to last processed as votes
			votes, err = t.encodeVotes(ctx, base, base.layer, last)
			if err != nil {
				logger.With().Error("failed to encode votes for good ballot", log.Err(err))
			}
		}
	}
	if votes == nil {
		for lid := t.evicted.Add(1); !lid.After(t.processed); lid = lid.Add(1) {
			for _, ballot := range t.layer(lid).ballots {
				if ballot.weight.IsNil() {
					continue
				}
				dis, err := t.firstDisagreement(ctx, last, ballot, disagreements)
				if err != nil {
					logger.With().Error("failed to compute first disagreement", ballot.id, log.Err(err))
					continue
				}
				disagreements[ballot.id] = dis
				choices = append(choices, ballot)
			}
		}

		prioritizeBallots(choices, disagreements)
		for _, base = range choices {
			votes, err = t.encodeVotes(ctx, base, t.evicted.Add(1), last)
			if err == nil {
				break
			}
			logger.With().Warning("error calculating vote exceptions for ballot",
				base.id,
				log.Err(err),
				log.Stringer("last_layer", t.last),
			)
		}
	}

	if votes == nil {
		// TODO: special error encoding when exceeding exception list size
		return nil, errNoBaseBallotFound
	}

	logger.With().Info("choose base ballot",
		log.Stringer("base layer", base.layer),
		log.Stringer("voting layer", last),
		log.Inline(votes),
	)

	metrics.LayerDistanceToBaseBallot.WithLabelValues().Observe(float64(t.last.Value - base.layer.Value))

	return votes, nil
}

func (t *turtle) getGoodBallot(logger log.Log) *ballotInfo {
	var choices []*ballotInfo
	for lid := t.processed; lid.After(t.evicted); lid = lid.Sub(1) {
		for _, ballot := range t.layer(lid).ballots {
			if ballot.weight.IsNil() {
				continue
			}
			if ballot.good() {
				choices = append(choices, ballot)
			}
		}
		if len(choices) > 0 {
			sort.Slice(choices, func(i, j int) bool {
				return choices[i].id.Compare(choices[j].id)
			})
			return choices[0]
		}
	}
	return nil
}

// firstDisagreement returns first layer where local opinion is different from ballot's opinion within sliding window.
func (t *turtle) firstDisagreement(ctx context.Context, last types.LayerID, ballot *ballotInfo, disagreements map[types.BallotID]types.LayerID) (types.LayerID, error) {
	// using it as a mark that the votes for block are completely consistent
	// with a local opinion. so if two blocks have consistent histories select block
	// from a higher layer as it is more consistent.
	consistent := ballot.layer
	if basedis, exists := disagreements[ballot.base.id]; exists && basedis != ballot.base.layer {
		return basedis, nil
	}

	for lvote := ballot.votes.tail; lvote != nil; lvote = lvote.prev {
		if lvote.lid.Before(ballot.base.layer) {
			break
		}
		if lvote.vote == abstain && (lvote.hareTerminated || !withinDistance(t.Zdist, lvote.lid, last)) {
			t.logger.With().Debug("ballot votes abstain on a terminated layer. can't use as a base ballot",
				ballot.id,
				lvote.lid,
			)
			return types.LayerID{}, nil
		}
		for _, block := range lvote.blocks {
<<<<<<< HEAD
			vote, _, err := t.getFullVote(block)
			if err != nil {
				return types.LayerID{}, err
			}
			if bvote := lvote.getVote(block.id); bvote != vote {
=======
			vote, _, err := t.getFullVote(ctx, block)
			if err != nil {
				return types.LayerID{}, err
			}
			if bvote := lvote.getVote(block.id); vote != bvote {
>>>>>>> eed17430
				t.logger.With().Debug("found disagreement on a block",
					ballot.id,
					block.id,
					log.Stringer("block_layer", lvote.lid),
					log.Stringer("ballot_layer", ballot.layer),
					log.Stringer("local_vote", vote),
					log.Stringer("vote", bvote),
				)
				return lvote.lid, nil
			}
		}
	}
	return consistent, nil
}

// encode differences between selected base ballot and local votes.
func (t *turtle) encodeVotes(
	ctx context.Context,
	base *ballotInfo,
	start types.LayerID,
	last types.LayerID,
) (*types.Votes, error) {
	logger := t.logger.WithContext(ctx).WithFields(
		log.Stringer("base layer", base.layer),
		log.Stringer("voting layer", last),
	)
	votes := &types.Votes{
		Base: base.id,
	}
	// encode difference with local opinion between [start, base.layer)
	for lvote := base.votes.tail; lvote != nil; lvote = lvote.prev {
		if lvote.lid.Before(start) {
			break
		}
		if lvote.vote == abstain && lvote.hareTerminated {
			return nil, fmt.Errorf("ballot %s can't be used as a base ballot", base.id)
		}
		for _, block := range lvote.blocks {
<<<<<<< HEAD
			vote, reason, err := t.getFullVote(block)
=======
			vote, _, err := t.getFullVote(ctx, block)
>>>>>>> eed17430
			if err != nil {
				return nil, err
			}
			// ballot vote is consistent with local opinion, exception is not necessary
<<<<<<< HEAD
			if vote == lvote.getVote(block.id) {
=======
			bvote := lvote.getVote(block.id)
			if vote == bvote {
>>>>>>> eed17430
				continue
			}
			switch vote {
			case support:
<<<<<<< HEAD
				logger.With().Debug("support before base ballot",
					block.id, block.layer, log.Stringer("reason", reason))
				votes.Support = append(votes.Support, block.id)
			case against:
				logger.With().Debug("explicit against overwrites base ballot opinion", block.id, block.layer, log.Stringer("reason", reason))
				votes.Against = append(votes.Against, block.id)
			case abstain:
				logger.With().Error("layers that are not terminated should have been encoded earlier",
					block.id, block.layer, log.Stringer("reason", reason),
=======
				logger.With().Debug("support before base ballot", block.id, block.layer)
				votes.Support = append(votes.Support, block.id)
			case against:
				logger.With().Debug("explicit against overwrites base ballot opinion", block.id, block.layer)
				votes.Against = append(votes.Against, block.id)
			case abstain:
				logger.With().Error("layers that are not terminated should have been encoded earlier",
					block.id, block.layer,
>>>>>>> eed17430
				)
			}
		}
	}
	// encode votes after base ballot votes [base layer, last)
	for lid := base.layer; lid.Before(last); lid = lid.Add(1) {
		layer := t.layer(lid)
		if !layer.hareTerminated && withinDistance(t.Zdist, lid, last) {
			logger.With().Debug("voting abstain on the layer", lid)
			votes.Abstain = append(votes.Abstain, lid)
			continue
		}
		for _, block := range layer.blocks {
			vote, reason, err := t.getFullVote(block)
			if err != nil {
				return nil, err
			}
			switch vote {
			case support:
				logger.With().Debug("support after base ballot", block.id, block.layer, log.Stringer("reason", reason))
				votes.Support = append(votes.Support, block.id)
			case against:
				logger.With().Debug("implicit against after base ballot", block.id, block.layer, log.Stringer("reason", reason))
			case abstain:
				logger.With().Error("layers that are not terminated should have been encoded earlier",
					block.id, lid, log.Stringer("reason", reason),
				)
			}
		}
	}

	if explen := len(votes.Support) + len(votes.Against); explen > t.MaxExceptions {
		return nil, fmt.Errorf("%s (%v)", errstrTooManyExceptions, explen)
	}

	return votes, nil
}

// getFullVote unlike getLocalVote will vote according to the counted votes on blocks that are
// outside of hdist. if opinion is undecided according to the votes it will use coinflip recorded
// in the current layer.
func (t *turtle) getFullVote(block *blockInfo) (sign, voteReason, error) {
	vote, reason := getLocalVote(&t.state, t.Config, block)
	if !(vote == abstain && reason == reasonValidity) {
		return vote, reason, nil
	}
	vote = sign(block.margin.Cmp(t.localThreshold))
	if vote != abstain {
		return vote, reasonLocalThreshold, nil
	}
	coin, err := layers.GetWeakCoin(t.cdb, t.last)
	if err != nil {
		return 0, "", fmt.Errorf("coinflip is not recorded in %s. required for vote on %s / %s",
			t.last, block.id, block.layer)
	}
	if coin {
		return support, reasonCoinflip, nil
	}
	return against, reasonCoinflip, nil
}

func (t *turtle) onLayer(ctx context.Context, last types.LayerID) error {
	t.logger.With().Debug("on layer", last)
	defer t.evict(ctx)
	if last.After(t.last) {
		t.last = last
	}
	for process := t.processed.Add(1); !process.After(t.last); process = process.Add(1) {
		if process.FirstInEpoch() {
			if err := t.loadAtxs(process.GetEpoch()); err != nil {
				return err
			}
		}
		layer := t.layer(process)
		for _, block := range layer.blocks {
			if err := t.updateRefHeight(layer, block); err != nil {
				return err
			}
		}
<<<<<<< HEAD
		layer.verifying.goodUncounted = layer.verifying.goodUncounted.Add(t.layer(process.Sub(1)).verifying.goodUncounted)
		for _, ballot := range t.ballots[process] {
=======
		for _, ballot := range t.layer(process).ballots {
>>>>>>> eed17430
			t.countBallot(t.logger, ballot)
		}
		if t.isFull {
			t.full.countDelayed(t.logger, process)
			t.full.counted = process
		}
		t.processed = process

		if err := t.loadBlocksData(process); err != nil {
			return err
		}
		if err := t.loadBallots(process); err != nil {
			return err
		}

		// terminate layer that falls out of the zdist window and wasn't terminated
		// by any other component
		if !process.After(types.NewLayerID(t.Zdist)) {
			continue
		}
		terminated := process.Sub(t.Zdist + 1)
		if terminated.After(t.evicted) && !t.layer(terminated).hareTerminated {
			t.onHareOutput(terminated, types.EmptyBlockID)
		}
	}
<<<<<<< HEAD
	return t.verifyLayers(t.logger)
=======
	return t.verifyLayers()
>>>>>>> eed17430
}

func (t *turtle) switchModes(logger log.Log) {
	t.isFull = !t.isFull
	logger.With().Info("switching tortoise mode",
		log.Stringer("processed_layer", t.processed),
		log.Stringer("verified_layer", t.verified),
		log.Bool("is full", t.isFull),
	)
}

func (t *turtle) countBallot(logger log.Log, ballot *ballotInfo) error {
<<<<<<< HEAD
	// NOTE(dshulyak) counting ballot in verifying mode has some side-effects that
	// are important for encoding votes
	badBeacon, err := t.compareBeacons(t.logger, ballot.id, ballot.layer, ballot.reference.beacon)
=======
	badBeacon, err := t.compareBeacons(t.logger, ballot.id, ballot.layer, ballot.beacon)
>>>>>>> eed17430
	if err != nil {
		return err
	}
	ballot.conditions.badBeacon = badBeacon
	t.verifying.countBallot(logger, ballot)
	t.verifying.countAbstained(ballot)
	if t.isFull {
		t.full.countBallot(logger, ballot)
	}
	return nil
}

func (t *turtle) verifyLayers() error {
	logger := t.logger.WithFields(
		log.Stringer("last layer", t.last),
	)
	verified := t.verified
	for target := t.evicted.Add(1); target.Before(t.processed); target = target.Add(1) {
		var success bool
		if !t.isFull {
			success = t.verifying.verify(logger, target)
		}
<<<<<<< HEAD
		if !success && (t.isFull || !withinDistance(t.Hdist, target, t.last)) {
			if !t.isFull {
				t.switchModes(logger)
				for counted := t.full.counted.Add(1); !counted.After(t.processed); counted = counted.Add(1) {
					for _, ballot := range t.ballots[counted] {
						t.full.countBallot(logger, ballot)
					}
					t.full.countDelayed(logger, counted)
					t.full.counted = counted
				}
=======
		if !success && (t.canUseFullMode() || t.mode.isFull()) {
			success = t.countFullMode(logger, target)
		}
		if success {
			t.verified = target
			t.localThreshold, t.globalThreshold = computeThresholds(logger, t.Config, t.mode,
				t.verified.Add(1), t.last, t.processed,
				t.epochWeight,
			)
		} else {
			break
		}
	}
	if err := persistContextualValidity(logger,
		t.updater,
		previous, t.verified,
		t.layers,
	); err != nil {
		return err
	}

	t.updateHistoricallyVerified()
	return nil
}

func (t *turtle) countFullMode(logger log.Log, target types.LayerID) bool {
	success := false
	if t.mode.isVerifying() {
		t.switchModes(logger)
		counted := maxLayer(t.full.counted.Add(1), target.Add(1))
		for ; !counted.After(t.processed); counted = counted.Add(1) {
			for _, ballot := range t.layer(counted).ballots {
				t.full.countBallot(logger, ballot)
			}
			t.full.countDelayed(logger, counted)
			t.full.counted = counted
			if !success {
				t.localThreshold, t.globalThreshold = computeThresholds(logger, t.Config, t.mode,
					target, t.last, t.full.counted,
					t.epochWeight,
				)
				success = t.full.verify(logger, target)
>>>>>>> eed17430
			}
			success = t.full.verify(logger, target)
		}
<<<<<<< HEAD
		if !success {
			break
=======
	} else {
		success = t.full.verify(logger, target)
	}
	if !success {
		return success
	}
	if t.verifying.markGoodCut(logger, t.layer(target).ballots) {
		// TODO(dshulyak) it should be enough to start from target + 1. can't do that right now as it is expected
		// that accumulated weight has a weight of the layer that is going to be verified.
		t.verifying.resetWeights()
		for lid := target; !lid.After(t.full.counted); lid = lid.Add(1) {
			t.verifying.countVotes(logger, t.layer(lid).ballots)
		}
		if t.verifying.verify(logger, target) {
			for lid := t.full.counted.Add(1); !lid.After(t.processed); lid = lid.Add(1) {
				t.verifying.countVotes(logger, t.layer(lid).ballots)
			}
			t.switchModes(logger)
>>>>>>> eed17430
		}
		verified = target
	}
	t.verified = verified
	return persistContextualValidity(
		logger, t.updater, t.evicted.Add(1), t.verified, t.layers,
	)
}

// loadBlocksData loads blocks, hare output and contextual validity.
func (t *turtle) loadBlocksData(lid types.LayerID) error {
	blocks, err := blocks.Layer(t.cdb, lid)
	if err != nil {
		return fmt.Errorf("read blocks for layer %s: %w", lid, err)
	}
	for _, block := range blocks {
		t.onBlock(lid, block)
	}
	if err := t.loadHare(lid); err != nil {
		return err
	}
	return t.loadContextualValidity(lid)
}

func (t *turtle) loadHare(lid types.LayerID) error {
	output, err := layers.GetHareOutput(t.cdb, lid)
	if err == nil {
		t.onHareOutput(lid, output)
		return nil
	}
	if errors.Is(err, sql.ErrNotFound) {
		t.logger.With().Debug("hare output for layer is not found", lid)
		return nil
	}
	return fmt.Errorf("get hare output %s: %w", lid, err)
}

func (t *turtle) loadContextualValidity(lid types.LayerID) error {
	// validities will be available only during rerun or
	// if they are synced from peers
	for _, block := range t.layer(lid).blocks {
		valid, err := blocks.IsValid(t.cdb, block.id)
		if err != nil {
			if !errors.Is(err, sql.ErrNotFound) {
				return err
			}
		} else if valid {
			block.validity = support
		} else if !valid {
			block.validity = against
		}
	}
	return nil
}

// loadAtxs and compute reference height.
func (t *turtle) loadAtxs(epoch types.EpochID) error {
	var (
		heights []uint64
	)
	if err := t.cdb.IterateEpochATXHeaders(epoch, func(header *types.ActivationTxHeader) bool {
		t.onAtx(header)
		heights = append(heights, header.TickHeight())
		return true
	}); err != nil {
		return fmt.Errorf("computing epoch data for %d: %w", epoch, err)
	}
	einfo := t.epochs[epoch]
	einfo.height = getMedian(heights)
	t.logger.With().Info("computed height and weight for epoch",
		epoch,
		log.Uint64("weight", einfo.weight),
		log.Uint64("height", einfo.height),
	)
	return nil
}

// loadBallots from database.
// must be loaded in order, as base ballot information needs to be in the state.
func (t *turtle) loadBallots(lid types.LayerID) error {
	blts, err := ballots.Layer(t.cdb, lid)
	if err != nil {
		return fmt.Errorf("read ballots for layer %s: %w", lid, err)
	}

	for _, ballot := range blts {
		if err := t.onBallot(ballot); err != nil {
			t.logger.With().Error("failed to add ballot to the state", log.Err(err), log.Inline(ballot))
		}
	}
	return nil
}

func (t *turtle) onBlock(lid types.LayerID, block *types.Block) error {
	if !lid.After(t.evicted) {
		return nil
	}
	if _, exist := t.state.blockRefs[block.ID()]; exist {
		return nil
	}
	t.logger.With().Debug("on block", log.Inline(block))
	binfo := &blockInfo{
		id:     block.ID(),
		layer:  block.LayerIndex,
		height: block.TickHeight,
		margin: util.WeightFromUint64(0),
	}
	t.addBlock(binfo)
	t.full.countForLateBlock(binfo)
	if !binfo.layer.Before(t.processed) {
		if err := t.updateRefHeight(t.layer(binfo.layer), binfo); err != nil {
			return err
		}
	}
	return nil
}

func (t *turtle) onHareOutput(lid types.LayerID, bid types.BlockID) {
	if !lid.After(t.evicted) {
		return
	}
	t.logger.With().Debug("on hare output", lid, bid, log.Bool("empty", bid == types.EmptyBlockID))
	var (
		layer    = t.state.layer(lid)
		previous types.BlockID
		exists   bool
	)
	layer.hareTerminated = true
	for i := range layer.blocks {
		block := layer.blocks[i]
		if block.hare == support {
			previous = layer.blocks[i].id
			exists = true
		}
		if block.id == bid {
			block.hare = support
		} else {
			block.hare = against
		}
	}
	if exists && previous == bid {
		return
	}
	if lid.Before(t.processed) && !t.isFull && withinDistance(t.Config.Hdist, lid, t.last) {
		t.logger.With().Info("local opinion changed within hdist",
			lid,
			log.Stringer("verified", t.verified),
			log.Stringer("previous", previous),
			log.Stringer("new", bid),
		)
<<<<<<< HEAD

		t.verifying.resetWeights(lid)
		for target := lid.Add(1); !target.After(t.processed); target = target.Add(1) {
			t.verifying.countVotes(t.logger, t.ballots[target])
=======
		t.verifying.resetWeights()

		// if local opinion within hdist was changed about the layer
		// that was already verified we need to revert that
		t.verified = minLayer(t.verified, lid)
		for target := t.verified; !target.After(t.processed); target = target.Add(1) {
			// TODO(dshulyak) this condition can be removed together with genesis ballot
			if target.GetEpoch().IsGenesis() {
				continue
			}
			t.verifying.countVotes(t.logger, t.layer(target).ballots)
>>>>>>> eed17430
		}
	}
}

func (t *turtle) onAtx(atx *types.ActivationTxHeader) {
	epoch, exist := t.epochs[atx.TargetEpoch()]
	if !exist {
		epoch = &epochInfo{atxs: map[types.ATXID]uint64{}}
		t.epochs[atx.TargetEpoch()] = epoch
	}
	if _, exist := epoch.atxs[atx.ID]; !exist {
		t.logger.With().Debug("on atx",
			log.Stringer("id", atx.ID),
			log.Uint32("epoch", uint32(atx.TargetEpoch())),
			log.Uint64("weight", atx.GetWeight()),
		)
		epoch.atxs[atx.ID] = atx.GetWeight()
		epoch.weight += atx.GetWeight()
		if atx.TargetEpoch() == t.last.GetEpoch() {
			t.localThreshold = util.WeightFromUint64(epoch.weight).
				Fraction(t.LocalThreshold).
				Div(util.WeightFromUint64(uint64(types.GetLayersPerEpoch())))
		}
	}
}

func (t *turtle) onBallot(ballot *types.Ballot) error {
	if !ballot.LayerIndex.After(t.evicted) {
		return nil
	}
	if _, exist := t.state.ballotRefs[ballot.ID()]; exist {
		return nil
	}
	t.logger.With().Debug("on ballot",
		log.Inline(ballot),
		log.Uint32("processed", t.processed.Value),
	)

	base, exists := t.state.ballotRefs[ballot.Votes.Base]
	if !exists {
		t.logger.With().Warning("base ballot not in state",
			log.Stringer("base", ballot.Votes.Base),
		)
		return nil
	}
	var (
		weight  util.Weight
		refinfo *referenceInfo
	)
	if ballot.EpochData != nil {
		beacon := ballot.EpochData.Beacon
		height, err := getBallotHeight(t.cdb, ballot)
		if err != nil {
			return err
		}
		refweight, err := proposals.ComputeWeightPerEligibility(t.cdb, ballot, t.LayerSize, types.GetLayersPerEpoch())
		if err != nil {
			return err
		}
		refinfo = &referenceInfo{
			height: height,
			beacon: beacon,
			weight: refweight,
		}
	} else {
		ref, exists := t.state.ballotRefs[ballot.RefBallot]
		if !exists {
			t.logger.With().Warning("ref ballot not in state",
				log.Stringer("ref", ballot.RefBallot),
			)
			return nil
		}
		if ref.reference == nil {
			t.logger.With().Warning("invalid ballot used as a reference",
				log.Stringer("ref", ballot.RefBallot),
			)
			return nil
		}
		refinfo = ref.reference
	}
	if !ballot.IsMalicious() {
		weight = refinfo.weight.Copy().Mul(
			util.WeightFromUint64(uint64(len(ballot.EligibilityProofs))))
	} else {
		t.logger.With().Warning("malicious ballot with zeroed weight", ballot.LayerIndex, ballot.ID())
	}
	t.logger.With().Debug("computed weight and height for ballot",
		ballot.ID(),
		log.Stringer("weight", weight),
		log.Uint64("height", refinfo.height),
		log.Uint32("lid", ballot.LayerIndex.Value),
	)
	binfo := &ballotInfo{
		id: ballot.ID(),
		base: baseInfo{
			id:    base.id,
			layer: base.layer,
		},
		reference: refinfo,
		layer:     ballot.LayerIndex,
		weight:    weight,
	}
	t.decodeExceptions(base, binfo, ballot.Votes)
	if !binfo.layer.Before(t.processed) {
		if err := t.countBallot(t.logger, binfo); err != nil {
			return err
		}
	}
	t.state.addBallot(binfo)
	return nil
}

func (t *turtle) compareBeacons(logger log.Log, bid types.BallotID, layerID types.LayerID, beacon types.Beacon) (bool, error) {
	epochBeacon, err := t.beacons.GetBeacon(layerID.GetEpoch())
	if err != nil {
		return false, err
	}
	if beacon != epochBeacon {
		logger.With().Warning("ballot has different beacon",
			layerID,
			bid,
			log.String("ballot_beacon", beacon.ShortString()),
			log.String("epoch_beacon", epochBeacon.ShortString()))
		return true, nil
	}
	return false, nil
}

func (t *turtle) decodeExceptions(base, ballot *ballotInfo, exceptions types.Votes) {
	from := base.layer
	diff := map[types.LayerID]map[types.BlockID]sign{}
	for vote, bids := range map[sign][]types.BlockID{
		support: exceptions.Support,
		against: exceptions.Against,
	} {
		for _, bid := range bids {
			block, exist := t.blockRefs[bid]
			if !exist {
				ballot.conditions.votesBeforeBase = true
				continue
			}
			if block.layer.Before(from) {
				ballot.conditions.votesBeforeBase = true
				from = block.layer
			}
			layerdiff, exist := diff[block.layer]
			if !exist {
				layerdiff = map[types.BlockID]sign{}
				diff[block.layer] = layerdiff
			}
			layerdiff[block.id] = vote
		}
	}
	for _, lid := range exceptions.Abstain {
		if lid.Before(from) {
			ballot.conditions.votesBeforeBase = true
			from = lid
		}
		_, exist := diff[lid]
		if !exist {
			diff[lid] = map[types.BlockID]sign{}
		}
	}

	// inherit opinion from the base ballot by copying votes
	ballot.votes = base.votes.update(from, diff)
	// add new opinions after the base layer
	for lid := base.layer; lid.Before(ballot.layer); lid = lid.Add(1) {
		layer := t.layer(lid)
		lvote := layerVote{
			layerInfo: layer,
			vote:      against,
		}
		layerdiff, exist := diff[lid]
		if exist && len(layerdiff) == 0 {
			lvote.vote = abstain
<<<<<<< HEAD
		}
		if len(layerdiff) > 0 {
			for _, block := range layer.blocks {
				vote, exist := layerdiff[block.id]
				if exist && vote == support {
					lvote.vote = support
=======
		} else if exist && len(layerdiff) > 0 {
			for _, block := range layer.blocks {
				vote, exist := layerdiff[block.id]
				if exist && vote == support {
>>>>>>> eed17430
					lvote.supported = append(lvote.supported, block)
				}
			}
		}
		ballot.votes.append(&lvote)
	}
}

func validateConsistency(state *state, config Config, ballot *ballotInfo) bool {
	for lvote := ballot.votes.tail; lvote != nil; lvote = lvote.prev {
		if lvote.lid.Before(ballot.base.layer) {
			return true
		}
		// local opinion is undecided yet. tortoise will revisit consistency
		// after hare is terminated or zdist passes.
		if !lvote.hareTerminated {
			return false
		}
		if lvote.vote == abstain {
			continue
		}
<<<<<<< HEAD
		if !lvote.hareTerminated {
			return false
		}
		for j := range lvote.blocks {
			local, _ := getLocalVote(state, config, lvote.blocks[j])
			vote := lvote.getVote(lvote.blocks[j].id)
			if local != vote {
=======
		for _, block := range lvote.blocks {
			local, _ := getLocalVote(state, config, block)
			if lvote.getVote(block.id) != local {
>>>>>>> eed17430
				return false
			}
		}
	}
	return true
}

func withinDistance(dist uint32, lid, last types.LayerID) bool {
	genesis := types.GetEffectiveGenesis()
	limit := types.GetEffectiveGenesis()
	if last.After(genesis.Add(dist)) {
		limit = last.Sub(dist)
	}
	return !lid.Before(limit)
}

func getLocalVote(state *state, config Config, block *blockInfo) (sign, voteReason) {
	if withinDistance(config.Hdist, block.layer, state.last) {
		if block.hare != neutral {
			return block.hare, reasonHareOutput
		}
		if !withinDistance(config.Zdist, block.layer, state.last) {
			return against, reasonHareOutput
		}
		return abstain, reasonHareOutput
	}
	if block.layer.After(state.verified) {
		return abstain, reasonValidity
	}
	return block.validity, reasonValidity
}<|MERGE_RESOLUTION|>--- conflicted
+++ resolved
@@ -64,16 +64,13 @@
 func (t *turtle) init(ctx context.Context, genesisLayer *types.Layer) {
 	// Mark the genesis layer as “good”
 	genesis := genesisLayer.Index()
-<<<<<<< HEAD
 
 	t.epochs[genesis.GetEpoch()] = &epochInfo{}
-=======
 	t.layers[genesis] = &layerInfo{
 		lid:            genesis,
 		empty:          util.WeightFromUint64(0),
 		hareTerminated: true,
 	}
->>>>>>> eed17430
 	for _, ballot := range genesisLayer.Ballots() {
 		binfo := &ballotInfo{
 			id:     ballot.ID(),
@@ -269,19 +266,11 @@
 			return types.LayerID{}, nil
 		}
 		for _, block := range lvote.blocks {
-<<<<<<< HEAD
 			vote, _, err := t.getFullVote(block)
 			if err != nil {
 				return types.LayerID{}, err
 			}
-			if bvote := lvote.getVote(block.id); bvote != vote {
-=======
-			vote, _, err := t.getFullVote(ctx, block)
-			if err != nil {
-				return types.LayerID{}, err
-			}
 			if bvote := lvote.getVote(block.id); vote != bvote {
->>>>>>> eed17430
 				t.logger.With().Debug("found disagreement on a block",
 					ballot.id,
 					block.id,
@@ -320,36 +309,17 @@
 			return nil, fmt.Errorf("ballot %s can't be used as a base ballot", base.id)
 		}
 		for _, block := range lvote.blocks {
-<<<<<<< HEAD
-			vote, reason, err := t.getFullVote(block)
-=======
-			vote, _, err := t.getFullVote(ctx, block)
->>>>>>> eed17430
+			vote, _, err := t.getFullVote(block)
 			if err != nil {
 				return nil, err
 			}
 			// ballot vote is consistent with local opinion, exception is not necessary
-<<<<<<< HEAD
-			if vote == lvote.getVote(block.id) {
-=======
 			bvote := lvote.getVote(block.id)
 			if vote == bvote {
->>>>>>> eed17430
 				continue
 			}
 			switch vote {
 			case support:
-<<<<<<< HEAD
-				logger.With().Debug("support before base ballot",
-					block.id, block.layer, log.Stringer("reason", reason))
-				votes.Support = append(votes.Support, block.id)
-			case against:
-				logger.With().Debug("explicit against overwrites base ballot opinion", block.id, block.layer, log.Stringer("reason", reason))
-				votes.Against = append(votes.Against, block.id)
-			case abstain:
-				logger.With().Error("layers that are not terminated should have been encoded earlier",
-					block.id, block.layer, log.Stringer("reason", reason),
-=======
 				logger.With().Debug("support before base ballot", block.id, block.layer)
 				votes.Support = append(votes.Support, block.id)
 			case against:
@@ -358,7 +328,6 @@
 			case abstain:
 				logger.With().Error("layers that are not terminated should have been encoded earlier",
 					block.id, block.layer,
->>>>>>> eed17430
 				)
 			}
 		}
@@ -438,12 +407,8 @@
 				return err
 			}
 		}
-<<<<<<< HEAD
 		layer.verifying.goodUncounted = layer.verifying.goodUncounted.Add(t.layer(process.Sub(1)).verifying.goodUncounted)
-		for _, ballot := range t.ballots[process] {
-=======
 		for _, ballot := range t.layer(process).ballots {
->>>>>>> eed17430
 			t.countBallot(t.logger, ballot)
 		}
 		if t.isFull {
@@ -469,11 +434,7 @@
 			t.onHareOutput(terminated, types.EmptyBlockID)
 		}
 	}
-<<<<<<< HEAD
-	return t.verifyLayers(t.logger)
-=======
 	return t.verifyLayers()
->>>>>>> eed17430
 }
 
 func (t *turtle) switchModes(logger log.Log) {
@@ -486,13 +447,7 @@
 }
 
 func (t *turtle) countBallot(logger log.Log, ballot *ballotInfo) error {
-<<<<<<< HEAD
-	// NOTE(dshulyak) counting ballot in verifying mode has some side-effects that
-	// are important for encoding votes
 	badBeacon, err := t.compareBeacons(t.logger, ballot.id, ballot.layer, ballot.reference.beacon)
-=======
-	badBeacon, err := t.compareBeacons(t.logger, ballot.id, ballot.layer, ballot.beacon)
->>>>>>> eed17430
 	if err != nil {
 		return err
 	}
@@ -515,87 +470,21 @@
 		if !t.isFull {
 			success = t.verifying.verify(logger, target)
 		}
-<<<<<<< HEAD
 		if !success && (t.isFull || !withinDistance(t.Hdist, target, t.last)) {
 			if !t.isFull {
 				t.switchModes(logger)
-				for counted := t.full.counted.Add(1); !counted.After(t.processed); counted = counted.Add(1) {
-					for _, ballot := range t.ballots[counted] {
+				for counted := maxLayer(t.full.counted.Add(1), t.evicted.Add(1)); !counted.After(t.processed); counted = counted.Add(1) {
+					for _, ballot := range t.layer(counted).ballots {
 						t.full.countBallot(logger, ballot)
 					}
 					t.full.countDelayed(logger, counted)
 					t.full.counted = counted
 				}
-=======
-		if !success && (t.canUseFullMode() || t.mode.isFull()) {
-			success = t.countFullMode(logger, target)
-		}
-		if success {
-			t.verified = target
-			t.localThreshold, t.globalThreshold = computeThresholds(logger, t.Config, t.mode,
-				t.verified.Add(1), t.last, t.processed,
-				t.epochWeight,
-			)
-		} else {
-			break
-		}
-	}
-	if err := persistContextualValidity(logger,
-		t.updater,
-		previous, t.verified,
-		t.layers,
-	); err != nil {
-		return err
-	}
-
-	t.updateHistoricallyVerified()
-	return nil
-}
-
-func (t *turtle) countFullMode(logger log.Log, target types.LayerID) bool {
-	success := false
-	if t.mode.isVerifying() {
-		t.switchModes(logger)
-		counted := maxLayer(t.full.counted.Add(1), target.Add(1))
-		for ; !counted.After(t.processed); counted = counted.Add(1) {
-			for _, ballot := range t.layer(counted).ballots {
-				t.full.countBallot(logger, ballot)
-			}
-			t.full.countDelayed(logger, counted)
-			t.full.counted = counted
-			if !success {
-				t.localThreshold, t.globalThreshold = computeThresholds(logger, t.Config, t.mode,
-					target, t.last, t.full.counted,
-					t.epochWeight,
-				)
-				success = t.full.verify(logger, target)
->>>>>>> eed17430
 			}
 			success = t.full.verify(logger, target)
 		}
-<<<<<<< HEAD
 		if !success {
 			break
-=======
-	} else {
-		success = t.full.verify(logger, target)
-	}
-	if !success {
-		return success
-	}
-	if t.verifying.markGoodCut(logger, t.layer(target).ballots) {
-		// TODO(dshulyak) it should be enough to start from target + 1. can't do that right now as it is expected
-		// that accumulated weight has a weight of the layer that is going to be verified.
-		t.verifying.resetWeights()
-		for lid := target; !lid.After(t.full.counted); lid = lid.Add(1) {
-			t.verifying.countVotes(logger, t.layer(lid).ballots)
-		}
-		if t.verifying.verify(logger, target) {
-			for lid := t.full.counted.Add(1); !lid.After(t.processed); lid = lid.Add(1) {
-				t.verifying.countVotes(logger, t.layer(lid).ballots)
-			}
-			t.switchModes(logger)
->>>>>>> eed17430
 		}
 		verified = target
 	}
@@ -746,24 +635,10 @@
 			log.Stringer("previous", previous),
 			log.Stringer("new", bid),
 		)
-<<<<<<< HEAD
 
 		t.verifying.resetWeights(lid)
 		for target := lid.Add(1); !target.After(t.processed); target = target.Add(1) {
-			t.verifying.countVotes(t.logger, t.ballots[target])
-=======
-		t.verifying.resetWeights()
-
-		// if local opinion within hdist was changed about the layer
-		// that was already verified we need to revert that
-		t.verified = minLayer(t.verified, lid)
-		for target := t.verified; !target.After(t.processed); target = target.Add(1) {
-			// TODO(dshulyak) this condition can be removed together with genesis ballot
-			if target.GetEpoch().IsGenesis() {
-				continue
-			}
 			t.verifying.countVotes(t.logger, t.layer(target).ballots)
->>>>>>> eed17430
 		}
 	}
 }
@@ -940,19 +815,10 @@
 		layerdiff, exist := diff[lid]
 		if exist && len(layerdiff) == 0 {
 			lvote.vote = abstain
-<<<<<<< HEAD
-		}
-		if len(layerdiff) > 0 {
-			for _, block := range layer.blocks {
-				vote, exist := layerdiff[block.id]
-				if exist && vote == support {
-					lvote.vote = support
-=======
 		} else if exist && len(layerdiff) > 0 {
 			for _, block := range layer.blocks {
 				vote, exist := layerdiff[block.id]
 				if exist && vote == support {
->>>>>>> eed17430
 					lvote.supported = append(lvote.supported, block)
 				}
 			}
@@ -974,19 +840,9 @@
 		if lvote.vote == abstain {
 			continue
 		}
-<<<<<<< HEAD
-		if !lvote.hareTerminated {
-			return false
-		}
-		for j := range lvote.blocks {
-			local, _ := getLocalVote(state, config, lvote.blocks[j])
-			vote := lvote.getVote(lvote.blocks[j].id)
-			if local != vote {
-=======
 		for _, block := range lvote.blocks {
 			local, _ := getLocalVote(state, config, block)
 			if lvote.getVote(block.id) != local {
->>>>>>> eed17430
 				return false
 			}
 		}
