// Package hare implements the Hare Protocol.
package hare

import (
	"bytes"
	"context"
	"errors"
	"fmt"
<<<<<<< HEAD
=======
	"strconv"
>>>>>>> 6d654a43
	"time"

	xdr "github.com/nullstyle/go-xdr/xdr3"
	"github.com/spacemeshos/ed25519"
	"github.com/spacemeshos/go-spacemesh/common/types"
	"github.com/spacemeshos/go-spacemesh/common/util"
	"github.com/spacemeshos/go-spacemesh/hare/config"
	"github.com/spacemeshos/go-spacemesh/hare/metrics"
	"github.com/spacemeshos/go-spacemesh/log"
	"github.com/spacemeshos/go-spacemesh/p2p/service"
	"github.com/spacemeshos/go-spacemesh/priorityq"
	"github.com/spacemeshos/go-spacemesh/signing"
)

const protoName = "HARE_PROTOCOL"

type role byte

const ( // constants of the different roles
	passive = role(0)
	active  = role(1)
	leader  = role(2)
)

// Rolacle is the roles oracle provider.
type Rolacle interface {
	Validate(ctx context.Context, layer types.LayerID, round int32, committeeSize int, id types.NodeID, sig []byte, eligibilityCount uint16) (bool, error)
	CalcEligibility(ctx context.Context, layer types.LayerID, round int32, committeeSize int, id types.NodeID, sig []byte) (uint16, error)
	Proof(ctx context.Context, layer types.LayerID, round int32) ([]byte, error)
	IsIdentityActiveOnConsensusView(ctx context.Context, edID string, layer types.LayerID) (bool, error)
}

// NetworkService provides the registration and broadcast abilities in the network.
type NetworkService interface {
	RegisterGossipProtocol(protocol string, prio priorityq.Priority) chan service.GossipMessage
	Broadcast(ctx context.Context, protocol string, payload []byte) error
}

// Signer provides signing and public-key getter.
type Signer interface {
	Sign(m []byte) []byte
	PublicKey() *signing.PublicKey
}

const (
	completed    = true
	notCompleted = false
)

// procReport is the termination report of the CP
type procReport struct {
	id        types.LayerID // layer id
	set       *Set          // agreed-upon set
	coinflip  bool          // weak coin value
	completed bool          // whether the CP completed
}

func (cpo procReport) ID() types.LayerID {
	return cpo.id
}

func (cpo procReport) Set() *Set {
	return cpo.set
}

func (cpo procReport) Coinflip() bool {
	return cpo.coinflip
}

func (cpo procReport) Completed() bool {
	return cpo.completed
}

func (proc *consensusProcess) report(completed bool) {
	proc.terminationReport <- procReport{proc.instanceID, proc.s, proc.preRoundTracker.coinflip, completed}
}

var _ TerminationOutput = (*procReport)(nil)

// State holds the current state of the consensus process (aka the participant).
type State struct {
	k           int32        // the round counter (k%4 is the round number)
	ki          int32        // indicates when S was first committed upon
	s           *Set         // the set of values
	certificate *certificate // the certificate
}

// StateQuerier provides a query to check if an Ed public key is active on the current consensus view.
// It returns true if the identity is active and false otherwise.
// An error is set iff the identity could not be checked for activeness.
type StateQuerier interface {
	IsIdentityActiveOnConsensusView(ctx context.Context, edID string, layer types.LayerID) (bool, error)
}

// Msg is the wrapper of the protocol's message.
// Messages are sent as type Message. Upon receiving, the public key is added to this wrapper (public key extraction).
type Msg struct {
	*Message
	PubKey    *signing.PublicKey
	RequestID string
}

func (m *Msg) String() string {
	return fmt.Sprintf("Pubkey: %v Message: %v", m.PubKey.ShortString(), m.Message.String())
}

// Bytes returns the message as bytes (without the public key).
// It panics if the message erred on unmarshal.
func (m *Msg) Bytes() []byte {
	var w bytes.Buffer
	if _, err := xdr.Marshal(&w, m.Message); err != nil {
		log.Panic("could not marshal InnerMsg before send")
	}

	return w.Bytes()
}

// Upon receiving a protocol's message, we try to build the full message.
// The full message consists of the original message and the extracted public key.
// An extracted public key is considered valid if it represents an active identity for a consensus view.
func newMsg(ctx context.Context, hareMsg *Message, querier StateQuerier) (*Msg, error) {
	logger := log.AppLog.WithContext(ctx)

	// extract pub key
	pubKey, err := ed25519.ExtractPublicKey(hareMsg.InnerMsg.Bytes(), hareMsg.Sig)
	if err != nil {
		logger.With().Error("newMsg construction failed: could not extract public key",
			log.Err(err),
			log.Int("sig_len", len(hareMsg.Sig)))
		return nil, err
	}

	// query if identity is active
	pub := signing.NewPublicKey(pubKey)
	res, err := querier.IsIdentityActiveOnConsensusView(ctx, pub.String(), types.LayerID(hareMsg.InnerMsg.InstanceID))
	if err != nil {
		logger.With().Error("error while checking if identity is active",
			log.String("sender_id", pub.ShortString()),
			log.Err(err),
			types.LayerID(hareMsg.InnerMsg.InstanceID),
			log.String("msg_type", hareMsg.InnerMsg.Type.String()))
		return nil, errors.New("is identity active query failed")
	}

	// check query result
	if !res {
		logger.With().Error("identity is not active",
			log.String("sender_id", pub.ShortString()),
			types.LayerID(hareMsg.InnerMsg.InstanceID),
			log.String("msg_type", hareMsg.InnerMsg.Type.String()))
		return nil, errors.New("inactive identity")
	}

	msg := &Msg{Message: hareMsg, PubKey: pub}

	// add reqID from context
	if reqID, ok := log.ExtractRequestID(ctx); ok {
		msg.RequestID = reqID
	} else {
		logger.Warning("no requestID in context, cannot add to new hare message")
	}

	return msg, nil
}

// consensusProcess is an entity (a single participant) in the Hare protocol.
// Once started, the CP iterates through the rounds until consensus is reached or the instance is cancelled.
// The output is then written to the provided TerminationReport channel.
// If the consensus process is canceled one should not expect the output to be written to the output channel.
type consensusProcess struct {
	log.Log
	State
<<<<<<< HEAD
	Closer
	instanceID        types.LayerID
	oracle            Rolacle // the roles oracle provider
=======
	util.Closer
	instanceID        instanceID // the layer id
	oracle            Rolacle    // the roles oracle provider
>>>>>>> 6d654a43
	signing           Signer
	nid               types.NodeID
	network           NetworkService
	isStarted         bool
	inbox             chan *Msg
	terminationReport chan TerminationOutput
	validator         messageValidator
	preRoundTracker   *preRoundTracker
	statusesTracker   *statusTracker
	proposalTracker   proposalTrackerProvider
	commitTracker     commitTrackerProvider
	notifyTracker     *notifyTracker
	cfg               config.Config
	pending           map[string]*Msg // buffer for early messages that are pending process
	notifySent        bool            // flag to set in case a notification had already been sent by this instance
	mTracker          *msgsTracker    // tracks valid messages
	terminating       bool
	eligibilityCount  uint16
}

// newConsensusProcess creates a new consensus process instance.
func newConsensusProcess(cfg config.Config, instanceID types.LayerID, s *Set, oracle Rolacle, stateQuerier StateQuerier,
	layersPerEpoch uint16, signing Signer, nid types.NodeID, p2p NetworkService,
	terminationReport chan TerminationOutput, ev roleValidator, logger log.Log) *consensusProcess {
	msgsTracker := newMsgsTracker()
	proc := &consensusProcess{
		State:             State{-1, -1, s.Clone(), nil},
		Closer:            util.NewCloser(),
		instanceID:        instanceID,
		oracle:            oracle,
		signing:           signing,
		nid:               nid,
		network:           p2p,
		preRoundTracker:   newPreRoundTracker(cfg.F+1, cfg.N, logger),
		notifyTracker:     newNotifyTracker(cfg.N),
		cfg:               cfg,
		terminationReport: terminationReport,
		pending:           make(map[string]*Msg, cfg.N),
		Log:               logger,
		mTracker:          msgsTracker,
	}
	proc.validator = newSyntaxContextValidator(signing, cfg.F+1, proc.statusValidator(), stateQuerier, layersPerEpoch, ev, msgsTracker, logger)

	return proc
}

// Returns the iteration number from a given round counter
func iterationFromCounter(roundCounter int32) int32 {
	return roundCounter / 4
}

// Start the consensus process.
// It starts the PreRound round and then iterates through the rounds until consensus is reached or the instance is cancelled.
// It is assumed that the inbox is set before the call to Start.
// It returns an error if Start has been called more than once, the set size is zero (no values) or the inbox is nil.
func (proc *consensusProcess) Start(ctx context.Context) error {
	logger := proc.WithContext(ctx)
	if proc.isStarted { // called twice on same instance
		logger.Error("consensusProcess has already been started")
		return startInstanceError(errors.New("instance already started"))
	}

	if proc.inbox == nil { // no inbox
		logger.Error("consensusProcess cannot be started with nil inbox")
		return startInstanceError(errors.New("instance started with nil inbox"))
	}

	proc.isStarted = true

	go proc.eventLoop(ctx)

	return nil
}

// ID returns the instance id.
func (proc *consensusProcess) ID() types.LayerID {
	return proc.instanceID
}

// SetInbox sets the inbox channel for incoming messages.
func (proc *consensusProcess) SetInbox(inbox chan *Msg) {
	if inbox == nil {
		proc.Error("consensusProcess tried to SetInbox with nil")
		return
	}

	proc.inbox = inbox
}

// runs the main loop of the protocol
func (proc *consensusProcess) eventLoop(ctx context.Context) {
	logger := proc.WithContext(ctx)
	logger.With().Info("consensus process started",
		log.Int("hare_n", proc.cfg.N),
		log.Int("f", proc.cfg.F),
		log.String("duration", (time.Duration(proc.cfg.RoundDuration)*time.Second).String()),
		types.LayerID(proc.instanceID),
		log.Int("exp_leaders", proc.cfg.ExpectedLeaders),
		log.String("current_set", proc.s.String()),
		log.Int("set_size", proc.s.Size()))

	// start the timer
	timer := time.NewTimer(time.Duration(proc.cfg.RoundDuration) * time.Second)
	defer timer.Stop()

	// check participation and send message
	go func() {
		// check participation
		if proc.shouldParticipate(ctx) {
			// set pre-round InnerMsg and send
			builder, err := proc.initDefaultBuilder(proc.s)
			if err != nil {
				logger.With().Error("init default builder failed", log.Err(err))
				return
			}
			m := builder.SetType(pre).Sign(proc.signing).Build()
			proc.sendMessage(ctx, m)
		} else {
			logger.With().Info("should not participate",
				log.Int32("current_k", proc.k),
				types.LayerID(proc.instanceID))
		}
	}()

PreRound:
	for {
		select {
		// listen to pre-round messages
		case msg := <-proc.inbox:
			proc.handleMessage(ctx, msg)
		case <-timer.C:
			break PreRound
		case <-proc.CloseChannel():
			logger.With().Info("terminating during preround: received termination signal",
				log.Int32("current_k", proc.k),
				types.LayerID(proc.instanceID))
			return
		}
	}
	logger.With().Debug("preround ended, filtering preliminary set",
		types.LayerID(proc.instanceID),
		log.Int("set_size", proc.s.Size()))
	proc.preRoundTracker.FilterSet(proc.s)
	logger.With().Debug("preround set size after filtering",
		types.LayerID(proc.instanceID),
		log.Int("set_size", proc.s.Size()))
	if proc.s.Size() == 0 {
		logger.Event().Warning("preround ended with empty set", types.LayerID(proc.instanceID))
	} else {
		logger.With().Info("preround ended",
			log.Int("set_size", proc.s.Size()),
			types.LayerID(proc.instanceID))
	}
	proc.advanceToNextRound(ctx) // K was initialized to -1, K should be 0

	// start first iteration
	proc.onRoundBegin(ctx)
	ticker := time.NewTicker(time.Duration(proc.cfg.RoundDuration) * time.Second)
	defer ticker.Stop()

	for {
		select {
		case msg := <-proc.inbox: // msg event
			proc.handleMessage(ctx, msg)
			if proc.terminating {
				return
			}
		case <-ticker.C: // next round event
			proc.onRoundEnd(ctx)
			proc.advanceToNextRound(ctx)

			// exit if we reached the limit on number of iterations
			if proc.k/4 >= int32(proc.cfg.LimitIterations) {
				logger.With().Warning("terminating: reached iterations limit",
					log.Int("limit", proc.cfg.LimitIterations),
					log.Int32("current_k", proc.k),
					types.LayerID(proc.instanceID))
				proc.report(notCompleted)
				return
			}

			proc.onRoundBegin(ctx)
		case <-proc.CloseChannel(): // close event
			logger.With().Info("terminating: received termination signal",
				log.Int32("current_k", proc.k),
				types.LayerID(proc.instanceID))
			proc.report(notCompleted)
			return
		}
	}
}

// handles a message that has arrived early
func (proc *consensusProcess) onEarlyMessage(ctx context.Context, m *Msg) {
	logger := proc.WithContext(ctx)

	if m == nil {
		logger.Error("onEarlyMessage called with nil")
		return
	}

	if m.Message == nil {
		logger.Error("onEarlyMessage called with nil message")
		return
	}

	if m.InnerMsg == nil {
		logger.Error("onEarlyMessage called with nil inner message")
		return
	}

	pub := m.PubKey
	if _, exist := proc.pending[pub.String()]; exist { // ignore, already received
		logger.With().Warning("already received message from sender",
			log.String("sender_id", pub.ShortString()))
		return
	}

	proc.pending[pub.String()] = m
}

// the very first step of handling a message
func (proc *consensusProcess) handleMessage(ctx context.Context, m *Msg) {
	logger := proc.WithContext(ctx).WithFields(
		log.String("msg_type", m.InnerMsg.Type.String()),
		log.FieldNamed("sender_id", m.PubKey),
		log.Int32("current_k", proc.k),
		log.Int32("msg_k", m.InnerMsg.K),
		types.LayerID(proc.instanceID))

	// Try to extract reqID from message and restore it to context
	if m.RequestID == "" {
		logger.Warning("no reqID found in hare message, cannot restore to context")
	} else {
		ctx = log.WithRequestID(ctx, m.RequestID)
		logger = logger.WithContext(ctx)
	}

	// Note: instanceID is already verified by the broker
	logger.Debug("consensus process received message")

	// validate context
	if err := proc.validator.ContextuallyValidateMessage(ctx, m, proc.k); err != nil {
		// early message, keep for later
		if err == errEarlyMsg {
			logger.With().Debug("early message detected, keeping", log.Err(err))

			// validate syntax for early messages
			if !proc.validator.SyntacticallyValidateMessage(ctx, m) {
				logger.Warning("early message failed syntactic validation, discarding")
				return
			}

			proc.onEarlyMessage(ctx, m)
			return
		}

		// not an early message but also contextually invalid
		logger.With().Error("late message failed contextual validation, discarding", log.Err(err))
		return
	}

	// validate syntax for contextually valid messages
	if !proc.validator.SyntacticallyValidateMessage(ctx, m) {
		logger.Warning("message failed syntactic validation, discarding")
		return
	}

	// warn on late pre-round msgs
	if m.InnerMsg.Type == pre && proc.k != -1 {
		logger.Warning("encountered late preround message")
	}

	// valid, continue to process msg by type
	proc.processMsg(ctx, m)
}

// process the message by its type
func (proc *consensusProcess) processMsg(ctx context.Context, m *Msg) {
	proc.WithContext(ctx).With().Debug("processing message",
		log.String("msg_type", m.InnerMsg.Type.String()),
		log.Int("num_values", len(m.InnerMsg.Values)))
	metrics.MessageTypeCounter.With("type_id", m.InnerMsg.Type.String(), "layer", m.InnerMsg.InstanceID.String(), "reporter", "processMsg").Add(1)

	switch m.InnerMsg.Type {
	case pre:
		proc.processPreRoundMsg(ctx, m)
	case status: // end of round 1
		proc.processStatusMsg(ctx, m)
	case proposal: // end of round 2
		proc.processProposalMsg(ctx, m)
	case commit: // end of round 3
		proc.processCommitMsg(ctx, m)
	case notify: // end of round 4
		proc.processNotifyMsg(ctx, m)
	default:
		proc.WithContext(ctx).With().Warning("unknown message type",
			log.String("msg_type", m.InnerMsg.Type.String()),
			log.String("sender_id", m.PubKey.ShortString()))
	}
}

// sends a message to the network.
// Returns true if the message is assumed to be sent, false otherwise.
func (proc *consensusProcess) sendMessage(ctx context.Context, msg *Msg) bool {
	// invalid msg
	if msg == nil {
		proc.WithContext(ctx).Error("sendMessage was called with nil")
		return false
	}

	// generate a new requestID for this message
	ctx = log.WithNewRequestID(ctx,
		types.LayerID(proc.instanceID),
		log.Int32("msg_k", msg.InnerMsg.K),
		log.String("msg_type", msg.InnerMsg.Type.String()),
		log.Int("eligibility_count", int(msg.InnerMsg.EligibilityCount)),
		log.String("current_set", proc.s.String()),
		log.Int32("current_k", proc.k),
	)
	logger := proc.WithContext(ctx)

	if err := proc.network.Broadcast(ctx, protoName, msg.Bytes()); err != nil {
		logger.With().Error("could not broadcast round message", log.Err(err))
		return false
	}

	logger.Info("should participate: message sent")
	return true
}

// logic of the end of a round by the round type
func (proc *consensusProcess) onRoundEnd(ctx context.Context) {
	logger := proc.WithContext(ctx).WithFields(
		log.Int32("current_k", proc.k),
		types.LayerID(proc.instanceID),
	)
	logger.Debug("end of round")

	// reset trackers
	switch proc.currentRound() {
	case statusRound:
		proc.endOfStatusRound()
	case proposalRound:
		s := proc.proposalTracker.ProposedSet()
		sStr := "nil"
		if s != nil {
			sStr = s.String()
		}
		logger.Event().Info("proposal round ended",
			log.Int("set_size", proc.s.Size()),
			log.String("proposed_set", sStr),
			log.Bool("is_conflicting", proc.proposalTracker.IsConflicting()))
	case commitRound:
		logger.With().Info("commit round ended", log.Int("set_size", proc.s.Size()))
	}
}

// advances the state to the next round
func (proc *consensusProcess) advanceToNextRound(ctx context.Context) {
	proc.k++
	if proc.k >= 4 && proc.k%4 == 0 {
		proc.WithContext(ctx).Event().Warning("starting new iteration",
			log.Int32("current_k", proc.k),
			types.LayerID(proc.instanceID))
	}
}

func (proc *consensusProcess) beginStatusRound(ctx context.Context) {
	proc.statusesTracker = newStatusTracker(proc.cfg.F+1, proc.cfg.N)
	proc.statusesTracker.Log = proc.Log

	// check participation
	if !proc.shouldParticipate(ctx) {
		return
	}

	b, err := proc.initDefaultBuilder(proc.s)
	if err != nil {
		proc.With().Error("init default builder failed", log.Err(err))
		return
	}
	statusMsg := b.SetType(status).Sign(proc.signing).Build()
	proc.sendMessage(ctx, statusMsg)
}

func (proc *consensusProcess) beginProposalRound(ctx context.Context) {
	proc.proposalTracker = newProposalTracker(proc.Log)

	// done with building proposal, reset statuses tracking
	defer func() { proc.statusesTracker = nil }()

	if proc.statusesTracker.IsSVPReady() && proc.shouldParticipate(ctx) {
		builder, err := proc.initDefaultBuilder(proc.statusesTracker.ProposalSet(defaultSetSize))
		if err != nil {
			proc.With().Error("init default builder failed", log.Err(err))
			return
		}
		svp := proc.statusesTracker.BuildSVP()
		if svp != nil {
			proposalMsg := builder.SetType(proposal).SetSVP(svp).Sign(proc.signing).Build()
			proc.sendMessage(ctx, proposalMsg)
		} else {
			proc.Error("failed to build SVP (nil) after verifying SVP is ready")
		}
	}
}

func (proc *consensusProcess) beginCommitRound(ctx context.Context) {
	proposedSet := proc.proposalTracker.ProposedSet()

	// proposedSet may be nil, in such case the tracker will ignore Messages
	proc.commitTracker = newCommitTracker(proc.cfg.F+1, proc.cfg.N, proposedSet) // track commits for proposed set

	if proposedSet != nil { // has proposal to commit on

		// check participation
		if !proc.shouldParticipate(ctx) {
			return
		}

		builder, err := proc.initDefaultBuilder(proposedSet)
		if err != nil {
			proc.WithContext(ctx).With().Error("init default builder failed", log.Err(err))
			return
		}
		builder = builder.SetType(commit).Sign(proc.signing)
		commitMsg := builder.Build()
		proc.sendMessage(ctx, commitMsg)
	}
}

func (proc *consensusProcess) beginNotifyRound(ctx context.Context) {
	logger := proc.WithContext(ctx).WithFields(types.LayerID(proc.instanceID))

	// release proposal & commit trackers
	defer func() {
		proc.commitTracker = nil
		proc.proposalTracker = nil
	}()

	// send notify message only once
	if proc.notifySent {
		logger.Info("begin notify round: notify already sent")
		return
	}

	if proc.proposalTracker.IsConflicting() {
		logger.Warning("begin notify round: proposal is conflicting")
		return
	}

	if !proc.commitTracker.HasEnoughCommits() {
		logger.With().Warning("begin notify round: not enough commits",
			log.Int("expected", proc.cfg.F+1),
			log.Int("actual", proc.commitTracker.CommitCount()))
		return
	}

	cert := proc.commitTracker.BuildCertificate()
	if cert == nil {
		logger.Error("begin notify round: BuildCertificate returned nil")
		return
	}

	s := proc.proposalTracker.ProposedSet()
	if s == nil {
		logger.Error("begin notify round: ProposedSet returned nil")
		return
	}

	// update set & matching certificate
	proc.s = s
	proc.certificate = cert

	// check participation
	if !proc.shouldParticipate(ctx) {
		return
	}

	// build & send notify message
	builder, err := proc.initDefaultBuilder(proc.s)
	if err != nil {
		logger.With().Error("init default builder failed", log.Err(err))
		return
	}

	builder = builder.SetType(notify).SetCertificate(proc.certificate).Sign(proc.signing)
	notifyMsg := builder.Build()
	logger.With().Debug("sending notify message", notifyMsg)
	if proc.sendMessage(ctx, notifyMsg) { // on success, mark sent
		proc.notifySent = true
	}
}

// passes all pending messages to the inbox of the process so they will be handled
func (proc *consensusProcess) handlePending(pending map[string]*Msg) {
	for _, m := range pending {
		proc.inbox <- m
	}
}

// runs the logic of the beginning of a round by its type
// pending messages are passed for handling
func (proc *consensusProcess) onRoundBegin(ctx context.Context) {
	// reset trackers
	switch proc.currentRound() {
	case statusRound:
		proc.beginStatusRound(ctx)
	case proposalRound:
		proc.beginProposalRound(ctx)
	case commitRound:
		proc.beginCommitRound(ctx)
	case notifyRound:
		proc.beginNotifyRound(ctx)
	default:
		proc.Panic("current round out of bounds. Expected: 0-3, Found: %v", proc.currentRound())
	}

	if len(proc.pending) == 0 { // no pending messages
		return
	}

	// handle pending messages
	pendingProcess := proc.pending
	proc.pending = make(map[string]*Msg, proc.cfg.N)
	go proc.handlePending(pendingProcess)
}

// init a new message builder with the current state (s, k, ki) for this instance
func (proc *consensusProcess) initDefaultBuilder(s *Set) (*messageBuilder, error) {
	builder := newMessageBuilder().SetInstanceID(proc.instanceID)
	builder = builder.SetRoundCounter(proc.k).SetKi(proc.ki).SetValues(s)
	proof, err := proc.oracle.Proof(context.TODO(), types.LayerID(proc.instanceID), proc.k)
	if err != nil {
		proc.With().Error("could not initialize default builder", log.Err(err))
		return nil, err
	}
	builder.SetRoleProof(proof)
	builder.SetEligibilityCount(proc.eligibilityCount)

	return builder, nil
}

func (proc *consensusProcess) processPreRoundMsg(ctx context.Context, msg *Msg) {
	proc.preRoundTracker.OnPreRound(ctx, msg)
}

func (proc *consensusProcess) processStatusMsg(ctx context.Context, msg *Msg) {
	// record status
	proc.statusesTracker.RecordStatus(ctx, msg)
}

func (proc *consensusProcess) processProposalMsg(ctx context.Context, msg *Msg) {
	currRnd := proc.currentRound()

	if currRnd == proposalRound { // regular proposal
		proc.proposalTracker.OnProposal(ctx, msg)
	} else if currRnd == commitRound { // late proposal
		proc.proposalTracker.OnLateProposal(ctx, msg)
	} else {
		proc.WithContext(ctx).With().Error("received proposal message for processing in an invalid context",
			log.Int32("current_k", proc.k),
			log.Int32("msg_k", msg.InnerMsg.K))
	}
}

func (proc *consensusProcess) processCommitMsg(ctx context.Context, msg *Msg) {
	proc.mTracker.Track(msg) // a commit msg passed for processing is assumed to be valid
	proc.commitTracker.OnCommit(msg)
}

func (proc *consensusProcess) processNotifyMsg(ctx context.Context, msg *Msg) {
	s := NewSet(msg.InnerMsg.Values)

	if ignored := proc.notifyTracker.OnNotify(msg); ignored {
		proc.WithContext(ctx).With().Warning("ignoring notification",
			log.String("sender_id", msg.PubKey.ShortString()))
		return
	}

	if proc.currentRound() == notifyRound { // not necessary to update otherwise
		// we assume that this expression was checked before
		if msg.InnerMsg.Cert.AggMsgs.Messages[0].InnerMsg.K >= proc.ki { // update state iff K >= Ki
			proc.s = s
			proc.certificate = msg.InnerMsg.Cert
			proc.ki = msg.InnerMsg.Ki
		}
	}

	if proc.notifyTracker.NotificationsCount(s) < proc.cfg.F+1 { // not enough
		proc.WithContext(ctx).With().Debug("not enough notifications for termination",
			log.String("current_set", proc.s.String()),
			log.Int32("current_k", proc.k),
			types.LayerID(proc.instanceID),
			log.Int("expected", proc.cfg.F+1),
			log.Int("actual", proc.notifyTracker.NotificationsCount(s)))
		return
	}

	// enough notifications, should terminate
	proc.s = s // update to the agreed set
	proc.WithContext(ctx).Event().Info("consensus process terminated",
		log.String("current_set", proc.s.String()),
		log.Int32("current_k", proc.k),
		types.LayerID(proc.instanceID),
		log.Int("set_size", proc.s.Size()), log.Int32("K", proc.k))
	proc.report(completed)
	proc.terminating = true
	close(proc.CloseChannel())
}

func (proc *consensusProcess) currentRound() int {
	return int(proc.k % 4)
}

// returns a function to validate status messages
func (proc *consensusProcess) statusValidator() func(m *Msg) bool {
	validate := func(m *Msg) bool {
		s := NewSet(m.InnerMsg.Values)
		if m.InnerMsg.Ki == -1 { // no certificates, validate by pre-round msgs
			if proc.preRoundTracker.CanProveSet(s) { // can prove s
				return true
			}
		} else { // Ki>=0, we should have received a certificate for that set
			if proc.notifyTracker.HasCertificate(m.InnerMsg.Ki, s) { // can prove s
				return true
			}
		}
		return false
	}

	return validate
}

func (proc *consensusProcess) endOfStatusRound() {
	// validate and track wrapper for validation func
	valid := proc.statusValidator()
	vtFunc := func(m *Msg) bool {
		if valid(m) {
			proc.mTracker.Track(m)
			return true
		}

		return false
	}

	// assumption: AnalyzeStatuses calls vtFunc for every recorded status message
	before := time.Now()
	proc.statusesTracker.AnalyzeStatuses(vtFunc)
	proc.Event().Info("status round ended",
		log.Bool("is_svp_ready", proc.statusesTracker.IsSVPReady()),
		types.LayerID(proc.instanceID),
		log.Int("set_size", proc.s.Size()),
		log.String("analyze_duration", time.Since(before).String()))
}

// checks if we should participate in the current round
// returns true if we should participate, false otherwise
func (proc *consensusProcess) shouldParticipate(ctx context.Context) bool {
	logger := proc.WithContext(ctx)

	// query if identity is active
	res, err := proc.oracle.IsIdentityActiveOnConsensusView(ctx, proc.signing.PublicKey().String(), types.LayerID(proc.instanceID))
	if err != nil {
		logger.With().Error("should not participate: error checking our identity for activeness",
			log.Err(err), types.LayerID(proc.instanceID))
		return false
	}

	if !res {
		logger.With().Info("should not participate: identity is not active",
			types.LayerID(proc.instanceID))
		return false
	}

	currentRole := proc.currentRole(ctx)
	if currentRole == passive {
		logger.With().Info("should not participate: passive",
			log.Int32("current_k", proc.k), types.LayerID(proc.instanceID))
		return false
	}

	// should participate
	logger.With().Info("should participate",
		log.Int32("current_k", proc.k), types.LayerID(proc.instanceID),
		log.Bool("leader", currentRole == leader),
		log.Uint32("eligibility_count", uint32(proc.eligibilityCount)),
	)
	return true
}

// Returns the role matching the current round if eligible for this round, false otherwise
func (proc *consensusProcess) currentRole(ctx context.Context) role {
	logger := proc.WithContext(ctx)
	proof, err := proc.oracle.Proof(ctx, types.LayerID(proc.instanceID), proc.k)
	if err != nil {
		logger.With().Error("could not retrieve eligibility proof from oracle", log.Err(err))
		return passive
	}

	eligibilityCount, err := proc.oracle.CalcEligibility(ctx, types.LayerID(proc.instanceID),
		proc.k, expectedCommitteeSize(proc.k, proc.cfg.N, proc.cfg.ExpectedLeaders), proc.nid, proof)
	if err != nil {
		logger.With().Error("failed to check eligibility", log.Err(err), types.LayerID(proc.instanceID))
		return passive
	}

	proc.eligibilityCount = eligibilityCount
	if eligibilityCount > 0 { // eligible
		if proc.currentRound() == proposalRound {
			return leader
		}
		return active
	}

	return passive
}

// Returns the expected committee size for the given round assuming maxExpActives is the default size
func expectedCommitteeSize(k int32, maxExpActive, expLeaders int) int {
	if k%4 == proposalRound {
		return expLeaders // expected number of leaders
	}

	// N actives in any other case
	return maxExpActive
}<|MERGE_RESOLUTION|>--- conflicted
+++ resolved
@@ -6,10 +6,6 @@
 	"context"
 	"errors"
 	"fmt"
-<<<<<<< HEAD
-=======
-	"strconv"
->>>>>>> 6d654a43
 	"time"
 
 	xdr "github.com/nullstyle/go-xdr/xdr3"
@@ -182,15 +178,9 @@
 type consensusProcess struct {
 	log.Log
 	State
-<<<<<<< HEAD
-	Closer
+	util.Closer
 	instanceID        types.LayerID
 	oracle            Rolacle // the roles oracle provider
-=======
-	util.Closer
-	instanceID        instanceID // the layer id
-	oracle            Rolacle    // the roles oracle provider
->>>>>>> 6d654a43
 	signing           Signer
 	nid               types.NodeID
 	network           NetworkService
