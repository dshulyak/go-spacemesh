--- conflicted
+++ resolved
@@ -57,16 +57,8 @@
 	t.evicted = genesis.Sub(1)
 
 	t.epochs[genesis.GetEpoch()] = &epochInfo{atxs: map[types.ATXID]atxInfo{}}
-<<<<<<< HEAD
 	genlayer := t.layer(genesis)
 	genlayer.hareTerminated = true
-=======
-	t.layers[genesis] = &layerInfo{
-		lid:            genesis,
-		hareTerminated: true,
-		opinions:       map[types.Hash32]votes{},
-	}
->>>>>>> f6295814
 	t.verifying = newVerifying(config, t.state)
 	t.full = newFullTortoise(config, t.state)
 	t.full.counted = genesis
