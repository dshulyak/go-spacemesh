--- conflicted
+++ resolved
@@ -557,7 +557,6 @@
 	)
 
 	ld := time.Duration(app.Config.LayerDurationSec) * time.Second
-<<<<<<< HEAD
 	tBeacon := tortoisebeacon.New(
 		app.Config.TortoiseBeacon,
 		nodeID,
@@ -566,14 +565,11 @@
 		atxdb,
 		tBeaconDB,
 		sgn,
-		signing.VRFVerify,
+		signing.VRFVerifier{},
 		vrfSigner,
 		wc,
 		clock,
 		app.addLogger(TBeaconLogger, lg))
-=======
-	tBeacon := tortoisebeacon.New(app.Config.TortoiseBeacon, nodeID, ld, swarm, atxdb, tBeaconDB, sgn, signing.VRFVerifier{}, vrfSigner, wc, clock, app.addLogger(TBeaconLogger, lg))
->>>>>>> fd806c7f
 
 	var msh *mesh.Mesh
 	var trtl *tortoise.ThreadSafeVerifyingTortoise
