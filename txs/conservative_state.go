package txs

import (
	"fmt"
	"math"
	"time"

	"github.com/spacemeshos/go-spacemesh/common/types"
	"github.com/spacemeshos/go-spacemesh/events"
	vm "github.com/spacemeshos/go-spacemesh/genvm"
	"github.com/spacemeshos/go-spacemesh/log"
	"github.com/spacemeshos/go-spacemesh/sql"
	"github.com/spacemeshos/go-spacemesh/system"
)

// CSConfig is the config for the conservative state/cache.
type CSConfig struct {
	BlockGasLimit      uint64
	NumTXsPerProposal  int
	OptFilterThreshold int
}

func defaultCSConfig() CSConfig {
	return CSConfig{
		BlockGasLimit:      math.MaxUint64,
		NumTXsPerProposal:  100,
		OptFilterThreshold: 90,
	}
}

// ConservativeStateOpt for configuring conservative state.
type ConservativeStateOpt func(cs *ConservativeState)

// WithCSConfig defines the config used for the conservative state.
func WithCSConfig(cfg CSConfig) ConservativeStateOpt {
	return func(cs *ConservativeState) {
		cs.cfg = cfg
	}
}

// WithLogger defines logger for conservative state.
func WithLogger(logger log.Log) ConservativeStateOpt {
	return func(cs *ConservativeState) {
		cs.logger = logger
	}
}

// ConservativeState provides the conservative version of the VM state by taking into accounts of
// nonce and balances for pending transactions in un-applied blocks and mempool.
type ConservativeState struct {
	vmState
	*cache

	logger log.Log
	cfg    CSConfig
}

// NewConservativeState returns a ConservativeState.
func NewConservativeState(state vmState, db *sql.Database, opts ...ConservativeStateOpt) *ConservativeState {
	cs := &ConservativeState{
		vmState: state,
		cfg:     defaultCSConfig(),
		logger:  log.NewNop(),
	}
	for _, opt := range opts {
		opt(cs)
	}
	cs.cache = newCache(newStore(db), cs.getState, cs.logger)
	return cs
}

func (cs *ConservativeState) getState(addr types.Address) (uint64, uint64) {
	nonce, err := cs.vmState.GetNonce(addr)
	if err != nil {
		cs.logger.With().Fatal("failed to get nonce", log.Err(err))
	}
	balance, err := cs.vmState.GetBalance(addr)
	if err != nil {
		cs.logger.With().Fatal("failed to get balance", log.Err(err))
	}
	return nonce.Counter, balance
}

// SelectBlockTXs combined the transactions in the proposals and put them in a stable order.
// the steps are:
// 0. do optimistic filtering if the proposals agree on the mesh hash and state root
//    this mean the following transactions will be filtered out. transactions that
//    - fail nonce check
//    - fail balance check
//    - are already applied in previous layer
//    if the proposals don't agree on the mesh hash and state root, we keep all transactions
// 1. put the output of step 0 in a stable order
// 2. pick the transactions in step 1 until the gas limit runs out.
func (cs *ConservativeState) SelectBlockTXs(lid types.LayerID, proposals []*types.Proposal) ([]types.TransactionID, error) {
	myHash, err := cs.cache.GetMeshHash(lid.Sub(1))
	if err != nil {
		cs.logger.With().Warning("failed to get mesh hash", lid, log.Err(err))
		// if we don't have hash for that layer, other nodes probably don't either
		myHash = types.EmptyLayerHash
	}

	md, err := checkStateConsensus(cs.logger, cs.cfg, lid, proposals, myHash, cs.GetMeshTransaction)
	if err != nil {
		return nil, err
	}

	if len(md.mtxs) == 0 {
		return nil, nil
	}

	logger := cs.logger.WithName("block").WithFields(lid)
	blockSeed := types.CalcProposalsHash32(types.ToProposalIDs(proposals), nil).Bytes()
	return getBlockTXs(logger, md, cs.getState, blockSeed, cs.cfg.BlockGasLimit)
}

// SelectProposalTXs picks a specific number of random txs for miner to pack in a proposal.
func (cs *ConservativeState) SelectProposalTXs(numEligibility int) []types.TransactionID {
	mi := newMempoolIterator(cs.logger, cs.cache, cs.cfg.BlockGasLimit)
	predictedBlock, byAddrAndNonce := mi.PopAll()
	numTXs := numEligibility * cs.cfg.NumTXsPerProposal
	return getProposalTXs(cs.logger, numTXs, predictedBlock, byAddrAndNonce)
}

// Validation initializes validation request.
func (cs *ConservativeState) Validation(raw types.RawTx) system.ValidationRequest {
	return cs.vmState.Validation(raw)
}

// AddToCache adds the provided transaction to the conservative cache.
func (cs *ConservativeState) AddToCache(tx *types.Transaction) error {
	received := time.Now()
	// save all new transactions as long as they are syntactically correct
	if err := cs.cache.AddToDB(tx, received); err != nil {
		return err
	}
	events.ReportNewTx(types.LayerID{}, tx)
	events.ReportAccountUpdate(tx.Principal)

	return cs.cache.Add(tx, received, nil)
}

// AddToDB ...
func (cs *ConservativeState) AddToDB(tx *types.Transaction) error {
	return cs.cache.AddToDB(tx, time.Now())
}

// RevertState reverts the VM state and database to the given layer.
func (cs *ConservativeState) RevertState(revertTo types.LayerID) (types.Hash32, error) {
	root, err := cs.vmState.Revert(revertTo)
	if err != nil {
		return root, fmt.Errorf("vm revert %v: %w", revertTo, err)
	}

	return root, cs.cache.RevertToLayer(revertTo)
}

// ApplyLayer applies the transactions specified by the ids to the state.
func (cs *ConservativeState) ApplyLayer(toApply *types.Block) ([]types.TransactionID, error) {
	logger := cs.logger.WithFields(toApply.LayerIndex, toApply.ID())
	logger.Info("applying layer to conservative state")

	if err := cs.cache.CheckApplyOrder(toApply.LayerIndex); err != nil {
		return nil, err
	}

	raw, err := cs.getTXsToApply(toApply)
	if err != nil {
		return nil, err
	}

	skipped, rsts, err := cs.vmState.Apply(
		vm.ApplyContext{Layer: toApply.LayerIndex, Block: toApply.ID()},
		raw, toApply.Rewards)
	if err != nil {
		logger.With().Error("failed to apply layer txs",
			toApply.LayerIndex,
			log.Int("num_failed_txs", len(skipped)),
			log.Err(err))
		// TODO: We want to panic here once we have a way to "remember" that we didn't apply these txs
		//  e.g. persist the last layer transactions were applied from and use that instead of `oldVerified`
		return nil, fmt.Errorf("apply layer: %w", err)
	}

	logger.With().Info("applying layer to cache",
		log.Int("num_txs_failed", len(skipped)),
		log.Int("num_txs_final", len(rsts)))
	if _, errs := cs.cache.ApplyLayer(toApply.LayerIndex, toApply.ID(), rsts); len(errs) > 0 {
		return nil, errs[0]
	}
	return skipped, nil
}

func (cs *ConservativeState) getTXsToApply(toApply *types.Block) ([]types.RawTx, error) {
<<<<<<< HEAD
	// TODO this allocates an additional map for all tx ids in the block
	// it would make much more sense to load transactions in the loop below
	// and terminate with error if transaction is missing
=======
>>>>>>> 03603509
	mtxs, missing := cs.GetMeshTransactions(toApply.TxIDs)
	if len(missing) > 0 {
		return nil, fmt.Errorf("find txs %v for applying layer %v", missing, toApply.LayerIndex)
	}
	raw := make([]types.RawTx, 0, len(toApply.TxIDs))
	for _, mtx := range mtxs {
		// some TXs in the block may be already applied previously
		if mtx.State == types.APPLIED {
			continue
		}
		// txs without header were saved by syncer without validation
		if mtx.TxHeader == nil {
			cs.logger.With().Debug("verifying synced transaction",
				toApply.ID(),
				toApply.LayerIndex,
				mtx.ID,
			)
			req := cs.vmState.Validation(mtx.RawTx)
			header, err := req.Parse()
			if err != nil {
				return nil, fmt.Errorf("parsing %s: %w", mtx.ID, err)
			}
			if !req.Verify() {
				return nil, fmt.Errorf("applying block %s with invalid tx %s", toApply.ID(), mtx.ID)
			}
			mtx.TxHeader = header
			// updating header also updates principal/nonce indexes
			if err := cs.tp.AddHeader(mtx.ID, header); err != nil {
				return nil, err
			}
			// restore cache consistency (e.g nonce/balance) so that gossiped
			// transactions can be added successfully
			if err := cs.cache.Add(&mtx.Transaction, mtx.Received, nil); err != nil {
				return nil, err
			}
		}
		raw = append(raw, mtx.RawTx)
	}
	return raw, nil
}<|MERGE_RESOLUTION|>--- conflicted
+++ resolved
@@ -191,12 +191,6 @@
 }
 
 func (cs *ConservativeState) getTXsToApply(toApply *types.Block) ([]types.RawTx, error) {
-<<<<<<< HEAD
-	// TODO this allocates an additional map for all tx ids in the block
-	// it would make much more sense to load transactions in the loop below
-	// and terminate with error if transaction is missing
-=======
->>>>>>> 03603509
 	mtxs, missing := cs.GetMeshTransactions(toApply.TxIDs)
 	if len(missing) > 0 {
 		return nil, fmt.Errorf("find txs %v for applying layer %v", missing, toApply.LayerIndex)
