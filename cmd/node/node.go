--- conflicted
+++ resolved
@@ -569,17 +569,11 @@
 	}
 
 	// we can't have an epoch offset which is greater/equal than the number of layers in an epoch
-<<<<<<< HEAD
-	if app.Config.HareEligibility.EpochOffset >= app.Config.BaseConfig.LayersPerEpoch {
+
+  if app.Config.HareEligibility.EpochOffset >= uint16(app.Config.BaseConfig.LayersPerEpoch) {
 		return fmt.Errorf("epoch offset cannot be greater than or equal to the number of layers per epoch. epoch_offset: %d. layers_per_epoch: %d",
 			app.Config.HareEligibility.EpochOffset, app.Config.BaseConfig.LayersPerEpoch,
 		)
-=======
-	if app.Config.HareEligibility.EpochOffset >= uint16(app.Config.BaseConfig.LayersPerEpoch) {
-		logger.With().Panic("epoch offset cannot be greater than or equal to the number of layers per epoch",
-			log.Uint16("epoch_offset", app.Config.HareEligibility.EpochOffset),
-			log.Int("layers_per_epoch", app.Config.BaseConfig.LayersPerEpoch))
->>>>>>> 174b1512
 	}
 
 	bCfg := blocks.Config{
@@ -1021,10 +1015,7 @@
 			logger.With().Error("cannot start profiling client", log.Err(err))
 			return err
 		}
-<<<<<<< HEAD
 		defer p.Stop()
-=======
->>>>>>> 174b1512
 	}
 
 	/* Create or load miner identity */
