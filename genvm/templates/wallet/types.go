--- conflicted
+++ resolved
@@ -15,19 +15,4 @@
 type SpendArguments struct {
 	Destination core.Address
 	Amount      uint64
-<<<<<<< HEAD
-}
-
-// SpendPayload ...
-type SpendPayload struct {
-	Nonce    core.Nonce
-	GasPrice uint64
-}
-
-// SpawnPayload ...
-type SpawnPayload struct {
-	Nonce    core.Nonce
-	GasPrice uint64
-=======
->>>>>>> 82903222
 }