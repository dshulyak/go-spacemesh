package tortoise

import (
	"time"

	"github.com/spacemeshos/go-spacemesh/common/types"
	"github.com/spacemeshos/go-spacemesh/log"
)

func newVerifying(config Config, state *state) *verifying {
	return &verifying{
		Config: config,
		state:  state,
	}
}

type verifying struct {
	Config
	*state

	// total weight of good ballots from verified + 1 up to last processed
	totalGoodWeight weight
}

// reset all weight that can vote on a voted layer.
func (v *verifying) resetWeights(voted types.LayerID) {
	vlayer := v.layer(voted)
	v.totalGoodWeight = vlayer.verifying.goodUncounted
	for lid := voted.Add(1); !lid.After(v.processed); lid = lid.Add(1) {
		layer := v.layer(lid)
		layer.verifying.goodUncounted = vlayer.verifying.goodUncounted
	}
}

func (v *verifying) countBallot(logger log.Log, ballot *ballotInfo) {
	start := time.Now()

	prev := v.layer(ballot.layer.Sub(1))
	counted := !(ballot.conditions.badBeacon ||
		prev.opinion != ballot.opinion() ||
		prev.verifying.referenceHeight > ballot.reference.height)
	logger.With().Debug("count ballot in verifying mode",
		ballot.layer,
		ballot.id,
		log.ShortStringer("ballot opinion", ballot.opinion()),
		log.ShortStringer("local opinion", prev.opinion),
		log.Bool("bad beacon", ballot.conditions.badBeacon),
		log.Stringer("weight", ballot.weight),
		log.Uint64("reference height", prev.verifying.referenceHeight),
		log.Uint64("ballot height", ballot.reference.height),
		log.Bool("counted", counted),
	)
	if !counted {
		return
	}

	for lid := ballot.layer; !lid.After(v.processed); lid = lid.Add(1) {
		layer := v.layer(lid)
		layer.verifying.goodUncounted = layer.verifying.goodUncounted.Add(ballot.weight)
	}
	v.totalGoodWeight = v.totalGoodWeight.Add(ballot.weight)
	vcountBallotDuration.Observe(float64(time.Since(start).Nanoseconds()))
}

func (v *verifying) countVotes(logger log.Log, ballots []*ballotInfo) {
	for _, ballot := range ballots {
		v.countBallot(logger, ballot)
	}
}

func (v *verifying) verify(logger log.Log, lid types.LayerID) bool {
	layer := v.layer(lid)
	if !layer.hareTerminated {
		logger.With().Debug("hare is not terminated")
		return false
	}

	margin := v.totalGoodWeight.
		Sub(layer.verifying.goodUncounted)
	uncounted := v.expectedWeight(v.Config, lid).
		Sub(margin)
	// GreaterThan(zero) returns true even if value with negative sign
	if uncounted.Float() > 0 {
		margin = margin.Sub(uncounted)
	}

	threshold := v.globalThreshold(v.Config, lid)
	logger = logger.WithFields(
		log.String("verifier", "verifying"),
		log.Stringer("candidate layer", lid),
		log.Stringer("margin", margin),
		log.Stringer("uncounted", uncounted),
		log.Stringer("total good weight", v.totalGoodWeight),
		log.Stringer("good uncounted", layer.verifying.goodUncounted),
		log.Stringer("global threshold", threshold),
	)
	if crossesThreshold(margin, threshold) != support {
		logger.With().Debug("doesn't cross global threshold")
		return false
	} else {
		logger.With().Debug("crosses global threshold")
	}
	if len(layer.blocks) == 0 {
<<<<<<< HEAD
		logger.With().Info("candidate layer is empty")
=======
		logger.With().Debug("candidate layer is empty")
>>>>>>> 16f97162
	}
	return verifyLayer(
		logger,
		layer.blocks,
		func(block *blockInfo) sign {
			if block.height > layer.verifying.referenceHeight {
				return neutral
			}
			decision, _ := getLocalVote(v.Config, v.state.verified, v.state.last, block)
			return decision
		},
	)
}<|MERGE_RESOLUTION|>--- conflicted
+++ resolved
@@ -101,11 +101,7 @@
 		logger.With().Debug("crosses global threshold")
 	}
 	if len(layer.blocks) == 0 {
-<<<<<<< HEAD
-		logger.With().Info("candidate layer is empty")
-=======
 		logger.With().Debug("candidate layer is empty")
->>>>>>> 16f97162
 	}
 	return verifyLayer(
 		logger,
