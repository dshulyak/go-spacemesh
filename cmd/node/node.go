// Package node contains the main executable for go-spacemesh node
package node

import (
	"context"
	"errors"
	"fmt"
	"io/ioutil"
	"net/http"
	_ "net/http/pprof" // import for memory and network profiling
	"os"
	"os/signal"
	"path/filepath"
	"runtime"
	"strconv"
	"time"

	"github.com/pyroscope-io/pyroscope/pkg/agent/profiler"
	"github.com/spf13/cobra"
	"github.com/spf13/viper"
	"go.uber.org/zap"
	"go.uber.org/zap/zapcore"

	"github.com/spacemeshos/go-spacemesh/activation"
	"github.com/spacemeshos/go-spacemesh/api"
	apiCfg "github.com/spacemeshos/go-spacemesh/api/config"
	"github.com/spacemeshos/go-spacemesh/api/grpcserver"
	"github.com/spacemeshos/go-spacemesh/blocks"
	cmdp "github.com/spacemeshos/go-spacemesh/cmd"
	"github.com/spacemeshos/go-spacemesh/common/types"
	"github.com/spacemeshos/go-spacemesh/common/util"
	cfg "github.com/spacemeshos/go-spacemesh/config"
	"github.com/spacemeshos/go-spacemesh/database"
	"github.com/spacemeshos/go-spacemesh/events"
	"github.com/spacemeshos/go-spacemesh/fetch"
	"github.com/spacemeshos/go-spacemesh/filesystem"
	"github.com/spacemeshos/go-spacemesh/hare"
	"github.com/spacemeshos/go-spacemesh/hare/eligibility"
	"github.com/spacemeshos/go-spacemesh/layerfetcher"
	"github.com/spacemeshos/go-spacemesh/log"
	"github.com/spacemeshos/go-spacemesh/mesh"
	"github.com/spacemeshos/go-spacemesh/metrics"
	"github.com/spacemeshos/go-spacemesh/miner"
	"github.com/spacemeshos/go-spacemesh/p2p"
	"github.com/spacemeshos/go-spacemesh/p2p/service"
	"github.com/spacemeshos/go-spacemesh/pendingtxs"
	"github.com/spacemeshos/go-spacemesh/priorityq"
	"github.com/spacemeshos/go-spacemesh/signing"
	"github.com/spacemeshos/go-spacemesh/state"
	"github.com/spacemeshos/go-spacemesh/syncer"
	"github.com/spacemeshos/go-spacemesh/timesync"
	timeCfg "github.com/spacemeshos/go-spacemesh/timesync/config"
	"github.com/spacemeshos/go-spacemesh/tortoise"
	"github.com/spacemeshos/go-spacemesh/tortoisebeacon"
	"github.com/spacemeshos/go-spacemesh/tortoisebeacon/weakcoin"
	"github.com/spacemeshos/go-spacemesh/turbohare"
)

const edKeyFileName = "key.bin"

// Logger names
const (
	AppLogger            = "app"
	P2PLogger            = "p2p"
	PostLogger           = "post"
	StateDbLogger        = "stateDbStore"
	StateLogger          = "state"
	AtxDbStoreLogger     = "atxDbStore"
	TBeaconDbStoreLogger = "tbDbStore"
	TBeaconDbLogger      = "tbDb"
	TBeaconLogger        = "tBeacon"
	WeakCoinLogger       = "weakCoin"
	PoetDbStoreLogger    = "poetDbStore"
	StoreLogger          = "store"
	PoetDbLogger         = "poetDb"
	MeshDBLogger         = "meshDb"
	TrtlLogger           = "trtl"
	AtxDbLogger          = "atxDb"
	BlkEligibilityLogger = "blkElgValidator"
	MeshLogger           = "mesh"
	SyncLogger           = "sync"
	BlockOracle          = "blockOracle"
	HareBeaconLogger     = "hareBeacon"
	HareOracleLogger     = "hareOracle"
	HareLogger           = "hare"
	BlockBuilderLogger   = "blockBuilder"
	BlockListenerLogger  = "blockListener"
	BlockHandlerLogger   = "blockHandler"
	PoetListenerLogger   = "poetListener"
	NipostBuilderLogger  = "nipostBuilder"
	AtxBuilderLogger     = "atxBuilder"
	GossipListener       = "gossipListener"
	Fetcher              = "fetcher"
	LayerFetcher         = "layerFetcher"
)

// Cmd is the cobra wrapper for the node, that allows adding parameters to it
var Cmd = &cobra.Command{
	Use:   "node",
	Short: "start node",
	Run: func(cmd *cobra.Command, args []string) {
		conf, err := LoadConfigFromFile()
		if err != nil {
			log.With().Error("can't load config file", log.Err(err))
			return
		}
		if err := cmdp.EnsureCLIFlags(cmd, conf); err != nil {
			log.With().Error("can't ensure that cli flags match config value types", log.Err(err))
			return
		}
		// TODO(dshulyak) to remove it initialize required logger here.
		if conf.TestMode {
			log.JSONLog(true)
		}

		app := New(
			WithConfig(conf),
			// NOTE(dshulyak) this needs to be max level so that child logger can can be current level or below.
			// otherwise it will fail later when child logger will try to increase level.
			WithLog(log.NewWithLevel(log.MainLoggerName, zap.NewAtomicLevelAt(zapcore.DebugLevel))),
		)
		starter := func() error {
			if err := app.Initialize(); err != nil {
				log.With().Error("Failed to initialize node.", log.Err(err))
				return err
			}
			// This blocks until the context is finished or until an error is produced
			err := app.Start()
			if err != nil {
				log.With().Error("Failed to start the node. See logs for details.", log.Err(err))
			}
			return err
		}
		err = starter()
		app.Cleanup()
		if err != nil {
			os.Exit(1)
		}
	},
}

// VersionCmd returns the current version of spacemesh
var VersionCmd = &cobra.Command{
	Use:   "version",
	Short: "Show version info",
	Run: func(cmd *cobra.Command, args []string) {
		fmt.Print(cmdp.Version)
		if cmdp.Commit != "" {
			fmt.Printf("+%s", cmdp.Commit)
		}
		fmt.Println()
	},
}

func init() {
	// TODO add commands actually adds flags
	cmdp.AddCommands(Cmd)
	Cmd.AddCommand(VersionCmd)
}

// Service is a general service interface that specifies the basic start/stop functionality
type Service interface {
	Start(ctx context.Context) error
	Close()
}

// HareService is basic definition of hare algorithm service, providing consensus results for a layer
type HareService interface {
	Service
	GetResult(types.LayerID) ([]types.BlockID, error)
}

// TortoiseBeaconService is an interface that defines tortoise beacon functionality.
type TortoiseBeaconService interface {
	Service
	GetBeacon(id types.EpochID) ([]byte, error)
	HandleSerializedProposalMessage(ctx context.Context, data service.GossipMessage, sync service.Fetcher)
	HandleSerializedFirstVotingMessage(ctx context.Context, data service.GossipMessage, sync service.Fetcher)
	HandleSerializedFollowingVotingMessage(ctx context.Context, data service.GossipMessage, sync service.Fetcher)
}

// TickProvider is an interface to a glopbal system clock that releases ticks on each layer
type TickProvider interface {
	Subscribe() timesync.LayerTimer
	Unsubscribe(timesync.LayerTimer)
	GetCurrentLayer() types.LayerID
	StartNotifying()
	GetGenesisTime() time.Time
	LayerToTime(types.LayerID) time.Time
	Close()
	AwaitLayer(types.LayerID) chan struct{}
}

// LoadConfigFromFile tries to load configuration file if the config parameter was specified
func LoadConfigFromFile() (*cfg.Config, error) {
	fileLocation := viper.GetString("config")
	vip := viper.New()
	// read in default config if passed as param using viper
	if err := cfg.LoadConfig(fileLocation, vip); err != nil {
		log.Error(fmt.Sprintf("couldn't load config file at location: %s switching to defaults \n error: %v.",
			fileLocation, err))
		// return err
	}

	conf := cfg.DefaultConfig()
	// load config if it was loaded to our viper
	err := vip.Unmarshal(&conf)
	if err != nil {
		log.Error("Failed to parse config", log.Err(err))
		return nil, err
	}
	return &conf, nil
}

// Option to modify an App instance.
type Option func(app *App)

// WithLog enables logger for an App.
func WithLog(logger log.Log) Option {
	return func(app *App) {
		app.log = logger
	}
}

// WithConfig overvwrites default App config.
func WithConfig(conf *cfg.Config) Option {
	return func(app *App) {
		app.Config = conf
	}
}

// New creates an instance of the spacemesh app
func New(opts ...Option) *App {
	defaultConfig := cfg.DefaultConfig()
	app := &App{
		Config:  &defaultConfig,
		log:     log.NewNop(),
		loggers: make(map[string]*zap.AtomicLevel),
		term:    make(chan struct{}),
		started: make(chan struct{}),
	}
	for _, opt := range opts {
		opt(app)
	}
	// NOTE(dshulyak) there are still several places where global logger is used in the app.
	app.log = log.RegisterHooks(app.log, events.EventHook())
	log.SetupGlobal(app.log)
	return app
}

// App is the cli app singleton
type App struct {
	*cobra.Command
	nodeID         types.NodeID
	P2P            p2p.Service
	Config         *cfg.Config
	grpcAPIService *grpcserver.Server
	jsonAPIService *grpcserver.JSONHTTPServer
	gatewaySvc     *grpcserver.GatewayService
	globalstateSvc *grpcserver.GlobalStateService
	txService      *grpcserver.TransactionService
	syncer         *syncer.Syncer
	blockListener  *blocks.BlockHandler
	state          *state.TransactionProcessor
	blockProducer  *miner.BlockBuilder
	oracle         *blocks.Oracle
	txProcessor    *state.TransactionProcessor
	mesh           *mesh.Mesh
	gossipListener *service.Listener
	clock          TickProvider
	hare           HareService
	postSetupMgr   *activation.PostSetupManager
	atxBuilder     *activation.Builder
	atxDb          *activation.DB
	poetListener   *activation.PoetListener
	edSgn          *signing.EdSigner
	tortoiseBeacon TortoiseBeaconService
	closers        []interface{ Close() }
	log            log.Log
	txPool         *state.TxMempool
	layerFetch     *layerfetcher.Logic
	loggers        map[string]*zap.AtomicLevel
	term           chan struct{} // this channel is closed when closing services, goroutines should wait on this channel in order to terminate
	started        chan struct{} // this channel is closed once the app has finished starting
}

func (app *App) introduction() {
	log.Info("Welcome to Spacemesh. Spacemesh full node is starting...")
}

// Initialize sets up an exit signal, logging and checks the clock, returns error if clock is not in sync
func (app *App) Initialize() (err error) {
	// override default config in timesync since timesync is using TimeCongigValues
	timeCfg.TimeConfigValues = app.Config.TIME

	// ensure all data folders exist
	err = filesystem.ExistOrCreate(app.Config.DataDir())
	if err != nil {
		return err
	}

	// exit gracefully - e.g. with app Cleanup on sig abort (ctrl-c)
	signalChan := make(chan os.Signal, 1)
	signal.Notify(signalChan, os.Interrupt)

	// Goroutine that listens for Ctrl ^ C command
	// and triggers the quit app
	go func() {
		for range signalChan {
			app.log.Info("Received an interrupt, stopping services...\n")
			cmdp.Cancel()
		}
	}()

	app.setupLogging()

	app.introduction()

	drift, err := timesync.CheckSystemClockDrift()
	if err != nil {
		return err
	}

	log.Info("System clock synchronized with ntp. drift: %s", drift)
	return nil
}

// setupLogging configured the app logging system.
func (app *App) setupLogging() {
	app.log.Info("%s", app.getAppInfo())

	msg := "initializing event reporter"
	if app.Config.PublishEventsURL != "" {
		msg += fmt.Sprintf(" with pubsub URL: %s", app.Config.PublishEventsURL)
	}
	app.log.Info(msg)
	if err := events.InitializeEventReporter(app.Config.PublishEventsURL); err != nil {
		log.With().Error("unable to initialize event reporter", log.Err(err))
	}
}

func (app *App) getAppInfo() string {
	return fmt.Sprintf("App version: %s. Git: %s - %s . Go Version: %s. OS: %s-%s ",
		cmdp.Version, cmdp.Branch, cmdp.Commit, runtime.Version(), runtime.GOOS, runtime.GOARCH)
}

// Cleanup stops all app services
func (app *App) Cleanup() {
	log.Info("app cleanup starting...")
	app.stopServices()
	// add any other Cleanup tasks here....
	log.Info("app cleanup completed\n\n")
}

func (app *App) setupGenesis(state *state.TransactionProcessor, msh *mesh.Mesh) error {
	if app.Config.Genesis == nil {
		app.Config.Genesis = apiCfg.DefaultGenesisConfig()
	}
	for id, balance := range app.Config.Genesis.Accounts {
		bytes := util.FromHex(id)
		if len(bytes) == 0 {
			return fmt.Errorf("cannot read config entry for genesis account %s", id)
		}

		addr := types.BytesToAddress(bytes)
		state.CreateAccount(addr)
		state.AddBalance(addr, balance)
		app.log.With().Info("genesis account created",
			log.String("acct_id", id),
			log.Uint64("balance", balance))
	}

	_, err := state.Commit()
	if err != nil {
		return fmt.Errorf("cannot commit genesis state: %w", err)
	}
	return nil
}

// Wrap the top-level logger to add context info and set the level for a
// specific module.
func (app *App) addLogger(name string, logger log.Log) log.Log {
	lvl := zap.NewAtomicLevel()
	var err error

	switch name {
	case AppLogger:
		err = lvl.UnmarshalText([]byte(app.Config.LOGGING.AppLoggerLevel))
	case P2PLogger:
		err = lvl.UnmarshalText([]byte(app.Config.LOGGING.P2PLoggerLevel))
	case PostLogger:
		err = lvl.UnmarshalText([]byte(app.Config.LOGGING.PostLoggerLevel))
	case StateDbLogger:
		err = lvl.UnmarshalText([]byte(app.Config.LOGGING.StateDbLoggerLevel))
	case StateLogger:
		err = lvl.UnmarshalText([]byte(app.Config.LOGGING.StateLoggerLevel))
	case AtxDbStoreLogger:
		err = lvl.UnmarshalText([]byte(app.Config.LOGGING.AtxDbStoreLoggerLevel))
	case TBeaconDbStoreLogger:
		err = lvl.UnmarshalText([]byte(app.Config.LOGGING.TBeaconDbStoreLoggerLevel))
	case TBeaconDbLogger:
		err = lvl.UnmarshalText([]byte(app.Config.LOGGING.TBeaconDbLoggerLevel))
	case TBeaconLogger:
		err = lvl.UnmarshalText([]byte(app.Config.LOGGING.TBeaconLoggerLevel))
	case WeakCoinLogger:
		err = lvl.UnmarshalText([]byte(app.Config.LOGGING.WeakCoinLoggerLevel))
	case PoetDbStoreLogger:
		err = lvl.UnmarshalText([]byte(app.Config.LOGGING.PoetDbStoreLoggerLevel))
	case StoreLogger:
		err = lvl.UnmarshalText([]byte(app.Config.LOGGING.StoreLoggerLevel))
	case PoetDbLogger:
		err = lvl.UnmarshalText([]byte(app.Config.LOGGING.PoetDbLoggerLevel))
	case MeshDBLogger:
		err = lvl.UnmarshalText([]byte(app.Config.LOGGING.MeshDBLoggerLevel))
	case TrtlLogger:
		err = lvl.UnmarshalText([]byte(app.Config.LOGGING.TrtlLoggerLevel))
	case AtxDbLogger:
		err = lvl.UnmarshalText([]byte(app.Config.LOGGING.AtxDbLoggerLevel))
	case BlkEligibilityLogger:
		err = lvl.UnmarshalText([]byte(app.Config.LOGGING.BlkEligibilityLoggerLevel))
	case MeshLogger:
		err = lvl.UnmarshalText([]byte(app.Config.LOGGING.MeshLoggerLevel))
	case SyncLogger:
		err = lvl.UnmarshalText([]byte(app.Config.LOGGING.SyncLoggerLevel))
	case BlockOracle:
		err = lvl.UnmarshalText([]byte(app.Config.LOGGING.BlockOracleLevel))
	case HareOracleLogger:
		err = lvl.UnmarshalText([]byte(app.Config.LOGGING.HareOracleLoggerLevel))
	case HareBeaconLogger:
		err = lvl.UnmarshalText([]byte(app.Config.LOGGING.HareBeaconLoggerLevel))
	case HareLogger:
		err = lvl.UnmarshalText([]byte(app.Config.LOGGING.HareLoggerLevel))
	case BlockBuilderLogger:
		err = lvl.UnmarshalText([]byte(app.Config.LOGGING.BlockBuilderLoggerLevel))
	case BlockListenerLogger:
		err = lvl.UnmarshalText([]byte(app.Config.LOGGING.BlockListenerLoggerLevel))
	case PoetListenerLogger:
		err = lvl.UnmarshalText([]byte(app.Config.LOGGING.PoetListenerLoggerLevel))
	case NipostBuilderLogger:
		err = lvl.UnmarshalText([]byte(app.Config.LOGGING.NipostBuilderLoggerLevel))
	case AtxBuilderLogger:
		err = lvl.UnmarshalText([]byte(app.Config.LOGGING.AtxBuilderLoggerLevel))
	default:
		lvl.SetLevel(log.Level())
	}

	if err != nil {
		log.Error("cannot parse logging for %v error %v", name, err)
		lvl.SetLevel(log.Level())
	}

	app.loggers[name] = &lvl
	if logger.Check(log.Level()) {
		logger = logger.SetLevel(&lvl)
	}
	return logger.WithName(name).WithFields(log.String("module", name))
}

// SetLogLevel updates the log level of an existing logger
func (app *App) SetLogLevel(name, loglevel string) error {
	if lvl, ok := app.loggers[name]; ok {
		err := lvl.UnmarshalText([]byte(loglevel))
		if err != nil {
			return err
		}
	} else {
		return fmt.Errorf("cannot find logger %v", name)
	}
	return nil
}

<<<<<<< HEAD
type vrfSigner interface {
	Sign([]byte) []byte
}

func (app *App) initServices(ctx context.Context,
=======
func (app *SpacemeshApp) initServices(ctx context.Context,
	logger log.Log,
>>>>>>> fd806c7f
	nodeID types.NodeID,
	swarm service.Service,
	dbStorepath string,
	sgn *signing.EdSigner,
	isFixedOracle bool,
	rolacle hare.Rolacle,
	layerSize uint32,
	poetClient activation.PoetProvingServiceClient,
	vrfSigner signing.Signer,
	layersPerEpoch uint32, clock TickProvider) error {

	app.nodeID = nodeID

	name := nodeID.ShortString()

	// This base logger must be debug level so that other, derived loggers are not a lower level.

	lg := app.log.WithName(name).WithFields(nodeID)
	types.SetLayersPerEpoch(app.Config.LayersPerEpoch)

	app.log = app.addLogger(AppLogger, lg)

	db, err := database.NewLDBDatabase(filepath.Join(dbStorepath, "state"), 0, 0, app.addLogger(StateDbLogger, lg))
	if err != nil {
		return err
	}
	app.closers = append(app.closers, db)

	atxdbstore, err := database.NewLDBDatabase(filepath.Join(dbStorepath, "atx"), 0, 0, app.addLogger(AtxDbStoreLogger, lg))
	if err != nil {
		return err
	}
	app.closers = append(app.closers, atxdbstore)

	tBeaconDBStore, err := database.NewLDBDatabase(filepath.Join(dbStorepath, "tbeacon"), 0, 0, app.addLogger(TBeaconDbStoreLogger, lg))
	if err != nil {
		return err
	}
	app.closers = append(app.closers, tBeaconDBStore)

	poetDbStore, err := database.NewLDBDatabase(filepath.Join(dbStorepath, "poet"), 0, 0, app.addLogger(PoetDbStoreLogger, lg))
	if err != nil {
		return err
	}
	app.closers = append(app.closers, poetDbStore)

	iddbstore, err := database.NewLDBDatabase(filepath.Join(dbStorepath, "ids"), 0, 0, app.addLogger(StateDbLogger, lg))
	if err != nil {
		return err
	}
	app.closers = append(app.closers, iddbstore)

	store, err := database.NewLDBDatabase(filepath.Join(dbStorepath, "store"), 0, 0, app.addLogger(StoreLogger, lg))
	if err != nil {
		return err
	}
	app.closers = append(app.closers, store)

	idStore := activation.NewIdentityStore(iddbstore)
	poetDb := activation.NewPoetDb(poetDbStore, app.addLogger(PoetDbLogger, lg))
	validator := activation.NewValidator(poetDb, app.Config.POST)
	mdb, err := mesh.NewPersistentMeshDB(filepath.Join(dbStorepath, "mesh"), app.Config.BlockCacheSize, app.addLogger(MeshDBLogger, lg))
	if err != nil {
		return err
	}

	app.txPool = state.NewTxMemPool()
	meshAndPoolProjector := pendingtxs.NewMeshAndPoolProjector(mdb, app.txPool)

	appliedTxs, err := database.NewLDBDatabase(filepath.Join(dbStorepath, "appliedTxs"), 0, 0, lg.WithName("appliedTxs"))
	if err != nil {
		return err
	}
	app.closers = append(app.closers, appliedTxs)
	processor := state.NewTransactionProcessor(db, appliedTxs, meshAndPoolProjector, app.txPool, lg.WithName("state"))

	goldenATXID := types.ATXID(types.HexToHash32(app.Config.GoldenATXID))
	if goldenATXID == *types.EmptyATXID {
		return errors.New("invalid golden atx id")
	}

	atxdb := activation.NewDB(atxdbstore, idStore, mdb, layersPerEpoch, goldenATXID, validator, app.addLogger(AtxDbLogger, lg))
	tBeaconDB := tortoisebeacon.NewDB(tBeaconDBStore, app.addLogger(TBeaconDbLogger, lg))

	wc := weakcoin.New(swarm,
		vrfSigner, signing.VRFVerifier{},
		weakcoin.WithLog(app.addLogger(WeakCoinLogger, lg)),
		weakcoin.WithMaxRound(types.RoundID(app.Config.TortoiseBeacon.RoundsNumber)),
	)

	ld := time.Duration(app.Config.LayerDurationSec) * time.Second
	tBeacon := tortoisebeacon.New(app.Config.TortoiseBeacon, nodeID, ld, swarm, atxdb, tBeaconDB, sgn, signing.VRFVerifier{}, vrfSigner, wc, clock, app.addLogger(TBeaconLogger, lg))

	var msh *mesh.Mesh
	var trtl *tortoise.ThreadSafeVerifyingTortoise
	trtlCfg := tortoise.Config{
		LayerSize: int(layerSize),
		Database:  mdb,
		Hdist:     app.Config.Hdist,
		Log:       app.addLogger(TrtlLogger, lg),
		Recovered: mdb.PersistentData(),
	}

	trtl = tortoise.NewVerifyingTortoise(trtlCfg)
	if trtlCfg.Recovered {
		msh = mesh.NewRecoveredMesh(mdb, atxdb, app.Config.REWARD, trtl, app.txPool, processor, app.addLogger(MeshLogger, lg))
		go msh.CacheWarmUp(app.Config.LayerAvgSize)
	} else {
		msh = mesh.NewMesh(mdb, atxdb, app.Config.REWARD, trtl, app.txPool, processor, app.addLogger(MeshLogger, lg))
		if err := app.setupGenesis(processor, msh); err != nil {
			return err
		}
	}

	eValidator := blocks.NewBlockEligibilityValidator(layerSize, layersPerEpoch, atxdb, tBeacon,
		signing.VRFVerify, msh, app.addLogger(BlkEligibilityLogger, lg))

	if app.Config.AtxsPerBlock > miner.AtxsPerBlockLimit { // validate limit
		return fmt.Errorf("number of atxs per block required is bigger than the limit. atxs_per_block: %d. limit: %d",
			app.Config.AtxsPerBlock, miner.AtxsPerBlockLimit,
		)
	}

	// we can't have an epoch offset which is greater/equal than the number of layers in an epoch

	if app.Config.HareEligibility.EpochOffset >= app.Config.BaseConfig.LayersPerEpoch {
		return fmt.Errorf("epoch offset cannot be greater than or equal to the number of layers per epoch. epoch_offset: %d. layers_per_epoch: %d",
			app.Config.HareEligibility.EpochOffset, app.Config.BaseConfig.LayersPerEpoch)
	}

	bCfg := blocks.Config{
		Depth:       app.Config.Hdist,
		GoldenATXID: goldenATXID,
	}
	blockListener := blocks.NewBlockHandler(bCfg, msh, eValidator, lg)

	remoteFetchService := fetch.NewFetch(ctx, app.Config.FETCH, swarm, app.addLogger(Fetcher, lg))

	layerFetch := layerfetcher.NewLogic(ctx, app.Config.LAYERS, blockListener, atxdb, poetDb, atxdb, processor, swarm, remoteFetchService, msh, tBeaconDB, app.addLogger(LayerFetcher, lg))
	layerFetch.AddDBs(mdb.Blocks(), atxdbstore, mdb.Transactions(), poetDbStore, mdb.InputVector(), tBeaconDBStore)

	syncerConf := syncer.Configuration{
		SyncInterval:    time.Duration(app.Config.SyncInterval) * time.Second,
		ValidationDelta: time.Duration(app.Config.SyncValidationDelta) * time.Second,
		AlwaysListen:    app.Config.AlwaysListen,
	}
	syncer := syncer.NewSyncer(ctx, syncerConf, clock, msh, layerFetch, app.addLogger(SyncLogger, lg))

	blockOracle := blocks.NewMinerBlockOracle(layerSize, layersPerEpoch, atxdb, tBeacon, vrfSigner, nodeID, syncer.ListenToGossip, app.addLogger(BlockOracle, lg))

	// TODO: we should probably decouple the apptest and the node (and duplicate as necessary) (#1926)
	var hOracle hare.Rolacle
	if isFixedOracle {
		// fixed rolacle, take the provided rolacle
		hOracle = rolacle
	} else {
		// regular oracle, build and use it
		// TODO: this mock will be replaced by the real Tortoise beacon once
		//   https://github.com/spacemeshos/go-spacemesh/pull/2267 is complete
		beacon := eligibility.NewBeacon(tBeacon, app.Config.HareEligibility.ConfidenceParam, app.addLogger(HareBeaconLogger, lg))
		hOracle = eligibility.New(beacon, atxdb, mdb, signing.VRFVerify, vrfSigner, app.Config.LayersPerEpoch, app.Config.HareEligibility, app.addLogger(HareOracleLogger, lg))
		// TODO: genesisMinerWeight is set to app.Config.SpaceToCommit, because PoET ticks are currently hardcoded to 1
	}

	gossipListener := service.NewListener(swarm, layerFetch, syncer.ListenToGossip, app.addLogger(GossipListener, lg))
	rabbit := app.HareFactory(ctx, mdb, swarm, sgn, nodeID, syncer, msh, hOracle, idStore, clock, lg)

	stateAndMeshProjector := pendingtxs.NewStateAndMeshProjector(processor, msh)
	minerCfg := miner.Config{
		Hdist:          app.Config.Hdist,
		MinerID:        nodeID,
		AtxsPerBlock:   app.Config.AtxsPerBlock,
		LayersPerEpoch: layersPerEpoch,
		TxsPerBlock:    app.Config.TxsPerBlock,
	}

	database.SwitchCreationContext(dbStorepath, "") // currently only blockbuilder uses this mechanism
	blockProducer := miner.NewBlockBuilder(minerCfg, sgn, swarm, clock.Subscribe(), msh, trtl, blockOracle, syncer, stateAndMeshProjector, app.txPool, app.addLogger(BlockBuilderLogger, lg))

	poetListener := activation.NewPoetListener(swarm, poetDb, app.addLogger(PoetListenerLogger, lg))

	postSetupMgr, err := activation.NewPostSetupManager(util.Hex2Bytes(nodeID.Key), app.Config.POST, app.addLogger(PostLogger, lg))
	if err != nil {
		app.log.Panic("failed to create Post setup manager: %v", err)
	}

	nipostBuilder := activation.NewNIPostBuilder(util.Hex2Bytes(nodeID.Key), postSetupMgr, poetClient, poetDb, store, app.addLogger(NipostBuilderLogger, lg))

	coinbaseAddr := types.HexToAddress(app.Config.SMESHING.CoinbaseAccount)
	if app.Config.SMESHING.Start {
		if coinbaseAddr.Big().Uint64() == 0 {
			app.log.Panic("invalid coinbase account")
		}
	}

	builderConfig := activation.Config{
		CoinbaseAccount: coinbaseAddr,
		GoldenATXID:     goldenATXID,
		LayersPerEpoch:  layersPerEpoch,
	}

	atxBuilder := activation.NewBuilder(builderConfig, nodeID, sgn, atxdb, swarm, msh, layersPerEpoch, nipostBuilder, postSetupMgr, clock, syncer, store, app.addLogger("atxBuilder", lg))

	gossipListener.AddListener(ctx, state.IncomingTxProtocol, priorityq.Low, processor.HandleTxGossipData)
	gossipListener.AddListener(ctx, activation.AtxProtocol, priorityq.Low, atxdb.HandleGossipAtx)
	gossipListener.AddListener(ctx, blocks.NewBlockProtocol, priorityq.High, blockListener.HandleBlock)
	gossipListener.AddListener(ctx, tortoisebeacon.TBProposalProtocol, priorityq.Low, tBeacon.HandleSerializedProposalMessage)
	gossipListener.AddListener(ctx, tortoisebeacon.TBFirstVotingProtocol, priorityq.Low, tBeacon.HandleSerializedFirstVotingMessage)
	gossipListener.AddListener(ctx, tortoisebeacon.TBFollowingVotingProtocol, priorityq.Low, tBeacon.HandleSerializedFollowingVotingMessage)
	gossipListener.AddListener(ctx, weakcoin.GossipProtocol, priorityq.Low, wc.HandleSerializedMessage)

	app.blockProducer = blockProducer
	app.blockListener = blockListener
	app.gossipListener = gossipListener
	app.mesh = msh
	app.syncer = syncer
	app.clock = clock
	app.state = processor
	app.hare = rabbit
	app.P2P = swarm
	app.poetListener = poetListener
	app.atxBuilder = atxBuilder
	app.postSetupMgr = postSetupMgr
	app.oracle = blockOracle
	app.txProcessor = processor
	app.atxDb = atxdb
	app.layerFetch = layerFetch
	app.tortoiseBeacon = tBeacon

	return nil
}

// periodically checks that our clock is sync
func (app *App) checkTimeDrifts() {
	checkTimeSync := time.NewTicker(app.Config.TIME.RefreshNtpInterval)
	defer checkTimeSync.Stop() // close ticker

	for {
		select {
		case <-app.term:
			return

		case <-checkTimeSync.C:
			_, err := timesync.CheckSystemClockDrift()
			if err != nil {
				app.log.With().Error("unable to synchronize system time", log.Err(err))
				cmdp.Cancel()
				return
			}
		}
	}
}

// HareFactory returns a hare consensus algorithm according to the parameters is app.Config.Hare.SuperHare
func (app *App) HareFactory(ctx context.Context, mdb *mesh.DB, swarm service.Service, sgn hare.Signer, nodeID types.NodeID, syncer *syncer.Syncer, msh *mesh.Mesh, hOracle hare.Rolacle, idStore *activation.IdentityStore, clock TickProvider, lg log.Log) HareService {
	if app.Config.HARE.SuperHare {
		hr := turbohare.New(ctx, app.Config.HARE, msh, clock.Subscribe(), app.addLogger(HareLogger, lg))
		mdb.InputVectorBackupFunc = hr.GetResult
		return hr
	}

	// a function to validate we know the blocks
	validationFunc := func(ids []types.BlockID) bool {
		for _, b := range ids {
			res, err := mdb.GetBlock(b)
			if err != nil {
				app.log.WithContext(ctx).With().Error("output set block not in database", b, log.Err(err))
				return false
			}
			if res == nil {
				app.log.WithContext(ctx).With().Error("output set block not in database (BUG BUG BUG - FetchBlock return err nil and res nil)", b)
				return false
			}
		}

		return true
	}
	ha := hare.New(app.Config.HARE, swarm, sgn, nodeID, validationFunc, syncer.IsSynced, msh, hOracle, uint16(app.Config.LayersPerEpoch), idStore, hOracle, clock.Subscribe(), app.addLogger(HareLogger, lg))
	return ha
}

func (app *App) startServices(ctx context.Context, logger log.Log) error {
	app.layerFetch.Start()
	go app.startSyncer(ctx)

	if err := app.tortoiseBeacon.Start(ctx); err != nil {
		return fmt.Errorf("cannot start tortoise beacon: %w", err)
	}

	if err := app.hare.Start(ctx); err != nil {
		return fmt.Errorf("cannot start hare: %w", err)
	}
	if err := app.blockProducer.Start(ctx); err != nil {
		return fmt.Errorf("cannot start block producer: %w", err)
	}

	app.poetListener.Start(ctx)

	if app.Config.SMESHING.Start {
		coinbaseAddr := types.HexToAddress(app.Config.SMESHING.CoinbaseAccount)
		go func() {
			if err := app.atxBuilder.StartSmeshing(ctx, coinbaseAddr, app.Config.SMESHING.Opts); err != nil {
				log.Panic("failed to start smeshing: %v", err)
			}
		}()
	} else {
		log.Info("Smeshing not started, waiting to be triggered via Smesher API")
	}

	app.clock.StartNotifying()
	go app.checkTimeDrifts()
	return nil
}

func (app *App) startAPIServices(ctx context.Context, net api.NetworkAPI) {
	apiConf := &app.Config.API
	layerDuration := app.Config.LayerDurationSec

	// API SERVICES
	// Since we have multiple GRPC services, we cannot automatically enable them if
	// the gateway server is enabled (since we don't know which ones to enable), so
	// it's an error if the gateway server is enabled without enabling at least one
	// GRPC service.

	// Make sure we only create the server once.
	registerService := func(svc grpcserver.ServiceAPI) {
		if app.grpcAPIService == nil {
			app.grpcAPIService = grpcserver.NewServerWithInterface(apiConf.GrpcServerPort, apiConf.GrpcServerInterface)
		}
		svc.RegisterService(app.grpcAPIService)
	}

	// Register the requested services one by one
	if apiConf.StartDebugService {
		registerService(grpcserver.NewDebugService(app.mesh))
	}
	if apiConf.StartGatewayService {
		registerService(grpcserver.NewGatewayService(net))
	}
	if apiConf.StartGlobalStateService {
		registerService(grpcserver.NewGlobalStateService(app.mesh, app.txPool))
	}
	if apiConf.StartMeshService {
		registerService(grpcserver.NewMeshService(app.mesh, app.txPool, app.clock, app.Config.LayersPerEpoch, app.Config.P2P.NetworkID, layerDuration, app.Config.LayerAvgSize, app.Config.TxsPerBlock))
	}
	if apiConf.StartNodeService {
		registerService(grpcserver.NewNodeService(net, app.mesh, app.clock, app.syncer, app.atxBuilder))
	}
	if apiConf.StartSmesherService {
		registerService(grpcserver.NewSmesherService(app.postSetupMgr, app.atxBuilder))
	}
	if apiConf.StartTransactionService {
		registerService(grpcserver.NewTransactionService(net, app.mesh, app.txPool, app.syncer))
	}

	// Now that the services are registered, start the server.
	if app.grpcAPIService != nil {
		app.grpcAPIService.Start()
	}

	if apiConf.StartJSONServer {
		if app.grpcAPIService == nil {
			// This panics because it should not happen.
			// It should be caught inside apiConf.
			log.Panic("one or more new grpc services must be enabled with new json gateway server")
		}
		app.jsonAPIService = grpcserver.NewJSONHTTPServer(apiConf.JSONServerPort, apiConf.GrpcServerPort)
		app.jsonAPIService.StartService(
			ctx,
			apiConf.StartDebugService,
			apiConf.StartGatewayService,
			apiConf.StartGlobalStateService,
			apiConf.StartMeshService,
			apiConf.StartNodeService,
			apiConf.StartSmesherService,
			apiConf.StartTransactionService,
		)
	}
}

func (app *App) stopServices() {
	// all go-routines that listen to app.term will close
	// note: there is no guarantee that a listening go-routine will close before stopServices exits
	close(app.term)

	if app.jsonAPIService != nil {
		log.Info("stopping json gateway service")
		if err := app.jsonAPIService.Close(); err != nil {
			log.With().Error("error stopping json gateway server", log.Err(err))
		}
	}

	if app.grpcAPIService != nil {
		log.Info("stopping grpc service")
		// does not return any errors
		_ = app.grpcAPIService.Close()
	}

	if app.blockProducer != nil {
		app.log.Info("closing block producer")
		if err := app.blockProducer.Close(); err != nil {
			log.With().Error("cannot stop block producer", log.Err(err))
		}
	}

	if app.clock != nil {
		app.log.Info("closing clock")
		app.clock.Close()
	}

	if app.gossipListener != nil {
		app.gossipListener.Stop()
	}

	if app.tortoiseBeacon != nil {
		app.log.Info("Stopping tortoise beacon...")
		app.tortoiseBeacon.Close()
	}

	if app.poetListener != nil {
		app.log.Info("closing poet listener")
		app.poetListener.Close()
	}

	if app.atxBuilder != nil {
		app.log.Info("closing atx builder")
		_ = app.atxBuilder.StopSmeshing(false)
	}

	if app.hare != nil {
		app.log.Info("closing hare")
		app.hare.Close()
	}

	if app.P2P != nil {
		app.log.Info("closing p2p")
		app.P2P.Shutdown()
	}

	if app.layerFetch != nil {
		app.log.Info("closing layerFetch")
		app.layerFetch.Close()
	}

	if app.syncer != nil {
		app.log.Info("closing sync")
		app.syncer.Close()
	}

	if app.mesh != nil {
		app.log.Info("closing mesh")
		app.mesh.Close()
	}

	events.CloseEventReporter()
	events.CloseEventPubSub()
	// Close all databases.
	for _, closer := range app.closers {
		if closer != nil {
			closer.Close()
		}
	}
}

// LoadOrCreateEdSigner either loads a previously created ed identity for the node or creates a new one if not exists
func (app *App) LoadOrCreateEdSigner() (*signing.EdSigner, error) {
	filename := filepath.Join(app.Config.SMESHING.Opts.DataDir, edKeyFileName)
	log.Info("Looking for identity file at `%v`", filename)

	data, err := ioutil.ReadFile(filename)
	if err != nil {
		if !os.IsNotExist(err) {
			return nil, fmt.Errorf("failed to read identity file: %v", err)
		}

		log.Info("Identity file not found. Creating new identity...")

		edSgn := signing.NewEdSigner()
		err := os.MkdirAll(filepath.Dir(filename), filesystem.OwnerReadWriteExec)
		if err != nil {
			return nil, fmt.Errorf("failed to create directory for identity file: %v", err)
		}
		err = ioutil.WriteFile(filename, edSgn.ToBuffer(), filesystem.OwnerReadWrite)
		if err != nil {
			return nil, fmt.Errorf("failed to write identity file: %v", err)
		}

		log.With().Warning("created new identity", edSgn.PublicKey())
		return edSgn, nil
	}

	edSgn, err := signing.NewEdSignerFromBuffer(data)
	if err != nil {
		return nil, fmt.Errorf("failed to construct identity from data file: %v", err)
	}

	log.Info("Loaded existing identity; public key: %v", edSgn.PublicKey())

	return edSgn, nil
}

type identityFileFound struct{}

func (identityFileFound) Error() string {
	return "identity file found"
}

func (app *App) getIdentityFile() (string, error) {
	var f string
	err := filepath.Walk(app.Config.SMESHING.Opts.DataDir, func(path string, info os.FileInfo, err error) error {
		if err != nil {
			return nil
		}
		if !info.IsDir() && info.Name() == edKeyFileName {
			f = path
			return &identityFileFound{}
		}
		return nil
	})
	if _, ok := err.(*identityFileFound); ok {
		return f, nil
	}
	if err != nil {
		return "", fmt.Errorf("failed to traverse Post data dir: %v", err)
	}
	return "", fmt.Errorf("not found")
}

func (app *App) startSyncer(ctx context.Context) {
	if app.P2P == nil {
		app.log.Error("syncer started before p2p is initialized")
	} else {
		<-app.P2P.GossipReady()
	}
	app.syncer.Start(ctx)
}

// Start starts the Spacemesh node and initializes all relevant services according to command line arguments provided.
func (app *App) Start() error {
	// we use the main app context
	ctx := cmdp.Ctx
	// Create a contextual logger for local usage (lower-level modules will create their own contextual loggers
	// using context passed down to them)
	logger := app.log.WithContext(ctx)

	hostname, err := os.Hostname()
	if err != nil {
		return fmt.Errorf("error reading hostname: %w", err)
	}
	logger.With().Info("starting spacemesh",
		log.String("data-dir", app.Config.DataDir()),
		log.String("post-dir", app.Config.SMESHING.Opts.DataDir),
		log.String("hostname", hostname))

	err = filesystem.ExistOrCreate(app.Config.DataDir())
	if err != nil {
		return fmt.Errorf("data-dir %s not found or could not be created: %w", app.Config.DataDir(), err)
	}

	/* Setup monitoring */
	pprofErr := make(chan error, 1)
	if app.Config.PprofHTTPServer {
		logger.Info("starting pprof server")
		srv := &http.Server{Addr: ":6060"}
		defer srv.Shutdown(ctx)
		go func() {
			if err := srv.ListenAndServe(); err != nil {
				pprofErr <- fmt.Errorf("cannot start pprof http server: %w", err)
			}
		}()
	}

	if app.Config.ProfilerURL != "" {
		p, err := profiler.Start(profiler.Config{
			ApplicationName: app.Config.ProfilerName,
			// app.Config.ProfilerURL should be the pyroscope server address
			// TODO: AuthToken? no need right now since server isn't public
			ServerAddress: app.Config.ProfilerURL,
			// by default all profilers are enabled,
		})
		if err != nil {
			return fmt.Errorf("cannot start profiling client: %w", err)
		}
		defer p.Stop()
	}

	/* Create or load miner identity */

	app.edSgn, err = app.LoadOrCreateEdSigner()
	if err != nil {
		return fmt.Errorf("could not retrieve identity: %w", err)
	}

	poetClient := activation.NewHTTPPoetClient(app.Config.PoETServer)

	edPubkey := app.edSgn.PublicKey()
	vrfSigner, vrfPub, err := signing.NewVRFSigner(app.edSgn.Sign(edPubkey.Bytes()))
	if err != nil {
		return fmt.Errorf("failed to create vrf signer: %w", err)
	}

	nodeID := types.NodeID{Key: edPubkey.String(), VRFPublicKey: vrfPub}

	// This base logger must be debug level so that other, derived loggers are not a lower level.
	lg := log.AppLog.WithFields(nodeID)

	/* Initialize all protocol services */

	dbStorepath := app.Config.DataDir()
	gTime, err := time.Parse(time.RFC3339, app.Config.GenesisTime)
	if err != nil {
		return fmt.Errorf("cannot parse genesis time %s: %d", app.Config.GenesisTime, err)
	}
	ld := time.Duration(app.Config.LayerDurationSec) * time.Second
	clock := timesync.NewClock(timesync.RealClock{}, ld, gTime, lg.WithName("clock"))

	logger.Info("initializing p2p services")
	swarm, err := p2p.New(ctx, app.Config.P2P, app.addLogger(P2PLogger, lg), dbStorepath)
	if err != nil {
		return fmt.Errorf("error starting p2p services: %w", err)
	}

	if err = app.initServices(ctx,
		nodeID,
		swarm,
		dbStorepath,
		app.edSgn,
		false,
		nil,
		uint32(app.Config.LayerAvgSize),
		poetClient,
		vrfSigner,
		app.Config.LayersPerEpoch,
		clock); err != nil {
		return fmt.Errorf("cannot start services: %w", err)
	}

	if app.Config.CollectMetrics {
		metrics.StartMetricsServer(app.Config.MetricsPort)
	}

	if app.Config.MetricsPush != "" {
		metrics.StartPushingMetrics(app.Config.MetricsPush, app.Config.MetricsPushPeriod,
			swarm.LocalNode().PublicKey().String(), strconv.Itoa(int(app.Config.P2P.NetworkID)))
	}

	app.startServices(ctx, logger)

	// P2P must start last to not block when sending messages to protocols
	if err = app.P2P.Start(ctx); err != nil {
		return fmt.Errorf("error starting p2p services: %w", err)
	}

	app.startAPIServices(ctx, app.P2P)
	events.SubscribeToLayers(clock.Subscribe())
	logger.Info("app started")

	// notify anyone who might be listening that the app has finished starting.
	// this can be used by, e.g., app tests.
	close(app.started)

	defer events.ReportError(events.NodeError{
		Msg:   "node is shutting down",
		Level: zapcore.InfoLevel,
	})
	// app blocks until it receives a signal to exit
	// this signal may come from the node or from sig-abort (ctrl-c)
	select {
	case <-ctx.Done():
		return nil
	case err := <-pprofErr:
		return err
	}
}<|MERGE_RESOLUTION|>--- conflicted
+++ resolved
@@ -469,16 +469,7 @@
 	return nil
 }
 
-<<<<<<< HEAD
-type vrfSigner interface {
-	Sign([]byte) []byte
-}
-
 func (app *App) initServices(ctx context.Context,
-=======
-func (app *SpacemeshApp) initServices(ctx context.Context,
-	logger log.Log,
->>>>>>> fd806c7f
 	nodeID types.NodeID,
 	swarm service.Service,
 	dbStorepath string,
