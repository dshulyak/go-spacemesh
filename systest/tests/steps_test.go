--- conflicted
+++ resolved
@@ -129,11 +129,7 @@
 				tctx.Log.Debugw("spawning wallet", "address", client.account)
 				ctx, cancel := context.WithTimeout(tctx, 5*time.Minute)
 				defer cancel()
-<<<<<<< HEAD
-				req, err := client.submit(ctx, wallet.SelfSpawn(client.account.PrivateKey, 0))
-=======
-				req, err := client.submit(ctx, wallet.SelfSpawn(client.account.PrivateKey, types.Nonce{}, sdk.WithGenesisID(cl.GenesisID())))
->>>>>>> c78eba67
+				req, err := client.submit(ctx, wallet.SelfSpawn(client.account.PrivateKey, 0, sdk.WithGenesisID(cl.GenesisID())))
 				if err != nil {
 					return err
 				}
@@ -163,12 +159,8 @@
 					client.account.PrivateKey,
 					receiver,
 					rng.Uint64()%amountLimit,
-<<<<<<< HEAD
 					nonce,
-=======
-					types.Nonce{Counter: nonce},
 					sdk.WithGenesisID(cl.GenesisID()),
->>>>>>> c78eba67
 				)
 				_, err := client.submit(tctx, raw)
 				if err != nil {
