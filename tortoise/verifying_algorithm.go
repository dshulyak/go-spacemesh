package tortoise

import (
	"context"
	"errors"
	"math/big"
	"sync"
	"time"

	"golang.org/x/sync/errgroup"

	"github.com/spacemeshos/go-spacemesh/blocks"
	"github.com/spacemeshos/go-spacemesh/common/types"
	"github.com/spacemeshos/go-spacemesh/database"
	"github.com/spacemeshos/go-spacemesh/log"
	"github.com/spacemeshos/go-spacemesh/mesh"
	"github.com/spacemeshos/go-spacemesh/tortoise/organizer"
)

// Config holds the arguments and dependencies to create a verifying tortoise instance.
type Config struct {
	LayerSize                uint32
	Database                 database.Database
	MeshDatabase             blockDataProvider
	Beacons                  blocks.BeaconGetter
	ATXDB                    atxDataProvider
	Hdist                    uint32   // hare lookback distance: the distance over which we use the input vector/hare results
	Zdist                    uint32   // hare result wait distance: the distance over which we're willing to wait for hare results
	ConfidenceParam          uint32   // confidence wait distance: how long we wait for global consensus to be established
	GlobalThreshold          *big.Rat // threshold required to finalize blocks and layers
	LocalThreshold           *big.Rat // threshold that determines whether a node votes based on local or global opinion
	WindowSize               uint32   // tortoise sliding window: how many layers we store data for
	Log                      log.Log
	RerunInterval            time.Duration // how often to rerun from genesis
	BadBeaconVoteDelayLayers uint32        // number of layers to delay votes for blocks with bad beacon values during self-healing
}

// ThreadSafeVerifyingTortoise is a thread safe verifying tortoise wrapper, it just locks all actions.
type ThreadSafeVerifyingTortoise struct {
	logger log.Log

	eg     errgroup.Group
	cancel context.CancelFunc

	mu  sync.RWMutex
	org *organizer.Organizer

	// update will be set to non-nil after rerun completes, and must be set to nil once
	// used to replace trtl.
	update *rerunResult
	// persistMu is needed to allow concurrent BaseBlock and Persist call
	// but to prevent multiple concurrent Persist calls
	persistMu sync.Mutex
	trtl      *turtle
}

// NewVerifyingTortoise creates ThreadSafeVerifyingTortoise instance.
func NewVerifyingTortoise(ctx context.Context, cfg Config) *ThreadSafeVerifyingTortoise {
	if cfg.Hdist < cfg.Zdist {
		cfg.Log.With().Panic("hdist must be >= zdist", log.Uint32("hdist", cfg.Hdist), log.Uint32("zdist", cfg.Zdist))
	}
	alg := &ThreadSafeVerifyingTortoise{
		trtl: newTurtle(
			cfg.Log,
			cfg.Database,
			cfg.MeshDatabase,
			cfg.ATXDB,
			cfg.Beacons,
			cfg.Hdist,
			cfg.Zdist,
			cfg.ConfidenceParam,
			cfg.WindowSize,
			cfg.LayerSize,
			cfg.GlobalThreshold,
			cfg.LocalThreshold,
			cfg.BadBeaconVoteDelayLayers,
		),
		logger: cfg.Log,
	}
	if err := alg.trtl.Recover(); err != nil {
		if errors.Is(err, database.ErrNotFound) {
			alg.trtl.init(ctx, mesh.GenesisLayer())
		} else {
			cfg.Log.With().Panic("can't recover turtle state", log.Err(err))
		}
	}
	alg.org = organizer.New(
		organizer.WithLogger(cfg.Log),
		organizer.WithLastLayer(alg.trtl.Last),
	)
	ctx, cancel := context.WithCancel(ctx)
	alg.cancel = cancel
	// TODO(dshulyak) with low rerun interval it is possible to start a rerun
	// when initial sync is in progress, or right after sync
	if cfg.RerunInterval != 0 {
		alg.eg.Go(func() error {
			alg.rerunLoop(ctx, cfg.RerunInterval)
			return nil
		})
	}
	return alg
}

// LatestComplete returns the latest verified layer.
func (trtl *ThreadSafeVerifyingTortoise) LatestComplete() types.LayerID {
	trtl.mu.RLock()
	verified := trtl.trtl.Verified
	trtl.mu.RUnlock()
	return verified
}

// BaseBlock chooses a base block and creates a differences list. needs the hare results for latest layers.
func (trtl *ThreadSafeVerifyingTortoise) BaseBlock(ctx context.Context) (types.BlockID, [][]types.BlockID, error) {
	trtl.mu.RLock()
	defer trtl.mu.RUnlock()
	block, diffs, err := trtl.trtl.BaseBlock(ctx)
	if err != nil {
		return types.BlockID{}, nil, err
	}
	return block, diffs, err
}

// HandleIncomingLayer processes all layer block votes
// returns the old verified layer and new verified layer after taking into account the blocks votes.
func (trtl *ThreadSafeVerifyingTortoise) HandleIncomingLayer(ctx context.Context, layerID types.LayerID) (types.LayerID, types.LayerID, bool) {
	trtl.mu.Lock()
	defer trtl.mu.Unlock()

	var (
		old    = trtl.trtl.Verified
		logger = trtl.logger.WithContext(ctx).With()
	)

	reverted, observed := trtl.updateFromRerun(ctx)
	if reverted {
		// make sure state is reapplied from far enough back if there was a state reversion.
		// this is the first changed layer. subtract one to indicate that the layer _prior_ was the old
		// pBase, since we never reapply the state of oldPbase.
		old = observed.Sub(1)
	}
<<<<<<< HEAD

	trtl.org.Iterate(ctx, layerID, func(lid types.LayerID) {
		logger.Info("handling incoming layer",
			log.FieldNamed("old_pbase", old),
=======
	trtl.org.Iterate(ctx, layerID, func(lid types.LayerID) {
		logger.Info("handling incoming layer",
			log.FieldNamed("old_pbase", oldVerified),
>>>>>>> 23f89e78
			log.FieldNamed("incoming_layer", lid))
		if err := trtl.trtl.HandleIncomingLayer(ctx, lid); err != nil {
			logger.Error("tortoise errored handling incoming layer", log.Err(err))
		}
		logger.Info("finished handling incoming layer",
<<<<<<< HEAD
			log.FieldNamed("old_pbase", old),
=======
			log.FieldNamed("old_pbase", oldVerified),
>>>>>>> 23f89e78
			log.FieldNamed("new_pbase", trtl.trtl.Verified),
			log.FieldNamed("incoming_layer", lid))
	})

<<<<<<< HEAD
	return old, trtl.trtl.Verified, reverted
=======
	newVerified := trtl.trtl.Verified
	return oldVerified, newVerified, reverted
>>>>>>> 23f89e78
}

// Persist saves a copy of the current tortoise state to the database.
func (trtl *ThreadSafeVerifyingTortoise) Persist(ctx context.Context) error {
	trtl.mu.RLock()
	defer trtl.mu.RUnlock()
	trtl.persistMu.Lock()
	defer trtl.persistMu.Unlock()
	start := time.Now()

	err := trtl.trtl.persist()
	trtl.logger.WithContext(ctx).With().Info("persist tortoise",
		log.Duration("duration", time.Since(start)))
	return err
}

// Stop background workers.
func (trtl *ThreadSafeVerifyingTortoise) Stop() {
	trtl.cancel()
	trtl.eg.Wait()
}<|MERGE_RESOLUTION|>--- conflicted
+++ resolved
@@ -138,36 +138,20 @@
 		// pBase, since we never reapply the state of oldPbase.
 		old = observed.Sub(1)
 	}
-<<<<<<< HEAD
-
 	trtl.org.Iterate(ctx, layerID, func(lid types.LayerID) {
 		logger.Info("handling incoming layer",
 			log.FieldNamed("old_pbase", old),
-=======
-	trtl.org.Iterate(ctx, layerID, func(lid types.LayerID) {
-		logger.Info("handling incoming layer",
-			log.FieldNamed("old_pbase", oldVerified),
->>>>>>> 23f89e78
 			log.FieldNamed("incoming_layer", lid))
 		if err := trtl.trtl.HandleIncomingLayer(ctx, lid); err != nil {
 			logger.Error("tortoise errored handling incoming layer", log.Err(err))
 		}
 		logger.Info("finished handling incoming layer",
-<<<<<<< HEAD
 			log.FieldNamed("old_pbase", old),
-=======
-			log.FieldNamed("old_pbase", oldVerified),
->>>>>>> 23f89e78
 			log.FieldNamed("new_pbase", trtl.trtl.Verified),
 			log.FieldNamed("incoming_layer", lid))
 	})
 
-<<<<<<< HEAD
 	return old, trtl.trtl.Verified, reverted
-=======
-	newVerified := trtl.trtl.Verified
-	return oldVerified, newVerified, reverted
->>>>>>> 23f89e78
 }
 
 // Persist saves a copy of the current tortoise state to the database.
