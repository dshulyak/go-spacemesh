--- conflicted
+++ resolved
@@ -156,98 +156,7 @@
 }
 
 type meshProvider interface {
-<<<<<<< HEAD
-	LayerBlockIds(types.LayerID) ([]types.BlockID, error)
-	GetOrphanBlocksBefore(types.LayerID) ([]types.BlockID, error)
-	GetBlock(types.BlockID) (*types.Block, error)
-	AddBlockWithTxs(*types.Block) error
-}
-
-func calcHdistRange(id types.LayerID, hdist uint32) (bottom types.LayerID, top types.LayerID) {
-	if hdist == 0 {
-		log.Panic("hdist cannot be zero")
-	}
-	if id.Before(types.GetEffectiveGenesis()) {
-		log.Panic("cannot get range from before effective genesis %v g: %v", id, types.GetEffectiveGenesis())
-	}
-
-	bottom = types.GetEffectiveGenesis()
-	top = id.Sub(1)
-	if id.After(bottom.Add(hdist)) {
-		bottom = id.Sub(hdist)
-	}
-	return bottom, top
-}
-
-func filterUnknownBlocks(blocks []types.BlockID, validate func(id types.BlockID) (*types.Block, error)) []types.BlockID {
-	var filtered []types.BlockID
-	for _, b := range blocks {
-		if _, e := validate(b); e == nil {
-			filtered = append(filtered, b)
-		}
-	}
-
-	return filtered
-}
-
-// TODO: currently unused, other than in tests
-func (t *BlockBuilder) getVotes(id types.LayerID) ([]types.BlockID, error) {
-	var votes []types.BlockID
-
-	// if genesis
-	if !id.After(types.GetEffectiveGenesis()) {
-		return nil, errors.New("cannot create blockBytes in genesis layer")
-	}
-
-	// if genesis+1
-	if id == types.GetEffectiveGenesis().Add(1) {
-		return append(votes, mesh.GenesisBlock().ID()), nil
-	}
-
-	// not genesis, get from hare
-	bottom, top := calcHdistRange(id, t.hdist)
-
-	// first try to get the hare result for this layer and use that as our vote. if that fails, we just vote for the
-	// whole layer (i.e., all of the blocks we received).
-	if res, err := t.hareResult.GetResult(bottom); err != nil { // no result for bottom, take the whole layer
-		t.With().Warning("could not get hare result for bottom layer, adding votes for the whole layer instead",
-			log.Err(err),
-			log.FieldNamed("bottom", bottom),
-			log.FieldNamed("top", top),
-			log.Uint32("hdist", t.hdist))
-		ids, e := t.meshProvider.LayerBlockIds(bottom)
-		if e != nil {
-			t.With().Error("could not get block ids for layer", bottom, log.Err(e))
-			return nil, e
-		}
-		t.With().Warning("adding votes for all blocks in layer", log.Int("num_blocks", len(ids)))
-
-		// set votes to whole layer
-		votes = ids
-	} else { // got result, just set
-		votes = res
-	}
-
-	// add rest of hdist range
-	for i := bottom.Add(1); !i.After(top); i = i.Add(1) {
-		res, err := t.hareResult.GetResult(i)
-		if err != nil {
-			t.With().Warning("could not get hare result for layer in hdist range, not adding votes for layer",
-				i,
-				log.Err(err),
-				log.FieldNamed("bottom", bottom),
-				log.FieldNamed("top", top),
-				log.Uint32("hdist", t.hdist))
-			continue
-		}
-		votes = append(votes, res...)
-	}
-
-	votes = filterUnknownBlocks(votes, t.meshProvider.GetBlock)
-	return votes, nil
-=======
 	AddBlockWithTxs(context.Context, *types.Block) error
->>>>>>> 6d654a43
 }
 
 func getEpochKey(ID types.EpochID) []byte {
@@ -277,14 +186,8 @@
 	}
 }
 
-<<<<<<< HEAD
-func (t *BlockBuilder) createBlock(id types.LayerID, atxID types.ATXID, eligibilityProof types.BlockEligibilityProof, txids []types.TransactionID, activeSet []types.ATXID) (*types.Block, error) {
-
+func (t *BlockBuilder) createBlock(ctx context.Context, id types.LayerID, atxID types.ATXID, eligibilityProof types.BlockEligibilityProof, txids []types.TransactionID, activeSet []types.ATXID) (*types.Block, error) {
 	if !id.After(types.GetEffectiveGenesis()) {
-=======
-func (t *BlockBuilder) createBlock(ctx context.Context, id types.LayerID, atxID types.ATXID, eligibilityProof types.BlockEligibilityProof, txids []types.TransactionID, activeSet []types.ATXID) (*types.Block, error) {
-	if id <= types.GetEffectiveGenesis() {
->>>>>>> 6d654a43
 		return nil, errors.New("cannot create blockBytes in genesis layer")
 	}
 
@@ -394,14 +297,8 @@
 				if t.stopped() {
 					return
 				}
-<<<<<<< HEAD
-				err = t.meshProvider.AddBlockWithTxs(blk)
-				if err != nil {
+				if err := t.meshProvider.AddBlockWithTxs(ctx, blk); err != nil {
 					events.ReportDoneCreatingBlock(true, layerID.Uint32(), "failed to store block")
-=======
-				if err := t.meshProvider.AddBlockWithTxs(ctx, blk); err != nil {
-					events.ReportDoneCreatingBlock(true, uint64(layerID), "failed to store block")
->>>>>>> 6d654a43
 					logger.With().Error("failed to store block", blk.ID(), log.Err(err))
 					continue
 				}
