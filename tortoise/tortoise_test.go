--- conflicted
+++ resolved
@@ -930,7 +930,7 @@
 		// because its opinions about which blocks are valid/invalid are wrong and disagree with the majority
 		// opinion. these layers represent its healing distance. after it heals, it will converge to the
 		// majority opinion.
-		for i := 0; i < 100; i++ {
+		for i := 0; i < 40; i++ {
 			layerID = layerID.Add(1)
 			blocksA, blocksB := makeBlocks(layerID)
 			var blocks []*types.Block
@@ -1830,12 +1830,8 @@
 	for lid := genesis; lid.Before(last); lid = lid.Add(1) {
 		bids, err := s.GetState(0).MeshDB.LayerBlockIds(lid)
 		require.NoError(t, err)
-<<<<<<< HEAD
 		tortoise.trtl.validity[bids[0]] = against
 		tortoise.trtl.hareOutput[bids[0]] = against
-=======
-		require.NoError(t, s.GetState(0).MeshDB.SaveContextualValidity(bids[0], lid, false))
->>>>>>> a22d1eee
 		unsupported[bids[0]] = struct{}{}
 	}
 
@@ -1847,11 +1843,7 @@
 	require.NoError(t, err)
 	ensureBallotLayerWithin(t, s.GetState(0).MeshDB, base, last, last)
 	require.Empty(t, exceptions[2])
-<<<<<<< HEAD
 	require.Len(t, exceptions[0], len(unsupported))
-=======
-	require.Len(t, exceptions[0], 2) // against one block in genesis + 1 and genesis + 2
->>>>>>> a22d1eee
 	for _, bid := range exceptions[0] {
 		ensureBlockLayerWithin(t, s.GetState(0).MeshDB, bid, genesis, last.Sub(1))
 		require.Contains(t, unsupported, bid)
@@ -1935,12 +1927,7 @@
 				tortoise.HandleIncomingLayer(ctx, lid)
 			}
 
-<<<<<<< HEAD
 			err := tortoise.trtl.addLocalVotes(ctx, logtest.New(t), tc.lid)
-=======
-			local := votes{}
-			err := tortoise.trtl.addLocalVotes(wrapContext(ctx), tc.lid, local)
->>>>>>> a22d1eee
 			require.NoError(t, err)
 
 			blocks, err := s.GetState(0).MeshDB.LayerBlockIds(tc.lid)
@@ -2205,10 +2192,6 @@
 
 		for lid := evicted.Add(1); !lid.After(last); lid = lid.Add(1) {
 			for _, bid := range tortoise.trtl.blocks[lid] {
-<<<<<<< HEAD
-=======
-				require.Contains(t, tortoise.trtl.localVotes, bid, "layer %s", lid)
->>>>>>> a22d1eee
 				require.Contains(t, tortoise.trtl.blockLayer, bid, "layer %s", lid)
 			}
 			for _, ballot := range tortoise.trtl.ballots[lid] {
@@ -2242,10 +2225,6 @@
 
 		for lid := evicted.Add(1); !lid.After(tortoise.trtl.verified); lid = lid.Add(1) {
 			for _, bid := range tortoise.trtl.blocks[lid] {
-<<<<<<< HEAD
-=======
-				require.Contains(t, tortoise.trtl.localVotes, bid, "layer %s", lid)
->>>>>>> a22d1eee
 				require.Contains(t, tortoise.trtl.blockLayer, bid, "layer %s", lid)
 			}
 			for _, ballot := range tortoise.trtl.ballots[lid] {
