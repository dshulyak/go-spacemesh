--- conflicted
+++ resolved
@@ -69,19 +69,11 @@
 		update := map[types.LayerID]map[types.BlockID]sign{}
 		for i := 0; i < last; i++ {
 			original.append(&layerVote{
-<<<<<<< HEAD
-				vote: against,
-				supported: []*blockInfo{
-					{
-						id: types.BlockID{byte(i)},
-					},
-=======
 				layerInfo: &layerInfo{
 					lid: types.NewLayerID(uint32(i)),
 					blocks: []*blockInfo{{
 						id: types.BlockID{byte(i)},
 					}},
->>>>>>> eed17430
 				},
 			})
 			update[types.NewLayerID(uint32(i))] = map[types.BlockID]sign{
@@ -90,20 +82,11 @@
 		}
 		cp := original.update(types.NewLayerID(0), update)
 		for c := original.tail; c != nil; c = c.prev {
-<<<<<<< HEAD
-			require.Len(t, c.blocks, 1)
-			require.Equal(t, support, c.getVote(c.blocks[0].id))
-		}
-		for c := cp.tail; c != nil; c = c.prev {
-			require.Len(t, c.blocks, 1)
-			require.Equal(t, against, c.getVote(c.blocks[0].id))
-=======
 			require.Len(t, c.supported, 0)
 		}
 		for c := cp.tail; c != nil; c = c.prev {
 			require.Len(t, c.supported, 1)
 			require.Equal(t, support, c.getVote(c.supported[0].id))
->>>>>>> eed17430
 		}
 	})
 }