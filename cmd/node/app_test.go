// +build !exclude_app_test

package node

import (
	"bufio"
	"context"
	"fmt"
	"io"
	"io/ioutil"
	lg "log"
	"os"
	"path/filepath"
	"regexp"
	"runtime"
	"testing"
	"time"

	"github.com/stretchr/testify/assert"
	"github.com/stretchr/testify/require"
	"github.com/stretchr/testify/suite"

	pb "github.com/spacemeshos/api/release/go/spacemesh/v1"
	"github.com/spacemeshos/go-spacemesh/activation"
	apicfg "github.com/spacemeshos/go-spacemesh/api/config"
	"github.com/spacemeshos/go-spacemesh/common/types"
	"github.com/spacemeshos/go-spacemesh/common/util"
	"github.com/spacemeshos/go-spacemesh/config"
	"github.com/spacemeshos/go-spacemesh/database"
	"github.com/spacemeshos/go-spacemesh/eligibility"
	"github.com/spacemeshos/go-spacemesh/log"
	"github.com/spacemeshos/go-spacemesh/p2p/service"
	"github.com/spacemeshos/go-spacemesh/signing"
	"github.com/spacemeshos/go-spacemesh/timesync"
)

type AppTestSuite struct {
	suite.Suite

	apps        []*SpacemeshApp
	dbs         []string
	poetCleanup func(cleanup bool) error
}

func (suite *AppTestSuite) SetupTest() {
	suite.apps = make([]*SpacemeshApp, 0, 0)
	suite.dbs = make([]string, 0, 0)
	suite.poetCleanup = func(bool) error { return nil }
}

func (suite *AppTestSuite) TearDownTest() {
	for _, dbinst := range suite.dbs {
		if err := os.RemoveAll(dbinst); err != nil {
			panic(fmt.Sprintf("what happened : %v", err))
		}
	}
	// poet should clean up after itself
	if matches, err := filepath.Glob("*.bin"); err != nil {
		log.With().Error("error while finding poet bin files", log.Err(err))
	} else {
		for _, f := range matches {
			if err = os.Remove(f); err != nil {
				log.With().Error("error while cleaning up poet bin files", log.Err(err))
			}
		}
	}
}

func Test_PoETHarnessSanity(t *testing.T) {
	h, err := activation.NewHTTPPoetHarness(true)
	require.NoError(t, err)
	require.NotNil(t, h)
}

func (suite *AppTestSuite) initMultipleInstances(cfg *config.Config, rolacle *eligibility.FixedRolacle, numOfInstances int, storeFormat string, genesisTime string, poetClient *activation.HTTPPoetClient, clock TickProvider, network network) {
	name := 'a'
	for i := 0; i < numOfInstances; i++ {
		dbStorepath := storeFormat + string(name)
		database.SwitchCreationContext(dbStorepath, string(name))
		smApp, err := InitSingleInstance(*cfg, i, genesisTime, dbStorepath, rolacle, poetClient, clock, network)
		suite.NoError(err)
		suite.apps = append(suite.apps, smApp)
		suite.dbs = append(suite.dbs, dbStorepath)
		name++
	}
}

func (suite *AppTestSuite) ClosePoet() {
	if err := suite.poetCleanup(true); err != nil {
		log.With().Error("error while cleaning up poet", log.Err(err))
	}
}

var tests = []TestScenario{
	txWithRunningNonceGenerator([]int{}),
	sameRootTester([]int{0}),
	reachedEpochTester([]int{}),
	txWithUnorderedNonceGenerator([]int{1}),
}

func (suite *AppTestSuite) TestMultipleNodes() {
	net := service.NewSimulator()
	const (
		numberOfEpochs = 5 // first 2 epochs are genesis
		numOfInstances = 5
	)
	cfg := getTestDefaultConfig(numOfInstances)
	types.SetLayersPerEpoch(int32(cfg.LayersPerEpoch))
	path, err := ioutil.TempDir("", "state_")
	require.NoError(suite.T(), err, "failed to create tempdir")
	defer os.RemoveAll(path)

	genesisTime := time.Now().Add(20 * time.Second).Format(time.RFC3339)
	poetHarness, err := activation.NewHTTPPoetHarness(false)
	require.NoError(suite.T(), err, "failed creating poet client harness: %v", err)
	suite.poetCleanup = poetHarness.Teardown

	// Scan and print the poet output, and catch errors early
	l := lg.New(os.Stderr, "[poet]\t", 0)
	failChan := make(chan struct{})
	go func() {
		scanner := bufio.NewScanner(io.MultiReader(poetHarness.Stdout, poetHarness.Stderr))
		for scanner.Scan() {
			line := scanner.Text()
			matched, err := regexp.MatchString(`\bERROR\b`, line)
			require.NoError(suite.T(), err)
			// Fail fast if we encounter a poet error
			// Must use a channel since we're running inside a goroutine
			if matched {
				close(failChan)
				suite.T().Fatalf("got error from poet: %s", line)
			}
			l.Println(line)
		}
	}()

	rolacle := eligibility.New()

	gTime, err := time.Parse(time.RFC3339, genesisTime)
	if err != nil {
		log.With().Error("cannot parse genesis time", log.Err(err))
	}
	ld := time.Duration(20) * time.Second
	clock := timesync.NewClock(timesync.RealClock{}, ld, gTime, log.NewDefault("clock"))
	suite.initMultipleInstances(cfg, rolacle, numOfInstances, path, genesisTime, poetHarness.HTTPPoetClient, clock, net)

	// We must shut down before running the rest of the tests or we'll get an error about resource unavailable
	// when we try to allocate more database files. Wrap this context neatly in an inline func.
	var oldRoot types.Hash32
	func() {
		defer GracefulShutdown(suite.apps)
		defer suite.ClosePoet()

		for _, a := range suite.apps {
			a.startServices(context.TODO(), log.AppLog.WithName(suite.T().Name()))
		}

		ActivateGrpcServer(suite.apps[0])

		if err := poetHarness.Start([]string{"127.0.0.1:9094"}); err != nil {
			suite.T().Fatalf("failed to start poet server: %v", err)
		}

		timeout := time.After(6 * time.Minute)

		// Run setup first. We need to allow this to timeout, and monitor the failure channel too,
		// as this can also loop forever.
		doneChan := make(chan struct{})
		go func() {
			setupTests(suite)
			close(doneChan)
		}()

	loopSetup:
		for {
			select {
			case <-doneChan:
				break loopSetup
			case <-timeout:
				suite.T().Fatal("timed out")
			case <-failChan:
				suite.T().Fatal("error from poet harness")
			}
		}

		finished := map[int]bool{}
	loop:
		for {
			select {
			case <-timeout:
				suite.T().Fatal("timed out")
			case <-failChan:
				suite.T().Fatal("error from poet harness")
			default:
				if runTests(suite, finished) {
					break loop
				}
				time.Sleep(10 * time.Second)
			}
		}
		suite.validateBlocksAndATXs(types.LayerID(numberOfEpochs*suite.apps[0].Config.LayersPerEpoch) - 1)
		oldRoot = suite.apps[0].state.GetStateRoot()
	}()

	// this tests loading of previous state, maybe it's not the best place to put this here...
	smApp, err := InitSingleInstance(*cfg, 0, genesisTime, path+"a", rolacle, poetHarness.HTTPPoetClient, clock, net)
	assert.NoError(suite.T(), err)
	// test that loaded root is equal
	assert.Equal(suite.T(), oldRoot, smApp.state.GetStateRoot())
	// start and stop and test for no panics
	smApp.startServices(context.TODO(), log.AppLog)
	smApp.stopServices()
}

type ScenarioSetup func(*AppTestSuite, *testing.T)
type ScenarioTestCriteria func(*AppTestSuite, *testing.T) bool
type TestScenario struct {
	Setup        ScenarioSetup
	Criteria     ScenarioTestCriteria
	Dependencies []int
}

func txWithUnorderedNonceGenerator(dependencies []int) TestScenario {
	acc1Signer, err := signing.NewEdSignerFromBuffer(util.FromHex(apicfg.Account2Private))
	if err != nil {
		log.With().Panic("could not build ed signer", log.Err(err))
	}
	addr := types.Address{}
	addr.SetBytes(acc1Signer.PublicKey().Bytes())
	dst := types.BytesToAddress([]byte{0x09})
	txsSent := 25
	setup := func(suite *AppTestSuite, t *testing.T) {
		for i := 0; i < txsSent; i++ {
			tx, err := types.NewSignedTx(uint64(txsSent-i), dst, 10, 1, 1, acc1Signer)
			if err != nil {
				log.With().Panic("panicked creating signed tx", log.Err(err))
			}
			txbytes, _ := types.InterfaceToBytes(tx)
			pbMsg := &pb.SubmitTransactionRequest{Transaction: txbytes}
			_, err = suite.apps[0].txService.SubmitTransaction(nil, pbMsg)
			assert.Error(suite.T(), err)
		}
	}

	teardown := func(suite *AppTestSuite, t *testing.T) bool {
		ok := true
		for _, app := range suite.apps {
			log.Info("zero acc current balance: %d nonce %d", app.state.GetBalance(dst), app.state.GetNonce(addr))
			ok = ok && 0 == app.state.GetBalance(dst) && app.state.GetNonce(addr) == 0
		}
		if ok {
			log.Info("zero addresses ok")
		}
		return ok
	}

	return TestScenario{setup, teardown, dependencies}
}

func txWithRunningNonceGenerator(dependencies []int) TestScenario {
	acc1Signer, err := signing.NewEdSignerFromBuffer(util.FromHex(apicfg.Account1Private))
	if err != nil {
		log.With().Panic("could not build ed signer", log.Err(err))
	}

	addr := types.Address{}
	addr.SetBytes(acc1Signer.PublicKey().Bytes())
	dst := types.BytesToAddress([]byte{0x02})
	txsSent := 25
	setup := func(suite *AppTestSuite, t *testing.T) {
		accountRequest := &pb.AccountRequest{AccountId: &pb.AccountId{Address: addr.Bytes()}}
		getNonce := func() int {
			accountResponse, err := suite.apps[0].globalstateSvc.Account(nil, accountRequest)
			assert.NoError(suite.T(), err)
			// Check the projected state. We just want to know that the tx has entered
			// the mempool successfully.
			return int(accountResponse.AccountWrapper.StateProjected.Counter)
		}

		for i := 0; i < txsSent; i++ {
			actNonce := getNonce()
			log.Info("waiting for nonce: %d, current projected nonce: %d", i, actNonce)

			// Note: this may loop forever if the nonce is not advancing for some reason, but the entire
			// setup process will timeout above if this happens
			for i != actNonce {
				time.Sleep(250 * time.Millisecond)
				actNonce = getNonce()
			}
			tx, err := types.NewSignedTx(uint64(i), dst, 10, 1, 1, acc1Signer)
			suite.NoError(err, "failed to create signed tx: %s", err)
			txbytes, _ := types.InterfaceToBytes(tx)
			pbMsg := &pb.SubmitTransactionRequest{Transaction: txbytes}
			_, err = suite.apps[0].txService.SubmitTransaction(nil, pbMsg)
			suite.NoError(err, "error submitting transaction")
		}
	}

	teardown := func(suite *AppTestSuite, t *testing.T) bool {
		ok := true
		for _, app := range suite.apps {
			log.Info("current balance: %d nonce %d", app.state.GetBalance(dst), app.state.GetNonce(addr))
			ok = ok && 250 <= app.state.GetBalance(dst) && app.state.GetNonce(addr) == uint64(txsSent)
		}
		if ok {
			log.Info("addresses ok")
		}
		return ok
	}

	return TestScenario{setup, teardown, dependencies}
}

func reachedEpochTester(dependencies []int) TestScenario {
	const numberOfEpochs = 5 // first 2 epochs are genesis
	setup := func(*AppTestSuite, *testing.T) {}

	test := func(suite *AppTestSuite, t *testing.T) bool {
		expectedTotalWeight := configuredTotalWeight(suite.apps)
		for _, app := range suite.apps {
			if uint32(app.mesh.LatestLayer()) < numberOfEpochs*uint32(app.Config.LayersPerEpoch) {
				return false
			}
			suite.validateLastATXTotalWeight(app, numberOfEpochs, expectedTotalWeight)
		}
<<<<<<< HEAD
		if ok {
			log.Info("epoch ok")

			// weakcoin test runs once, after epoch has been reached
			suite.healingWeakcoinTester()
		}
		return ok
=======
		log.Info("epoch ok")
		return true
>>>>>>> a98ecf87
	}
	return TestScenario{setup, test, dependencies}
}

<<<<<<< HEAD
// test that all nodes see the same weak coin value in each layer
func (suite *AppTestSuite) healingWeakcoinTester() {
	globalLayer := suite.apps[0].mesh.LatestLayer()
	globalCoin := make(map[types.LayerID]bool)
	for i, app := range suite.apps {
		lastLayer := app.mesh.LatestLayer()
		suite.Equal(globalLayer, lastLayer, "bad last layer on node %v", i)
		// there will be no coin value for layer zero since ticker delivers only new layers
		// and there will be no coin value for the last layer
		for layerID := types.LayerID(1); layerID < lastLayer; layerID++ {
			coinflip, exists := app.mesh.DB.GetCoinflip(context.TODO(), layerID)
			if !exists {
				suite.Fail("no weak coin value", "node %v layer %v last layer %v", i, layerID, lastLayer)
				continue
			}
			if _, layerExists := globalCoin[layerID]; layerExists {
				suite.Equal(globalCoin[layerID], coinflip, "bad weak coin value on node %v layer %v last layer %v", i, layerID, lastLayer)
			} else {
				globalCoin[layerID] = coinflip
			}
		}
	}
=======
func configuredTotalWeight(apps []*SpacemeshApp) uint64 {
	expectedTotalWeight := uint64(0)
	for _, app := range apps {
		expectedTotalWeight += app.Config.SpaceToCommit
	}
	return expectedTotalWeight
>>>>>>> a98ecf87
}

func sameRootTester(dependencies []int) TestScenario {
	setup := func(*AppTestSuite, *testing.T) {}

	test := func(suite *AppTestSuite, t *testing.T) bool {
		stickyClientsDone := 0
		maxClientsDone := 0
		for idx, app := range suite.apps {
			clientsDone := 0
			for idx2, app2 := range suite.apps {
				if idx != idx2 {
					r1 := app.state.IntermediateRoot(false).String()
					r2 := app2.state.IntermediateRoot(false).String()
					if r1 == r2 {
						clientsDone++
						if clientsDone == len(suite.apps)-1 {
							log.Info("%d roots confirmed out of %d return ok", clientsDone, len(suite.apps))
							return true
						}
					}
				}
			}
			if clientsDone > maxClientsDone {
				maxClientsDone = clientsDone
			}
		}

		if maxClientsDone != stickyClientsDone {
			stickyClientsDone = maxClientsDone
			log.Info("%d roots confirmed out of %d", maxClientsDone, len(suite.apps))
		}
		return false
	}

	return TestScenario{setup, test, dependencies}
}

// run setup on all tests
func setupTests(suite *AppTestSuite) {
	for _, test := range tests {
		test.Setup(suite, suite.T())
	}
}

// run test criterias after setup
func runTests(suite *AppTestSuite, finished map[int]bool) bool {
	for i, test := range tests {
		depsOk := true
		for _, x := range test.Dependencies {
			done, has := finished[x]
			depsOk = depsOk && done && has
		}
		if depsOk && !finished[i] {
			finished[i] = test.Criteria(suite, suite.T())
			log.Info("test %d completion state: %v", i, finished[i])
		}
		if !finished[i] {
			// at least one test isn't completed, pre-empt and return to keep looping
			return false
		}
	}
	return true
}

func (suite *AppTestSuite) validateBlocksAndATXs(untilLayer types.LayerID) {
	log.Info("untilLayer=%v", untilLayer)

	type nodeData struct {
		layertoblocks map[types.LayerID][]types.BlockID
		atxPerEpoch   map[types.EpochID]uint32
	}

	layersPerEpoch := suite.apps[0].Config.LayersPerEpoch
	datamap := make(map[string]*nodeData)

	// assert all nodes validated untilLayer-1
	for _, ap := range suite.apps {
		curNodeLastLayer := ap.mesh.ProcessedLayer()
		assert.True(suite.T(), int(untilLayer)-1 <= int(curNodeLastLayer))
	}

	for _, ap := range suite.apps {
		if _, ok := datamap[ap.nodeID.Key]; !ok {
			datamap[ap.nodeID.Key] = new(nodeData)
			datamap[ap.nodeID.Key].atxPerEpoch = make(map[types.EpochID]uint32)
			datamap[ap.nodeID.Key].layertoblocks = make(map[types.LayerID][]types.BlockID)
		}

		for i := types.LayerID(5); i <= untilLayer; i++ {
			lyr, err := ap.mesh.GetLayer(i)
			if err != nil {
				log.With().Panic("couldn't get a validated layer from db", i, log.Err(err))
			}
			for _, b := range lyr.Blocks() {
				datamap[ap.nodeID.Key].layertoblocks[lyr.Index()] = append(datamap[ap.nodeID.Key].layertoblocks[lyr.Index()], b.ID())
			}
		}
	}

	lateNodeKey := suite.apps[len(suite.apps)-1].nodeID.Key
	for i, d := range datamap {
		log.Info("node %v in len(layerstoblocks) %v", i, len(d.layertoblocks))
		if i == lateNodeKey { // skip late node
			continue
		}
		for i2, d2 := range datamap {
			if i == i2 {
				continue
			}
			if i2 == lateNodeKey { // skip late node
				continue
			}

			assert.Equal(suite.T(), len(d.layertoblocks), len(d2.layertoblocks), "%v has not matching layer to %v. %v not %v", i, i2, len(d.layertoblocks), len(d2.layertoblocks))

			for l, bl := range d.layertoblocks {
				assert.Equal(suite.T(), len(bl), len(d2.layertoblocks[l]),
					fmt.Sprintf("%v and %v had different block maps for layer: %v: %v: %v \r\n %v: %v", i, i2, l, i, bl, i2, d2.layertoblocks[l]))
			}

			for e, atx := range d.atxPerEpoch {
				assert.Equal(suite.T(), atx, d2.atxPerEpoch[e],
					fmt.Sprintf("%v and %v had different atx counts for epoch: %v: %v: %v \r\n %v: %v", i, i2, e, i, atx, i2, d2.atxPerEpoch[e]))
			}
		}
	}

	// assuming all nodes have the same results
	layerAvgSize := suite.apps[0].Config.LayerAvgSize
	patient := datamap[suite.apps[0].nodeID.Key]

	lastLayer := len(patient.layertoblocks) + 5
	log.Info("patient %v", suite.apps[0].nodeID.ShortString())

	totalBlocks := 0
	for id, l := range patient.layertoblocks {
		totalBlocks += len(l)
		log.Info("patient %v layer %v, blocks %v", suite.apps[0].nodeID.ShortString(), id, len(l))
	}

	genesisBlocks := 0
	for i := 0; i < layersPerEpoch*2; i++ {
		if l, ok := patient.layertoblocks[types.LayerID(i)]; ok {
			genesisBlocks += len(l)
		}
	}

	// assert number of blocks
	totalEpochs := int(untilLayer.GetEpoch()) + 1
	expectedEpochWeight := configuredTotalWeight(suite.apps)
	blocksPerEpochTarget := layerAvgSize * layersPerEpoch
	expectedBlocksPerEpoch := 0
	for _, app := range suite.apps {
		expectedBlocksPerEpoch += max(blocksPerEpochTarget*int(app.Config.SpaceToCommit)/int(expectedEpochWeight), 1)
	}

	expectedTotalBlocks := (totalEpochs - 2) * expectedBlocksPerEpoch
	actualTotalBlocks := totalBlocks - genesisBlocks
	assert.Equal(suite.T(), expectedTotalBlocks, actualTotalBlocks,
		fmt.Sprintf("not good num of blocks got: %v, want: %v. totalBlocks: %v, genesisBlocks: %v, lastLayer: %v, layersPerEpoch: %v layerAvgSize: %v totalEpochs: %v datamap: %v",
			actualTotalBlocks, expectedTotalBlocks, totalBlocks, genesisBlocks, lastLayer, layersPerEpoch, layerAvgSize, totalEpochs, datamap))

	totalWeightAllEpochs := calcTotalWeight(assert.New(suite.T()), suite.apps)

	// assert number of ATXs
	allMiners := len(suite.apps)
	expectedTotalWeight := uint64(totalEpochs) * expectedEpochWeight
	assert.Equal(suite.T(), expectedTotalWeight, totalWeightAllEpochs, fmt.Sprintf("not good total atx weight. got: %v, want: %v.\ntotalEpochs: %v, allMiners: %v", totalWeightAllEpochs, expectedTotalWeight, totalEpochs, allMiners))
}

func max(i, j int) int {
	if i > j {
		return i
	}
	return j
}

func calcTotalWeight(assert *assert.Assertions, apps []*SpacemeshApp) (totalWeightAllEpochs uint64) {
	app := apps[0]
	atxDb := app.atxDb

	for _, app := range apps {
		atxID, err := atxDb.GetNodeLastAtxID(app.nodeID)
		assert.NoError(err)

		for atxID != *types.EmptyATXID {
			atx, err := atxDb.GetAtxHeader(atxID)
			assert.NoError(err)
			totalWeightAllEpochs += atx.GetWeight()
			log.Info("added atx. pub layer: %v, target epoch: %v, weight: %v",
				atx.PubLayerID, atx.TargetEpoch(), atx.GetWeight())
			atxID = atx.PrevATXID
		}
	}
	return totalWeightAllEpochs
}

func (suite *AppTestSuite) validateLastATXTotalWeight(app *SpacemeshApp, numberOfEpochs int, expectedTotalWeight uint64) {
	atxs := app.atxDb.GetEpochAtxs(types.EpochID(numberOfEpochs - 1))
	suite.Len(atxs, len(suite.apps), "node: %v", app.nodeID.ShortString())

	totalWeight := uint64(0)
	for _, atxID := range atxs {
		atx, _ := app.atxDb.GetAtxHeader(atxID)
		totalWeight += atx.GetWeight()
	}
	suite.Equal(expectedTotalWeight, totalWeight, "node: %v", app.nodeID.ShortString())
}

// CI has a 10 minute timeout
// this ensures we print something before the timeout
func patchCITimeout(termchan chan struct{}) {
	ticker := time.NewTimer(5 * time.Minute)
	for {
		select {
		case <-ticker.C:
			fmt.Printf("CI timeout patch\n")
			ticker = time.NewTimer(5 * time.Minute)
		case <-termchan:
			return
		}
	}
}

func TestAppTestSuite(t *testing.T) {
	if testing.Short() {
		t.Skip()
	}
	// defer leaktest.Check(t)()
	term := make(chan struct{})
	go patchCITimeout(term)
	suite.Run(t, new(AppTestSuite))
	close(term)
}

func TestShutdown(t *testing.T) {
	if testing.Short() {
		t.Skip()
	}

	// make sure previous goroutines has stopped
	time.Sleep(3 * time.Second)
	gCount := runtime.NumGoroutine()
	net := service.NewSimulator()
	// defer leaktest.Check(t)()
	r := require.New(t)

	smApp := NewSpacemeshApp()
	genesisTime := time.Now().Add(time.Second * 10)
	smApp.Config.POST = activation.DefaultConfig()
	smApp.Config.POST.Difficulty = 5
	smApp.Config.POST.NumProvenLabels = 10
	smApp.Config.POST.SpacePerUnit = 1 << 10 // 1KB.
	smApp.Config.POST.NumFiles = 1

	smApp.Config.HARE.N = 5
	smApp.Config.HARE.F = 2
	smApp.Config.HARE.RoundDuration = 3
	smApp.Config.HARE.WakeupDelta = 5
	smApp.Config.HARE.ExpectedLeaders = 5
	smApp.Config.CoinbaseAccount = "0x123"
	smApp.Config.GoldenATXID = "0x5678"
	smApp.Config.LayerAvgSize = 5
	smApp.Config.LayersPerEpoch = 3
	smApp.Config.TxsPerBlock = 100
	smApp.Config.Hdist = 5
	smApp.Config.GenesisTime = genesisTime.Format(time.RFC3339)
	smApp.Config.LayerDurationSec = 20
	smApp.Config.HareEligibility.ConfidenceParam = 3
	smApp.Config.HareEligibility.EpochOffset = 0
	smApp.Config.StartMining = true

	smApp.Config.FETCH.RequestTimeout = 1
	smApp.Config.FETCH.BatchTimeout = 1
	smApp.Config.FETCH.BatchSize = 5
	smApp.Config.FETCH.MaxRetiresForPeer = 5

	rolacle := eligibility.New()
	types.SetLayersPerEpoch(int32(smApp.Config.LayersPerEpoch))

	edSgn := signing.NewEdSigner()
	pub := edSgn.PublicKey()

	poetHarness, err := activation.NewHTTPPoetHarness(false)
	r.NoError(err, "failed creating poet client harness: %v", err)

	vrfSigner, vrfPub, err := signing.NewVRFSigner(pub.Bytes())
	r.NoError(err, "failed to create vrf signer")
	nodeID := types.NodeID{Key: pub.String(), VRFPublicKey: vrfPub}

	swarm := net.NewNode()
	dbStorepath, err := ioutil.TempDir("", pub.String())
	r.NoError(err, "failed to create tempdir")
	defer os.RemoveAll(dbStorepath)

	hareOracle := newLocalOracle(rolacle, 5, nodeID)
	hareOracle.Register(true, pub.String())

	postClient, err := activation.NewPostClient(&smApp.Config.POST, util.Hex2Bytes(nodeID.Key))
	r.NoError(err)
	r.NotNil(postClient)
	gTime := genesisTime
	ld := time.Duration(20) * time.Second
	clock := timesync.NewClock(timesync.RealClock{}, ld, gTime, log.NewDefault("clock"))
	err = smApp.initServices(context.TODO(), log.AppLog, nodeID, swarm, dbStorepath, edSgn, false, hareOracle, uint32(smApp.Config.LayerAvgSize), postClient, poetHarness.HTTPPoetClient, vrfSigner, uint16(smApp.Config.LayersPerEpoch), clock)

	r.NoError(err)

	smApp.startServices(context.TODO(), log.AppLog)
	ActivateGrpcServer(smApp)

	r.NoError(poetHarness.Teardown(true))
	smApp.stopServices()

	time.Sleep(5 * time.Second)
	gCount2 := runtime.NumGoroutine()

	if gCount != gCount2 {
		buf := make([]byte, 4096)
		runtime.Stack(buf, true)
		log.Error(string(buf))
	}
	require.Equal(t, gCount, gCount2)
}<|MERGE_RESOLUTION|>--- conflicted
+++ resolved
@@ -323,23 +323,14 @@
 			}
 			suite.validateLastATXTotalWeight(app, numberOfEpochs, expectedTotalWeight)
 		}
-<<<<<<< HEAD
-		if ok {
-			log.Info("epoch ok")
-
-			// weakcoin test runs once, after epoch has been reached
-			suite.healingWeakcoinTester()
-		}
-		return ok
-=======
 		log.Info("epoch ok")
+		// weakcoin test runs once, after epoch has been reached
+		suite.healingWeakcoinTester()
 		return true
->>>>>>> a98ecf87
 	}
 	return TestScenario{setup, test, dependencies}
 }
 
-<<<<<<< HEAD
 // test that all nodes see the same weak coin value in each layer
 func (suite *AppTestSuite) healingWeakcoinTester() {
 	globalLayer := suite.apps[0].mesh.LatestLayer()
@@ -362,14 +353,14 @@
 			}
 		}
 	}
-=======
+}
+
 func configuredTotalWeight(apps []*SpacemeshApp) uint64 {
 	expectedTotalWeight := uint64(0)
 	for _, app := range apps {
 		expectedTotalWeight += app.Config.SpaceToCommit
 	}
 	return expectedTotalWeight
->>>>>>> a98ecf87
 }
 
 func sameRootTester(dependencies []int) TestScenario {
