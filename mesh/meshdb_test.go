package mesh

import (
	"bytes"
	"context"
	"math"
	"os"
	"path"
	"sort"
	"testing"
	"time"

	"github.com/spacemeshos/ed25519"
	"github.com/stretchr/testify/assert"
	"github.com/stretchr/testify/require"

	"github.com/spacemeshos/go-spacemesh/common/types"
	"github.com/spacemeshos/go-spacemesh/log"
	"github.com/spacemeshos/go-spacemesh/log/logtest"
	"github.com/spacemeshos/go-spacemesh/rand"
	"github.com/spacemeshos/go-spacemesh/signing"
)

const (
	dbPath          = "../tmp/mdb"
	unitReward      = 10000
	unitLayerReward = 3000
)

func teardown() {
	_ = os.RemoveAll(dbPath)
}

func getMeshDB(tb testing.TB) *DB {
	tb.Helper()
	return NewMemMeshDB(logtest.New(tb))
}

func TestMeshDB_New(t *testing.T) {
	mdb := getMeshDB(t)
	defer mdb.Close()

	bl := types.GenLayerBlock(types.NewLayerID(1), types.RandomTXSet(10))
	err := mdb.AddBlock(bl)
	assert.NoError(t, err)
	block, err := mdb.GetBlock(bl.ID())
	assert.NoError(t, err)
	assert.True(t, bl.ID() == block.ID())
}

func TestMeshDB_AddBallot(t *testing.T) {
	mdb, err := NewPersistentMeshDB(t.TempDir(), 1, logtest.New(t))
	require.NoError(t, err)
	defer mdb.Close()

	layer := types.NewLayerID(123)
	ballot := types.GenLayerBallot(layer)
	require.False(t, mdb.HasBallot(ballot.ID()))

	require.NoError(t, mdb.AddBallot(ballot))
	assert.True(t, mdb.HasBallot(ballot.ID()))
	got, err := mdb.GetBallot(ballot.ID())
	require.NoError(t, err)
	assert.Equal(t, ballot, got)

	// copy the ballot and change it slightly
	ballotNew := *ballot
	ballotNew.LayerIndex = layer.Add(100)
	// the copied ballot still has the same BallotID
	require.Equal(t, ballot.ID(), ballotNew.ID())
	// this ballot ID already exist, will not overwrite the previous ballot
	require.NoError(t, mdb.AddBallot(&ballotNew))
	assert.True(t, mdb.HasBallot(ballot.ID()))
	gotNew, err := mdb.GetBallot(ballot.ID())
	require.NoError(t, err)
	assert.Equal(t, got, gotNew)

	ballots, err := mdb.LayerBallots(gotNew.LayerIndex)
	require.NoError(t, err)
	require.Len(t, ballots, 1)
	require.Equal(t, gotNew, ballots[0])
}

func TestMeshDB_AddBlock(t *testing.T) {
	mdb := NewMemMeshDB(logtest.New(t))
	mdb.blockCache = newBlockCache(1)
	defer mdb.Close()

	block := types.GenLayerBlock(types.NewLayerID(10), types.RandomTXSet(100))
	require.NoError(t, mdb.AddBlock(block))

	got, err := mdb.GetBlock(block.ID())
	require.NoError(t, err)
	assert.Equal(t, block, got)

	// add second block should cause the first block to be evicted
	require.NoError(t, mdb.AddBlock(types.GenLayerBlock(types.NewLayerID(10), types.RandomTXSet(100))))

	got2, err := mdb.GetBlock(block.ID())
	require.NoError(t, err)
	assert.Equal(t, got, got2)
}

func chooseRandomPattern(blocksInLayer int, patternSize int) []int {
	p := rand.Perm(blocksInLayer)
	indexes := make([]int, 0, patternSize)
	for _, r := range p[:patternSize] {
		indexes = append(indexes, r)
	}
	return indexes
}

func createLayerWithRandVoting(layerID types.LayerID, prev []*types.Layer, ballotsInLayer int, patternSize int, lg log.Log) *types.Layer {
	l := types.NewLayer(layerID)
	var patterns [][]int
	for _, l := range prev {
		blocks := l.Blocks()
		blocksInPrevLayer := len(blocks)
		patterns = append(patterns, chooseRandomPattern(blocksInPrevLayer, int(math.Min(float64(blocksInPrevLayer), float64(patternSize)))))
	}
	for i := 0; i < ballotsInLayer; i++ {
		ballot := types.RandomBallot()
		voted := make(map[types.BallotID]struct{})
		for idx, pat := range patterns {
			for _, id := range pat {
				b := prev[idx].Blocks()[id]
<<<<<<< HEAD
				p.Votes.Support = append(p.Votes.Support, b.ID())
				voted[p.ID()] = struct{}{}
			}
		}
		for _, prevProposal := range prev[0].Proposals() {
			if _, ok := voted[prevProposal.ID()]; !ok {
				p.Votes.Against = append(p.Votes.Against, (types.BlockID)(prevProposal.ID()))
=======
				ballot.ForDiff = append(ballot.ForDiff, b.ID())
				voted[ballot.ID()] = struct{}{}
			}
		}
		for _, prevBallot := range prev[0].Ballots() {
			if _, ok := voted[prevBallot.ID()]; !ok {
				ballot.AgainstDiff = append(ballot.AgainstDiff, prev[0].BlocksIDs()[0])
>>>>>>> 6e6c8029
			}
		}
		ballot.LayerIndex = layerID
		l.AddBallot(ballot)
	}
	for i := 0; i < numBlocks; i++ {
		block := types.GenLayerBlock(layerID, types.RandomTXSet(1999999))
		l.AddBlock(block)
	}
	return l
}

func BenchmarkNewPersistentMeshDB(b *testing.B) {
	const batchSize = 50

	mdb, err := NewPersistentMeshDB(path.Join(dbPath, "mesh_db"), 5, logtest.New(b))
	require.NoError(b, err)
	defer mdb.Close()
	defer teardown()

	l := types.GenesisLayer()
	gen := l.Blocks()[0]

	err = mdb.AddBlock(gen)
	require.NoError(b, err)

	start := time.Now()
	lStart := time.Now()
	for i := 0; i < 10*batchSize; i++ {
		lyr := createLayerWithRandVoting(l.Index().Add(1), []*types.Layer{l}, 200, 20, logtest.New(b))
		for _, blk := range lyr.Blocks() {
			err := mdb.AddBlock(blk)
			require.NoError(b, err)
		}
		l = lyr
		if i%batchSize == batchSize-1 {
			b.Logf("layers %3d-%3d took %12v\t", i-(batchSize-1), i, time.Since(lStart))
			lStart = time.Now()
			for i := 0; i < 100; i++ {
				for _, blk := range lyr.Blocks() {
					block, err := mdb.getBlock(blk.ID())
					require.NoError(b, err)
					require.NotNil(b, block)
				}
			}
			b.Logf("reading last layer 100 times took %v\n", time.Since(lStart))
			lStart = time.Now()
		}
	}
	b.Logf("\n>>> Total time: %v\n\n", time.Since(start))
}

const (
	initialNonce   = 0
	initialBalance = 100
)

func address() types.Address {
	var addr [20]byte
	copy(addr[:], "12345678901234567890")
	return addr
}

func newTx(t *testing.T, signer *signing.EdSigner, nonce, totalAmount uint64) *types.Transaction {
	t.Helper()
	feeAmount := uint64(1)
	tx, err := types.NewSignedTx(nonce, types.Address{}, totalAmount-feeAmount, 3, feeAmount, signer)
	require.NoError(t, err)
	return tx
}

func newTxWithDest(t *testing.T, signer *signing.EdSigner, dest types.Address, nonce, totalAmount uint64) *types.Transaction {
	t.Helper()
	feeAmount := uint64(1)
	tx, err := types.NewSignedTx(nonce, dest, totalAmount-feeAmount, 3, feeAmount, signer)
	require.NoError(t, err)
	return tx
}

func newSignerAndAddress(t *testing.T, seedStr string) (*signing.EdSigner, types.Address) {
	t.Helper()
	seed := make([]byte, 32)
	copy(seed, seedStr)
	_, privKey, err := ed25519.GenerateKey(bytes.NewReader(seed))
	require.NoError(t, err)
	signer, err := signing.NewEdSignerFromBuffer(privKey)
	require.NoError(t, err)
	var addr types.Address
	addr.SetBytes(signer.PublicKey().Bytes())
	return signer, addr
}

func TestMeshDB_GetStateProjection(t *testing.T) {
	mdb := NewMemMeshDB(logtest.New(t))
	defer mdb.Close()
	signer, origin := newSignerAndAddress(t, "123")
	err := mdb.addToUnappliedTxs([]*types.Transaction{
		newTx(t, signer, 0, 10),
		newTx(t, signer, 1, 20),
	}, types.NewLayerID(1))
	require.NoError(t, err)

	nonce, balance, err := mdb.GetProjection(origin, initialNonce, initialBalance)
	require.NoError(t, err)
	require.Equal(t, initialNonce+2, int(nonce))
	require.Equal(t, initialBalance-30, int(balance))
}

func TestMeshDB_GetStateProjection_WrongNonce(t *testing.T) {
	mdb := NewMemMeshDB(logtest.New(t))
	defer mdb.Close()

	signer, origin := newSignerAndAddress(t, "123")
	err := mdb.addToUnappliedTxs([]*types.Transaction{
		newTx(t, signer, 1, 10),
		newTx(t, signer, 2, 20),
	}, types.NewLayerID(1))
	require.NoError(t, err)

	nonce, balance, err := mdb.GetProjection(origin, initialNonce, initialBalance)
	require.NoError(t, err)
	require.Equal(t, initialNonce, int(nonce))
	require.Equal(t, initialBalance, int(balance))
}

func TestMeshDB_GetStateProjection_DetectNegativeBalance(t *testing.T) {
	mdb := NewMemMeshDB(logtest.New(t))
	defer mdb.Close()

	signer, origin := newSignerAndAddress(t, "123")
	err := mdb.addToUnappliedTxs([]*types.Transaction{
		newTx(t, signer, 0, 10),
		newTx(t, signer, 1, 95),
	}, types.NewLayerID(1))
	require.NoError(t, err)

	nonce, balance, err := mdb.GetProjection(origin, initialNonce, initialBalance)
	require.NoError(t, err)
	require.Equal(t, 1, int(nonce))
	require.Equal(t, initialBalance-10, int(balance))
}

func TestMeshDB_GetStateProjection_NothingToApply(t *testing.T) {
	mdb := NewMemMeshDB(logtest.New(t))
	defer mdb.Close()

	nonce, balance, err := mdb.GetProjection(address(), initialNonce, initialBalance)
	require.NoError(t, err)
	require.Equal(t, uint64(initialNonce), nonce)
	require.Equal(t, uint64(initialBalance), balance)
}

func TestMeshDB_UnappliedTxs(t *testing.T) {
	mdb := NewMemMeshDB(logtest.New(t))
	defer mdb.Close()

	signer1, origin1 := newSignerAndAddress(t, "thc")
	signer2, origin2 := newSignerAndAddress(t, "cbd")
	err := mdb.addToUnappliedTxs([]*types.Transaction{
		newTx(t, signer1, 420, 240),
		newTx(t, signer1, 421, 241),
		newTx(t, signer2, 0, 100),
		newTx(t, signer2, 1, 101),
	}, types.NewLayerID(1))
	require.NoError(t, err)

	txns1 := getTxns(t, mdb, origin1)
	require.Len(t, txns1, 2)
	require.Equal(t, 420, int(txns1[0].Nonce))
	require.Equal(t, 421, int(txns1[1].Nonce))
	require.Equal(t, 240, int(txns1[0].TotalAmount))
	require.Equal(t, 241, int(txns1[1].TotalAmount))

	txns2 := getTxns(t, mdb, origin2)
	require.Len(t, txns2, 2)
	require.Equal(t, 0, int(txns2[0].Nonce))
	require.Equal(t, 1, int(txns2[1].Nonce))
	require.Equal(t, 100, int(txns2[0].TotalAmount))
	require.Equal(t, 101, int(txns2[1].TotalAmount))

	mdb.removeFromUnappliedTxs([]*types.Transaction{
		newTx(t, signer2, 0, 100),
	})

	txns1 = getTxns(t, mdb, origin1)
	require.Len(t, txns1, 2)
	require.Equal(t, 420, int(txns1[0].Nonce))
	require.Equal(t, 421, int(txns1[1].Nonce))
	require.Equal(t, 240, int(txns1[0].TotalAmount))
	require.Equal(t, 241, int(txns1[1].TotalAmount))

	txns2 = getTxns(t, mdb, origin2)
	require.Len(t, txns2, 1)
	require.Equal(t, 1, int(txns2[0].Nonce))
	require.Equal(t, 101, int(txns2[0].TotalAmount))
}

func TestMeshDB_testGetTransactions(t *testing.T) {
	mdb := NewMemMeshDB(logtest.New(t))
	defer mdb.Close()

	signer1, addr1 := newSignerAndAddress(t, "thc")
	signer2, _ := newSignerAndAddress(t, "cbd")
	_, addr3 := newSignerAndAddress(t, "cbe")
	require.NoError(t, mdb.writeTransactions(types.NewLayerID(1), types.EmptyBlockID,
		newTx(t, signer1, 420, 240),
		newTx(t, signer1, 421, 241),
		newTxWithDest(t, signer2, addr1, 0, 100),
		newTxWithDest(t, signer2, addr1, 1, 101),
	))

	txs, err := mdb.GetTransactionsByOrigin(types.NewLayerID(1), addr1)
	require.NoError(t, err)
	require.Equal(t, 2, len(txs))

	txs, err = mdb.GetTransactionsByDestination(types.NewLayerID(1), addr1)
	require.NoError(t, err)
	require.Equal(t, 2, len(txs))

	// test negative case
	txs, err = mdb.GetTransactionsByOrigin(types.NewLayerID(1), addr3)
	require.NoError(t, err)
	require.Equal(t, 0, len(txs))

	txs, err = mdb.GetTransactionsByDestination(types.NewLayerID(1), addr3)
	require.NoError(t, err)
	require.Equal(t, 0, len(txs))
}

func TestMeshDB_updateTransaction(t *testing.T) {
	mdb := NewMemMeshDB(logtest.New(t))
	defer mdb.Close()

	signer1, _ := newSignerAndAddress(t, "thc")
	tx := newTx(t, signer1, 420, 240)
	layerID := types.NewLayerID(10)
	require.NoError(t, mdb.writeTransactions(layerID, types.EmptyBlockID, tx))

	got, err := mdb.GetMeshTransaction(tx.ID())
	require.NoError(t, err)
	assert.Equal(t, layerID, got.LayerID)
	assert.Equal(t, types.EmptyBlockID, got.BlockID)
	assert.Equal(t, tx.ID(), got.Transaction.ID()) // this cause got.Transaction() to populate id
	assert.Equal(t, *tx, got.Transaction)

	block := types.GenLayerBlock(layerID, nil)
	require.NoError(t, mdb.updateDBTXWithBlockID(block, tx))
	got, err = mdb.GetMeshTransaction(tx.ID())
	require.NoError(t, err)
	assert.Equal(t, layerID, got.LayerID)
	assert.Equal(t, block.ID(), got.BlockID)
	assert.Equal(t, tx.ID(), got.Transaction.ID()) // this cause got.Transaction() to populate id
	assert.Equal(t, *tx, got.Transaction)
}

type tinyTX struct {
	ID          types.TransactionID
	Nonce       uint64
	TotalAmount uint64
}

func getTxns(t *testing.T, mdb *DB, origin types.Address) []tinyTX {
	t.Helper()
	txns, err := mdb.getAccountPendingTxs(origin)
	require.NoError(t, err)
	var ret []tinyTX
	for nonce, nonceTxs := range txns.PendingTxs {
		for id, tx := range nonceTxs {
			ret = append(ret, tinyTX{ID: id, Nonce: nonce, TotalAmount: tx.Amount + tx.Fee})
		}
	}
	sort.Slice(ret, func(i, j int) bool {
		return ret[i].Nonce < ret[j].Nonce
	})
	return ret
}

func writeRewards(t *testing.T, mdb *DB) ([]types.Address, []types.NodeID) {
	t.Helper()
	signer1, addr1 := newSignerAndAddress(t, "123")
	signer2, addr2 := newSignerAndAddress(t, "456")
	signer3, addr3 := newSignerAndAddress(t, "789")

	smesher1 := types.NodeID{
		Key:          signer1.PublicKey().String(),
		VRFPublicKey: signer1.PublicKey().Bytes(),
	}
	smesher2 := types.NodeID{
		Key:          signer1.PublicKey().String(),
		VRFPublicKey: signer2.PublicKey().Bytes(),
	}
	smesher3 := types.NodeID{
		Key:          signer1.PublicKey().String(),
		VRFPublicKey: signer3.PublicKey().Bytes(),
	}

	rewards1 := []types.AnyReward{
		{
			Address:     addr1,
			SmesherID:   smesher1,
			Amount:      unitReward,
			LayerReward: unitLayerReward,
		},
		{
			Address:     addr1,
			SmesherID:   smesher1,
			Amount:      unitReward,
			LayerReward: unitLayerReward,
		},
		{
			Address:     addr2,
			SmesherID:   smesher2,
			Amount:      unitReward,
			LayerReward: unitLayerReward,
		},
		{
			Address:     addr3,
			SmesherID:   smesher3,
			Amount:      unitReward,
			LayerReward: unitLayerReward,
		},
	}

	rewards2 := []types.AnyReward{
		{
			Address:     addr2,
			SmesherID:   smesher2,
			Amount:      unitReward,
			LayerReward: unitLayerReward,
		},
		{
			Address:     addr2,
			SmesherID:   smesher2,
			Amount:      unitReward,
			LayerReward: unitLayerReward,
		},
		{
			Address:     addr3,
			SmesherID:   smesher3,
			Amount:      unitReward,
			LayerReward: unitLayerReward,
		},
	}

	rewards3 := []types.AnyReward{
		{
			Address:     addr3,
			SmesherID:   smesher3,
			Amount:      unitReward,
			LayerReward: unitLayerReward,
		},
		{
			Address:     addr3,
			SmesherID:   smesher3,
			Amount:      unitReward,
			LayerReward: unitLayerReward,
		},
		{
			Address:     addr1,
			SmesherID:   smesher1,
			Amount:      unitReward,
			LayerReward: unitLayerReward,
		},
	}

	err := mdb.writeTransactionRewards(types.NewLayerID(1), rewards1)
	require.NoError(t, err)

	err = mdb.writeTransactionRewards(types.NewLayerID(2), rewards2)
	require.NoError(t, err)

	err = mdb.writeTransactionRewards(types.NewLayerID(3), rewards3)
	require.NoError(t, err)
	return []types.Address{addr1, addr2, addr3}, []types.NodeID{smesher1, smesher2, smesher3}
}

func TestMeshDB_testGetRewards(t *testing.T) {
	mdb := NewMemMeshDB(logtest.New(t))
	defer mdb.Close()

	addrs, smeshers := writeRewards(t, mdb)
	rewards, err := mdb.GetRewards(addrs[0])
	require.NoError(t, err)
	require.Equal(t, []types.Reward{
		{Layer: types.NewLayerID(1), TotalReward: unitReward * 2, LayerRewardEstimate: unitLayerReward * 2, SmesherID: smeshers[0], Coinbase: addrs[0]},
		{Layer: types.NewLayerID(3), TotalReward: unitReward, LayerRewardEstimate: unitLayerReward, SmesherID: smeshers[0], Coinbase: addrs[0]},
	}, rewards)

	rewards, err = mdb.GetRewards(addrs[1])
	require.NoError(t, err)
	require.Equal(t, []types.Reward{
		{Layer: types.NewLayerID(1), TotalReward: unitReward, LayerRewardEstimate: unitLayerReward, SmesherID: smeshers[1], Coinbase: addrs[1]},
		{Layer: types.NewLayerID(2), TotalReward: unitReward * 2, LayerRewardEstimate: unitLayerReward * 2, SmesherID: smeshers[1], Coinbase: addrs[1]},
	}, rewards)

	rewards, err = mdb.GetRewards(addrs[2])
	require.NoError(t, err)
	require.Equal(t, []types.Reward{
		{Layer: types.NewLayerID(1), TotalReward: unitReward, LayerRewardEstimate: unitLayerReward, SmesherID: smeshers[2], Coinbase: addrs[2]},
		{Layer: types.NewLayerID(2), TotalReward: unitReward, LayerRewardEstimate: unitLayerReward, SmesherID: smeshers[2], Coinbase: addrs[2]},
		{Layer: types.NewLayerID(3), TotalReward: unitReward * 2, LayerRewardEstimate: unitLayerReward * 2, SmesherID: smeshers[2], Coinbase: addrs[2]},
	}, rewards)

	_, addr4 := newSignerAndAddress(t, "999")
	rewards, err = mdb.GetRewards(addr4)
	require.NoError(t, err)
	require.Nil(t, rewards)
}

func TestMeshDB_testGetRewardsBySmesher(t *testing.T) {
	mdb := NewMemMeshDB(logtest.New(t))
	defer mdb.Close()

	addrs, smeshers := writeRewards(t, mdb)

	rewards, err := mdb.GetRewardsBySmesherID(smeshers[0])
	require.NoError(t, err)
	require.Equal(t, []types.Reward{
		{Layer: types.NewLayerID(1), TotalReward: unitReward * 2, LayerRewardEstimate: unitLayerReward * 2, SmesherID: smeshers[0], Coinbase: addrs[0]},
		{Layer: types.NewLayerID(3), TotalReward: unitReward, LayerRewardEstimate: unitLayerReward, SmesherID: smeshers[0], Coinbase: addrs[0]},
	}, rewards)

	rewards, err = mdb.GetRewardsBySmesherID(smeshers[1])
	require.NoError(t, err)
	require.Equal(t, []types.Reward{
		{Layer: types.NewLayerID(1), TotalReward: unitReward, LayerRewardEstimate: unitLayerReward, SmesherID: smeshers[1], Coinbase: addrs[1]},
		{Layer: types.NewLayerID(2), TotalReward: unitReward * 2, LayerRewardEstimate: unitLayerReward * 2, SmesherID: smeshers[1], Coinbase: addrs[1]},
	}, rewards)

	rewards, err = mdb.GetRewardsBySmesherID(smeshers[2])
	require.NoError(t, err)
	require.Equal(t, []types.Reward{
		{Layer: types.NewLayerID(1), TotalReward: unitReward, LayerRewardEstimate: unitLayerReward, SmesherID: smeshers[2], Coinbase: addrs[2]},
		{Layer: types.NewLayerID(2), TotalReward: unitReward, LayerRewardEstimate: unitLayerReward, SmesherID: smeshers[2], Coinbase: addrs[2]},
		{Layer: types.NewLayerID(3), TotalReward: unitReward * 2, LayerRewardEstimate: unitLayerReward * 2, SmesherID: smeshers[2], Coinbase: addrs[2]},
	}, rewards)

	signer4, _ := newSignerAndAddress(t, "999")
	smesher4 := types.NodeID{
		Key:          signer4.PublicKey().String(),
		VRFPublicKey: signer4.PublicKey().Bytes(),
	}
	rewards, err = mdb.GetRewardsBySmesherID(smesher4)
	require.NoError(t, err)
	require.Nil(t, rewards)
}

func TestMeshDB_RecordCoinFlip(t *testing.T) {
	layerID := types.NewLayerID(123)

	testCoinflip := func(mdb *DB) {
		_, exists := mdb.GetCoinflip(context.TODO(), layerID)
		require.False(t, exists, "coin value should not exist before being inserted")
		mdb.RecordCoinflip(context.TODO(), layerID, true)
		coin, exists := mdb.GetCoinflip(context.TODO(), layerID)
		require.True(t, exists, "expected coin value to exist")
		require.True(t, coin, "expected true coin value")
		mdb.RecordCoinflip(context.TODO(), layerID, false)
		coin, exists = mdb.GetCoinflip(context.TODO(), layerID)
		require.True(t, exists, "expected coin value to exist")
		require.False(t, coin, "expected false coin value on overwrite")
	}

	mdb1 := NewMemMeshDB(logtest.New(t))
	defer mdb1.Close()
	testCoinflip(mdb1)
	mdb2, err := NewPersistentMeshDB(dbPath+"/mesh_db/", 5, logtest.New(t))
	require.NoError(t, err)
	defer mdb2.Close()
	defer teardown()
	testCoinflip(mdb2)
}

func TestMeshDB_GetMeshTransactions(t *testing.T) {
	mdb := NewMemMeshDB(logtest.New(t))
	defer mdb.Close()

	signer1, _ := newSignerAndAddress(t, "thc")

	var (
		nonce  uint64
		ids    []types.TransactionID
		layers = 10
	)
	for i := 1; i <= layers; i++ {
		nonce++
		tx := newTx(t, signer1, nonce, 240)
		ids = append(ids, tx.ID())
		require.NoError(t, mdb.writeTransactions(types.NewLayerID(uint32(i)), types.EmptyBlockID, tx))
	}
	txs, missing := mdb.GetMeshTransactions(ids)
	require.Len(t, missing, 0)
	for i := 1; i < layers; i++ {
		require.Equal(t, ids[i-1], txs[i-1].ID())
		require.EqualValues(t, types.NewLayerID(uint32(i)), txs[i-1].LayerID)
	}
}

func TestMesh_FindOnce(t *testing.T) {
	mdb := NewMemMeshDB(logtest.New(t))
	defer mdb.Close()

	signer1, addr1 := newSignerAndAddress(t, "thc")
	signer2, _ := newSignerAndAddress(t, "cbd")

	layers := []uint32{1, 10, 100}
	nonce := uint64(0)
	for _, layer := range layers {
		nonce++
		err := mdb.writeTransactions(types.NewLayerID(layer), types.EmptyBlockID,
			newTx(t, signer1, nonce, 100),
			newTxWithDest(t, signer2, addr1, nonce, 100),
		)
		require.NoError(t, err)
	}
	t.Run("ByDestination", func(t *testing.T) {
		for _, layer := range layers {
			txs, err := mdb.GetTransactionsByDestination(types.NewLayerID(layer), addr1)
			require.NoError(t, err)
			assert.Len(t, txs, 1)
		}
	})

	t.Run("ByOrigin", func(t *testing.T) {
		for _, layer := range layers {
			txs, err := mdb.GetTransactionsByOrigin(types.NewLayerID(layer), addr1)
			require.NoError(t, err)
			assert.Len(t, txs, 1)
		}
	})
}

func BenchmarkGetBlock(b *testing.B) {
	// cache is set to be twice as large as cache to avoid hitting the cache
	blocks := make([]*types.Block, layerSize*2)
	db, err := NewPersistentMeshDB(b.TempDir(),
		1, /*size of the cache is multiplied by a constant (layerSize). for the benchmark it needs to be no more than layerSize*/
		logtest.New(b))
	require.NoError(b, err)
	defer db.Close()

	for i := range blocks {
		blocks[i] = types.GenLayerBlock(types.NewLayerID(1), nil)
		require.NoError(b, db.AddBlock(blocks[i]))
	}

	b.ResetTimer()

	for i := 0; i < b.N; i++ {
		block := blocks[i%len(blocks)]
		_, err = db.GetBlock(block.ID())
		require.NoError(b, err)
	}
}<|MERGE_RESOLUTION|>--- conflicted
+++ resolved
@@ -124,23 +124,13 @@
 		for idx, pat := range patterns {
 			for _, id := range pat {
 				b := prev[idx].Blocks()[id]
-<<<<<<< HEAD
-				p.Votes.Support = append(p.Votes.Support, b.ID())
-				voted[p.ID()] = struct{}{}
-			}
-		}
-		for _, prevProposal := range prev[0].Proposals() {
-			if _, ok := voted[prevProposal.ID()]; !ok {
-				p.Votes.Against = append(p.Votes.Against, (types.BlockID)(prevProposal.ID()))
-=======
-				ballot.ForDiff = append(ballot.ForDiff, b.ID())
+				ballot.Votes.Support = append(ballot.Votes.Support, b.ID())
 				voted[ballot.ID()] = struct{}{}
 			}
 		}
 		for _, prevBallot := range prev[0].Ballots() {
 			if _, ok := voted[prevBallot.ID()]; !ok {
-				ballot.AgainstDiff = append(ballot.AgainstDiff, prev[0].BlocksIDs()[0])
->>>>>>> 6e6c8029
+				ballot.Votes.Against = append(ballot.Votes.Against, prev[0].BlocksIDs()[0])
 			}
 		}
 		ballot.LayerIndex = layerID
