--- conflicted
+++ resolved
@@ -221,12 +221,6 @@
 func InitSingleInstance(cfg config.Config, i int, genesisTime string, storePath string, rolacle *eligibility.FixedRolacle, poetClient *activation.HTTPPoetClient, clock TickProvider, net network, edSgn *signing.EdSigner) (*SpacemeshApp, error) {
 	smApp := NewSpacemeshApp()
 	smApp.Config = &cfg
-<<<<<<< HEAD
-	smApp.Config.SpaceToCommit = smApp.Config.POST.SpacePerUnit << (4 - i%5)
-	smApp.Config.CoinbaseAccount = strconv.Itoa(i + 1)
-=======
-
->>>>>>> 1455be64
 	smApp.Config.GenesisTime = genesisTime
 
 	smApp.Config.SMESHING.CoinbaseAccount = strconv.Itoa(i + 1)
