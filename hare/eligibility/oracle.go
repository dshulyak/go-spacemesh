package eligibility

import (
	"context"
	"errors"
	"fmt"
	"math"
	"sync"

	lru "github.com/hashicorp/golang-lru/v2"
	"github.com/spacemeshos/fixed"
	"golang.org/x/exp/maps"

	"github.com/spacemeshos/go-spacemesh/atxsdata"
	"github.com/spacemeshos/go-spacemesh/codec"
	"github.com/spacemeshos/go-spacemesh/common/types"
	"github.com/spacemeshos/go-spacemesh/log"
	"github.com/spacemeshos/go-spacemesh/miner"
	"github.com/spacemeshos/go-spacemesh/signing"
	"github.com/spacemeshos/go-spacemesh/sql"
	"github.com/spacemeshos/go-spacemesh/sql/activesets"
	"github.com/spacemeshos/go-spacemesh/sql/ballots"
	"github.com/spacemeshos/go-spacemesh/system"
)

const (
	// CertifyRound is not part of the hare protocol, but it shares the same oracle for eligibility.
	CertifyRound uint32 = math.MaxUint32 >> 1
)

const (
	activesCacheSize = 5                       // we don't expect to handle more than two layers concurrently
	maxSupportedN    = (math.MaxInt32 / 2) + 1 // higher values result in an overflow when calculating CDF
)

var (
	errZeroCommitteeSize = errors.New("zero committee size")
	errEmptyActiveSet    = errors.New("empty active set")
	errZeroTotalWeight   = errors.New("zero total weight")
	ErrNotActive         = errors.New("oracle: miner is not active in epoch")
)

type identityWeight struct {
	atx    types.ATXID
	weight uint64
}

type cachedActiveSet struct {
	set   map[types.NodeID]identityWeight
	total uint64
}

func (c *cachedActiveSet) atxs() []types.ATXID {
	atxs := make([]types.ATXID, 0, len(c.set))
	for _, id := range c.set {
		atxs = append(atxs, id.atx)
	}
	return atxs
}

// Config is the configuration of the oracle package.
type Config struct {
	// ConfidenceParam specifies how many layers into the epoch hare uses active set generated in the previous epoch.
	// For example, if epoch size is 100 and confidence is 10 hare will use previous active set for layers 0-9
	// and then generate a new activeset.
	//
	// This was done like that so that we have higher `confidence` that hare will succeed atleast
	// once during this interval. If it doesn't we have to provide centralized fallback.
	ConfidenceParam uint32 `mapstructure:"eligibility-confidence-param"`
}

func (c *Config) MarshalLogObject(encoder log.ObjectEncoder) error {
	encoder.AddUint32("confidence param", c.ConfidenceParam)
	return nil
}

// DefaultConfig returns the default configuration for the oracle package.
func DefaultConfig() Config {
	return Config{ConfidenceParam: 1}
}

// Oracle is the hare eligibility oracle.
type Oracle struct {
	mu           sync.Mutex
	activesCache activeSetCache
	fallback     map[types.EpochID][]types.ATXID
	sync         system.SyncStateProvider
	// NOTE(dshulyak) on switch from synced to not synced reset the cache
	// to cope with https://github.com/spacemeshos/go-spacemesh/issues/4552
	// until graded oracle is implemented
	synced bool

	beacons        system.BeaconGetter
	atxsdata       *atxsdata.Data
	db             sql.Executor
	vrfVerifier    vrfVerifier
	layersPerEpoch uint32
	cfg            Config
<<<<<<< HEAD
	log.Log
=======
	log            log.Log
}

type Opt func(*Oracle)

func WithConfig(config Config) Opt {
	return func(o *Oracle) {
		o.cfg = config
	}
}

func WithLogger(logger log.Log) Opt {
	return func(o *Oracle) {
		o.log = logger
	}
>>>>>>> a2d7dfa4
}

type Opt func(*Oracle)

func WithConfig(config Config) Opt {
	return func(o *Oracle) {
		o.cfg = config
	}
}

func WithLogger(logger log.Log) Opt {
	return func(o *Oracle) {
		o.Log = logger
	}
}

// New returns a new eligibility oracle instance.
func New(
	beacons system.BeaconGetter,
	db sql.Executor,
	atxsdata *atxsdata.Data,
	vrfVerifier vrfVerifier,
	layersPerEpoch uint32,
	opts ...Opt,
) *Oracle {
	activesCache, err := lru.New[types.EpochID, *cachedActiveSet](activesCacheSize)
	if err != nil {
		panic("failed to create lru cache for active set" + err.Error())
	}
	oracle := &Oracle{
		beacons:        beacons,
		db:             db,
		atxsdata:       atxsdata,
		vrfVerifier:    vrfVerifier,
		layersPerEpoch: layersPerEpoch,
		activesCache:   activesCache,
		fallback:       map[types.EpochID][]types.ATXID{},
		cfg:            DefaultConfig(),
<<<<<<< HEAD
		Log:            log.NewNop(),
=======
		log:            log.NewNop(),
>>>>>>> a2d7dfa4
	}
	for _, opt := range opts {
		opt(oracle)
	}
<<<<<<< HEAD
	oracle.Log.With().Info("hare oracle initialized", log.Uint32("epoch size", layersPerEpoch), log.Inline(&oracle.cfg))
=======
	oracle.log.With().Info("hare oracle initialized", log.Uint32("epoch size", layersPerEpoch), log.Inline(&oracle.cfg))
>>>>>>> a2d7dfa4
	return oracle
}

//go:generate scalegen -types VrfMessage

// VrfMessage is a verification message. It is also the payload for the signature in `types.HareEligibility`.
type VrfMessage struct {
	Type   types.EligibilityType // always types.EligibilityHare
	Beacon types.Beacon
	Round  uint32
	Layer  types.LayerID
}

func (o *Oracle) SetSync(sync system.SyncStateProvider) {
	o.mu.Lock()
	defer o.mu.Unlock()
	o.sync = sync
}

func (o *Oracle) resetCacheOnSynced(ctx context.Context) {
	if o.sync == nil {
		return
	}
	synced := o.synced
	o.synced = o.sync.IsSynced(ctx)
	if !synced && o.synced {
		ac, err := lru.New[types.EpochID, *cachedActiveSet](activesCacheSize)
		if err != nil {
			o.log.With().Fatal("failed to create lru cache for active set", log.Err(err))
		}
		o.activesCache = ac
	}
}

// buildVRFMessage builds the VRF message used as input for hare eligibility validation.
func (o *Oracle) buildVRFMessage(ctx context.Context, layer types.LayerID, round uint32) ([]byte, error) {
	beacon, err := o.beacons.GetBeacon(layer.GetEpoch())
	if err != nil {
		return nil, fmt.Errorf("get beacon: %w", err)
	}
	return codec.MustEncode(&VrfMessage{Type: types.EligibilityHare, Beacon: beacon, Round: round, Layer: layer}), nil
}

func (o *Oracle) totalWeight(ctx context.Context, layer types.LayerID) (uint64, error) {
	actives, err := o.actives(ctx, layer)
	if err != nil {
		return 0, err
	}
	return actives.total, nil
}

func (o *Oracle) minerWeight(ctx context.Context, layer types.LayerID, id types.NodeID) (uint64, error) {
	actives, err := o.actives(ctx, layer)
	if err != nil {
		return 0, err
	}

	w, ok := actives.set[id]
	if !ok {
		return 0, fmt.Errorf("%w: %v", ErrNotActive, id)
	}
	return w.weight, nil
}

func calcVrfFrac(vrfSig types.VrfSignature) fixed.Fixed {
	return fixed.FracFromBytes(vrfSig[:8])
}

func (o *Oracle) prepareEligibilityCheck(
	ctx context.Context,
	layer types.LayerID,
	round uint32,
	committeeSize int,
	id types.NodeID,
	vrfSig types.VrfSignature,
) (int, fixed.Fixed, fixed.Fixed, bool, error) {
	logger := o.log.WithContext(ctx).WithFields(
		layer,
		layer.GetEpoch(),
		log.Stringer("smesher", id),
		log.Uint32("round", round),
		log.Int("committee_size", committeeSize),
	)

	if committeeSize < 1 {
		logger.With().Error("committee size must be positive", log.Int("committee_size", committeeSize))
		return 0, fixed.Fixed{}, fixed.Fixed{}, true, errZeroCommitteeSize
	}

	// calc hash & check threshold
	// this is cheap in case the node is not eligible
	minerWeight, err := o.minerWeight(ctx, layer, id)
	if err != nil {
		return 0, fixed.Fixed{}, fixed.Fixed{}, true, err
	}

	msg, err := o.buildVRFMessage(ctx, layer, round)
	if err != nil {
		logger.With().Warning("could not build vrf message", log.Err(err))
		return 0, fixed.Fixed{}, fixed.Fixed{}, true, err
	}

	// validate message
	if !o.vrfVerifier.Verify(id, msg, vrfSig) {
		logger.Debug("eligibility: a node did not pass vrf signature verification")
		return 0, fixed.Fixed{}, fixed.Fixed{}, true, nil
	}

	// get active set size
	totalWeight, err := o.totalWeight(ctx, layer)
	if err != nil {
		logger.With().Error("failed to get total weight", log.Err(err))
		return 0, fixed.Fixed{}, fixed.Fixed{}, true, err
	}

	// require totalWeight > 0
	if totalWeight == 0 {
		logger.Warning("eligibility: total weight is zero")
		return 0, fixed.Fixed{}, fixed.Fixed{}, true, errZeroTotalWeight
	}

	logger.With().Debug("preparing eligibility check",
		log.Uint64("miner_weight", minerWeight),
		log.Uint64("total_weight", totalWeight),
	)

	n := minerWeight

	// calc p
	if uint64(committeeSize) > totalWeight {
		logger.With().Warning("committee size is greater than total weight",
			log.Int("committee_size", committeeSize),
			log.Uint64("total_weight", totalWeight),
		)
		totalWeight *= uint64(committeeSize)
		n *= uint64(committeeSize)
	}
	if n > maxSupportedN {
		return 0, fixed.Fixed{}, fixed.Fixed{}, false, fmt.Errorf(
			"miner weight exceeds supported maximum (id: %v, weight: %d, max: %d",
			id,
			minerWeight,
			maxSupportedN,
		)
	}

	p := fixed.DivUint64(uint64(committeeSize), totalWeight)
	return int(n), p, calcVrfFrac(vrfSig), false, nil
}

// Validate validates the number of eligibilities of ID on the given Layer where msg is the VRF message, sig is the role
// proof and assuming commSize as the expected committee size.
func (o *Oracle) Validate(
	ctx context.Context,
	layer types.LayerID,
	round uint32,
	committeeSize int,
	id types.NodeID,
	sig types.VrfSignature,
	eligibilityCount uint16,
) (bool, error) {
	n, p, vrfFrac, done, err := o.prepareEligibilityCheck(ctx, layer, round, committeeSize, id, sig)
	if done || err != nil {
		return false, err
	}

	defer func() {
		if msg := recover(); msg != nil {
			o.log.WithContext(ctx).With().Fatal("panic in validate",
				log.Any("msg", msg),
				log.Int("n", n),
				log.String("p", p.String()),
				log.String("vrf_frac", vrfFrac.String()),
			)
		}
	}()

	x := int(eligibilityCount)
	if !fixed.BinCDF(n, p, x-1).GreaterThan(vrfFrac) && vrfFrac.LessThan(fixed.BinCDF(n, p, x)) {
		return true, nil
	}
	o.log.WithContext(ctx).With().Warning("eligibility: node did not pass vrf eligibility threshold",
		layer,
		log.Uint32("round", round),
		log.Int("committee_size", committeeSize),
		id,
		log.Uint16("eligibility_count", eligibilityCount),
		log.Int("n", n),
		log.Float64("p", p.Float()),
		log.Float64("vrf_frac", vrfFrac.Float()),
		log.Int("x", x),
	)
	return false, nil
}

// CalcEligibility calculates the number of eligibilities of ID on the given Layer where msg is the VRF message, sig is
// the role proof and assuming commSize as the expected committee size.
func (o *Oracle) CalcEligibility(
	ctx context.Context,
	layer types.LayerID,
	round uint32,
	committeeSize int,
	id types.NodeID,
	vrfSig types.VrfSignature,
) (uint16, error) {
	n, p, vrfFrac, done, err := o.prepareEligibilityCheck(ctx, layer, round, committeeSize, id, vrfSig)
	if done {
		return 0, err
	}

	defer func() {
		if msg := recover(); msg != nil {
			o.log.With().Fatal("panic in calc eligibility",
				layer,
				layer.GetEpoch(),
				log.Uint32("round_id", round),
				log.Any("msg", msg),
				log.Int("committee_size", committeeSize),
				log.Int("n", n),
				log.Float64("p", p.Float()),
				log.Float64("vrf_frac", vrfFrac.Float()),
			)
		}
	}()

	o.log.With().Debug("params",
		layer,
		layer.GetEpoch(),
		log.Uint32("round_id", round),
		log.Int("committee_size", committeeSize),
		log.Int("n", n),
		log.Float64("p", p.Float()),
		log.Float64("vrf_frac", vrfFrac.Float()),
	)

	for x := 0; x < n; x++ {
		if fixed.BinCDF(n, p, x).GreaterThan(vrfFrac) {
			// even with large N and large P, x will be << 2^16, so this cast is safe
			return uint16(x), nil
		}
	}

	// since BinCDF(n, p, n) is 1 for any p, this code can only be reached if n is much smaller
	// than 2^16 (so that BinCDF(n, p, n-1) is still lower than vrfFrac)
	return uint16(n), nil
}

// Proof returns the role proof for the current Layer & Round.
func (o *Oracle) Proof(
	ctx context.Context,
	signer *signing.VRFSigner,
	layer types.LayerID,
	round uint32,
) (types.VrfSignature, error) {
	beacon, err := o.beacons.GetBeacon(layer.GetEpoch())
	if err != nil {
		return types.EmptyVrfSignature, fmt.Errorf("get beacon: %w", err)
	}
	return GenVRF(ctx, signer, beacon, layer, round), nil
}

// GenVRF generates vrf for hare eligibility.
func GenVRF(
	ctx context.Context,
	signer *signing.VRFSigner,
	beacon types.Beacon,
	layer types.LayerID,
	round uint32,
) types.VrfSignature {
	return signer.Sign(
		codec.MustEncode(&VrfMessage{Type: types.EligibilityHare, Beacon: beacon, Round: round, Layer: layer}),
	)
}

// Returns a map of all active node IDs in the specified layer id.
func (o *Oracle) actives(ctx context.Context, targetLayer types.LayerID) (*cachedActiveSet, error) {
	if !targetLayer.After(types.GetEffectiveGenesis()) {
		return nil, errEmptyActiveSet
	}
	targetEpoch := targetLayer.GetEpoch()
	// the first bootstrap data targets first epoch after genesis (epoch 2)
	// and the epoch where checkpoint recovery happens
	if targetEpoch > types.GetEffectiveGenesis().Add(1).GetEpoch() &&
		targetLayer.Difference(targetEpoch.FirstLayer()) < o.cfg.ConfidenceParam {
		targetEpoch -= 1
	}
	o.log.WithContext(ctx).With().Debug("hare oracle getting active set",
		log.Stringer("target_layer", targetLayer),
		log.Stringer("target_layer_epoch", targetLayer.GetEpoch()),
		log.Stringer("target_epoch", targetEpoch),
	)

	o.mu.Lock()
	defer o.mu.Unlock()
	o.resetCacheOnSynced(ctx)
	if value, exists := o.activesCache.Get(targetEpoch); exists {
		return value, nil
	}
	activeSet, err := o.computeActiveSet(ctx, targetEpoch)
	if err != nil {
		return nil, err
	}
	if len(activeSet) == 0 {
		return nil, errEmptyActiveSet
	}
	activeWeights, err := o.computeActiveWeights(targetEpoch, activeSet)
	if err != nil {
		return nil, err
	}

	aset := &cachedActiveSet{set: activeWeights}
	for _, aweight := range activeWeights {
		aset.total += aweight.weight
	}
	o.log.WithContext(ctx).With().Info("got hare active set", log.Int("count", len(activeWeights)))
	o.activesCache.Add(targetEpoch, aset)
	return aset, nil
}

func (o *Oracle) ActiveSet(ctx context.Context, targetEpoch types.EpochID) ([]types.ATXID, error) {
	aset, err := o.actives(ctx, targetEpoch.FirstLayer().Add(o.cfg.ConfidenceParam))
	if err != nil {
		return nil, err
	}
	return aset.atxs(), nil
}

func (o *Oracle) computeActiveSet(ctx context.Context, targetEpoch types.EpochID) ([]types.ATXID, error) {
	activeSet, ok := o.fallback[targetEpoch]
	if ok {
		o.log.WithContext(ctx).With().Info("using fallback active set",
			targetEpoch,
			log.Int("size", len(activeSet)),
		)
		return activeSet, nil
	}

	activeSet, err := miner.ActiveSetFromEpochFirstBlock(o.db, targetEpoch)
	if err != nil && !errors.Is(err, sql.ErrNotFound) {
		return nil, err
	}
	if len(activeSet) == 0 {
		return o.activeSetFromRefBallots(targetEpoch)
	}
	return activeSet, nil
}

func (o *Oracle) computeActiveWeights(
	targetEpoch types.EpochID,
	activeSet []types.ATXID,
) (map[types.NodeID]identityWeight, error) {
<<<<<<< HEAD
	identities := map[types.NodeID]identityWeight{}
=======
	identities := make(map[types.NodeID]identityWeight, len(activeSet))
>>>>>>> a2d7dfa4
	for _, id := range activeSet {
		atx := o.atxsdata.Get(targetEpoch, id)
		if atx == nil {
			return nil, fmt.Errorf("oracle: missing atx in atxsdata %s/%s", targetEpoch, id.ShortString())
		}
		identities[atx.Node] = identityWeight{atx: id, weight: atx.Weight}
	}
	return identities, nil
}

func (o *Oracle) activeSetFromRefBallots(epoch types.EpochID) ([]types.ATXID, error) {
	beacon, err := o.beacons.GetBeacon(epoch)
	if err != nil {
		return nil, fmt.Errorf("get beacon: %w", err)
	}
	ballotsrst, err := ballots.AllFirstInEpoch(o.db, epoch)
	if err != nil {
		return nil, fmt.Errorf("first in epoch %d: %w", epoch, err)
	}
<<<<<<< HEAD
	activeMap := map[types.ATXID]struct{}{}
=======
	activeMap := make(map[types.ATXID]struct{}, len(ballotsrst))
>>>>>>> a2d7dfa4
	for _, ballot := range ballotsrst {
		if ballot.EpochData == nil {
			o.log.With().Error("invalid data. first ballot doesn't have epoch data", log.Inline(ballot))
			continue
		}
		if ballot.EpochData.Beacon != beacon {
			o.log.With().Debug("beacon mismatch", log.Stringer("local", beacon), log.Object("ballot", ballot))
			continue
		}
		actives, err := activesets.Get(o.db, ballot.EpochData.ActiveSetHash)
		if err != nil {
			o.log.With().Error("failed to get active set",
				log.String("actives hash", ballot.EpochData.ActiveSetHash.ShortString()),
				log.String("ballot ", ballot.ID().String()),
				log.Err(err),
			)
			continue
		}
		for _, id := range actives.Set {
			activeMap[id] = struct{}{}
		}
	}
	o.log.With().Warning("using tortoise active set",
		log.Int("actives size", len(activeMap)),
		log.Uint32("epoch", epoch.Uint32()),
		log.Stringer("beacon", beacon),
	)
	return maps.Keys(activeMap), nil
}

// IsIdentityActiveOnConsensusView returns true if the provided identity is active on the consensus view derived
// from the specified layer, false otherwise.
func (o *Oracle) IsIdentityActiveOnConsensusView(
	ctx context.Context,
	edID types.NodeID,
	layer types.LayerID,
) (bool, error) {
	o.log.WithContext(ctx).With().Debug("hare oracle checking for active identity")
	defer func() {
		o.log.WithContext(ctx).With().Debug("hare oracle active identity check complete")
	}()
	actives, err := o.actives(ctx, layer)
	if err != nil {
		return false, err
	}
	_, exist := actives.set[edID]
	return exist, nil
}

func (o *Oracle) UpdateActiveSet(epoch types.EpochID, activeSet []types.ATXID) {
	o.log.With().Info("received activeset update",
		epoch,
		log.Int("size", len(activeSet)),
	)
	o.mu.Lock()
	defer o.mu.Unlock()
	if _, ok := o.fallback[epoch]; ok {
		o.log.With().Debug("fallback active set already exists", epoch)
		return
	}
	o.fallback[epoch] = activeSet
}<|MERGE_RESOLUTION|>--- conflicted
+++ resolved
@@ -96,9 +96,6 @@
 	vrfVerifier    vrfVerifier
 	layersPerEpoch uint32
 	cfg            Config
-<<<<<<< HEAD
-	log.Log
-=======
 	log            log.Log
 }
 
@@ -113,21 +110,6 @@
 func WithLogger(logger log.Log) Opt {
 	return func(o *Oracle) {
 		o.log = logger
-	}
->>>>>>> a2d7dfa4
-}
-
-type Opt func(*Oracle)
-
-func WithConfig(config Config) Opt {
-	return func(o *Oracle) {
-		o.cfg = config
-	}
-}
-
-func WithLogger(logger log.Log) Opt {
-	return func(o *Oracle) {
-		o.Log = logger
 	}
 }
 
@@ -153,20 +135,12 @@
 		activesCache:   activesCache,
 		fallback:       map[types.EpochID][]types.ATXID{},
 		cfg:            DefaultConfig(),
-<<<<<<< HEAD
-		Log:            log.NewNop(),
-=======
 		log:            log.NewNop(),
->>>>>>> a2d7dfa4
 	}
 	for _, opt := range opts {
 		opt(oracle)
 	}
-<<<<<<< HEAD
-	oracle.Log.With().Info("hare oracle initialized", log.Uint32("epoch size", layersPerEpoch), log.Inline(&oracle.cfg))
-=======
 	oracle.log.With().Info("hare oracle initialized", log.Uint32("epoch size", layersPerEpoch), log.Inline(&oracle.cfg))
->>>>>>> a2d7dfa4
 	return oracle
 }
 
@@ -518,11 +492,7 @@
 	targetEpoch types.EpochID,
 	activeSet []types.ATXID,
 ) (map[types.NodeID]identityWeight, error) {
-<<<<<<< HEAD
-	identities := map[types.NodeID]identityWeight{}
-=======
 	identities := make(map[types.NodeID]identityWeight, len(activeSet))
->>>>>>> a2d7dfa4
 	for _, id := range activeSet {
 		atx := o.atxsdata.Get(targetEpoch, id)
 		if atx == nil {
@@ -542,11 +512,7 @@
 	if err != nil {
 		return nil, fmt.Errorf("first in epoch %d: %w", epoch, err)
 	}
-<<<<<<< HEAD
-	activeMap := map[types.ATXID]struct{}{}
-=======
 	activeMap := make(map[types.ATXID]struct{}, len(ballotsrst))
->>>>>>> a2d7dfa4
 	for _, ballot := range ballotsrst {
 		if ballot.EpochData == nil {
 			o.log.With().Error("invalid data. first ballot doesn't have epoch data", log.Inline(ballot))
