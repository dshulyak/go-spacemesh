package hare

import (
	"context"
	"errors"
	"fmt"
	"github.com/spacemeshos/go-spacemesh/common/types"
	"github.com/spacemeshos/go-spacemesh/hare/config"
	"github.com/spacemeshos/go-spacemesh/log"
	"sync"
	"sync/atomic"
	"time"
)

// LayerBuffer is the number of layer results we keep at a given time.
const LayerBuffer = 20

type consensusFactory func(cfg config.Config, instanceId instanceID, s *Set, oracle Rolacle, signing Signer, p2p NetworkService, terminationReport chan TerminationOutput) Consensus

// Consensus represents an item that acts like a consensus process.
type Consensus interface {
	ID() instanceID
	Close()
	CloseChannel() chan struct{}

	Start(ctx context.Context) error
	SetInbox(chan *Msg)
}

// TerminationOutput represents an output of a consensus process.
type TerminationOutput interface {
	ID() instanceID
	Set() *Set
	Coinflip() bool
	Completed() bool
}

type layers interface {
	LayerBlockIds(layerID types.LayerID) ([]types.BlockID, error)
	HandleValidatedLayer(ctx context.Context, validatedLayer types.LayerID, layer []types.BlockID)
}

// checks if the collected output is valid
type outputValidationFunc func(blocks []types.BlockID) bool

// Hare is the orchestrator that starts new consensus processes and collects their output.
type Hare struct {
	Closer
	log.Log
	config config.Config

	network    NetworkService
	beginLayer chan types.LayerID

	broker *Broker

	sign Signer

	msh     layers
	rolacle Rolacle

	networkDelta time.Duration

	layerLock sync.RWMutex
	lastLayer types.LayerID

	bufferSize int

	outputChan chan TerminationOutput
	mu         sync.RWMutex
	outputs    map[types.LayerID][]types.BlockID
	coinflips  map[types.LayerID]bool

	factory consensusFactory

	validate outputValidationFunc

	nid types.NodeID

	totalCPs int32
}

// New returns a new Hare struct.
func New(conf config.Config, p2p NetworkService, sign Signer, nid types.NodeID, validate outputValidationFunc,
	syncState syncStateFunc, obp layers, rolacle Rolacle,
	layersPerEpoch uint16, idProvider identityProvider, stateQ StateQuerier,
	beginLayer chan types.LayerID, logger log.Log) *Hare {
	h := new(Hare)

	h.Closer = NewCloser()
	h.Log = logger
	h.config = conf
	h.network = p2p
	h.beginLayer = beginLayer

	ev := newEligibilityValidator(rolacle, layersPerEpoch, idProvider, conf.N, conf.ExpectedLeaders, logger)
	h.broker = newBroker(p2p, ev, stateQ, syncState, layersPerEpoch, conf.LimitConcurrent, h.Closer, logger)
	h.sign = sign
	h.msh = obp
	h.rolacle = rolacle

	h.networkDelta = time.Duration(conf.WakeupDelta) * time.Second
	// todo: this should be loaded from global config
	h.bufferSize = LayerBuffer // XXX: must be at least the size of `hdist`
	h.lastLayer = 0
	h.outputChan = make(chan TerminationOutput, h.bufferSize)
	h.outputs = make(map[types.LayerID][]types.BlockID, h.bufferSize) // we keep results about LayerBuffer past layers
	h.coinflips = make(map[types.LayerID]bool)                        // no buffer size for now, TODO: do we need one?
	h.factory = func(conf config.Config, instanceId instanceID, s *Set, oracle Rolacle, signing Signer, p2p NetworkService, terminationReport chan TerminationOutput) Consensus {
		return newConsensusProcess(conf, instanceId, s, oracle, stateQ, layersPerEpoch, signing, nid, p2p, terminationReport, ev, logger)
	}

	h.validate = validate
	h.nid = nid

	return h
}

func (h *Hare) getLastLayer() types.LayerID {
	h.layerLock.RLock()
	lyr := h.lastLayer
	h.layerLock.RUnlock()
	return lyr
}

// checks if the provided id is too late/old to be requested.
func (h *Hare) outOfBufferRange(id instanceID) bool {
	lyr := h.getLastLayer()

	if lyr <= types.LayerID(h.bufferSize) {
		return false
	}

	if id < instanceID(lyr-types.LayerID(h.bufferSize)) { // bufferSize>=0
		return true
	}
	return false
}

func (h *Hare) oldestResultInBuffer() types.LayerID {
	// buffer is usually quite small so its cheap to iterate.
	// TODO: if it gets bigger change `outputs` to array.
	lyr := h.getLastLayer()
	for k := range h.outputs {
		if k < lyr {
			lyr = k
		}
	}
	return lyr
}

// ErrTooLate means that the consensus was terminated too late
var ErrTooLate = errors.New("consensus process finished too late")

<<<<<<< HEAD
// records the provided output
func (h *Hare) collectOutput(output TerminationOutput) error {
=======
// records the provided output.
func (h *Hare) collectOutput(ctx context.Context, output TerminationOutput) error {
>>>>>>> 55957a81
	set := output.Set()
	blocks := make([]types.BlockID, len(set.values))
	i := 0
	for v := range set.values {
		blocks[i] = v
		i++
	}

	// check validity of the collected output
	if !h.validate(blocks) {
		h.WithContext(ctx).Error("failed to validate the collected output set")
	}

	id := output.ID()
<<<<<<< HEAD
	h.msh.HandleValidatedLayer(types.LayerID(id), blocks)
=======

	h.msh.HandleValidatedLayer(ctx, types.LayerID(id), blocks)

>>>>>>> 55957a81
	if h.outOfBufferRange(id) {
		return ErrTooLate
	}

	h.mu.Lock()
	defer h.mu.Unlock()
	if len(h.outputs) >= h.bufferSize {
		delete(h.outputs, h.oldestResultInBuffer())
	}
	h.outputs[types.LayerID(id)] = blocks
<<<<<<< HEAD
	h.mu.Unlock()
=======
>>>>>>> 55957a81

	return nil
}

// record weak coin flip results
// this probably does not need to be stored in the database since it's only used when building blocks, and that only
// happens when the node is fully synced and Hare is working.
func (h *Hare) collectCoinflip(id instanceID, coinflip bool) {
	// TODO: do we need to check buffer range?
	// bytearray is stored little endian, so leftmost byte is least significant
	h.mu.Lock()
	h.coinflips[types.LayerID(id)] = coinflip
	h.mu.Unlock()
	h.With().Info("weak coin flip value for layer", types.LayerID(id), log.Bool("coinflip", coinflip))
}

// the logic that happens when a new layer arrives.
// this function triggers the start of new consensus processes.
func (h *Hare) onTick(ctx context.Context, id types.LayerID) {
	logger := h.WithContext(ctx).WithFields(id)
	h.layerLock.Lock()
	if id > h.lastLayer {
		h.lastLayer = id
	} else {
		logger.With().Error("received out of order layer tick",
			log.FieldNamed("last_layer", h.lastLayer),
			log.FieldNamed("this_layer", id))
	}

	h.layerLock.Unlock()

	if !h.broker.Synced(ctx, instanceID(id)) { // if not synced don't start consensus
		logger.Info("not starting hare since node is not synced")
		return
	}

	if id.GetEpoch().IsGenesis() {
		logger.Info("not starting hare since we are in genesis epoch")
		return
	}

	// call to start the calculation of active set size beforehand
	go func() {
		// this is called only for its side effects, but at least print the error if it returns one
		if isActive, err := h.rolacle.IsIdentityActiveOnConsensusView(h.nid.Key, id); err != nil {
			logger.With().Error("error checking if identity is active",
				log.Bool("isActive", isActive), log.Err(err))
		}
	}()

	logger.With().Debug("hare got tick, sleeping",
		log.String("delta", fmt.Sprint(h.networkDelta)))
	ti := time.NewTimer(h.networkDelta)
	select {
	case <-ti.C:
		break // keep going
	case <-h.CloseChannel():
		// closed while waiting the delta
		return
	}

	logger.Debug("get hare results")

	// retrieve set from orphan blocks
	blocks, err := h.msh.LayerBlockIds(h.lastLayer)
	if err != nil {
		logger.With().Error("no blocks for consensus", log.Err(err))
		return
	}

	logger.With().Debug("received new blocks", log.Int("count", len(blocks)))
	set := NewEmptySet(len(blocks))
	for _, b := range blocks {
		set.Add(b)
	}

	instID := instanceID(id)
	c, err := h.broker.Register(ctx, instID)
	if err != nil {
		logger.With().Warning("could not register consensus process on broker", log.Err(err))
		return
	}
	cp := h.factory(h.config, instID, set, h.rolacle, h.sign, h.network, h.outputChan)
	cp.SetInbox(c)
	if err := cp.Start(ctx); err != nil {
		logger.With().Error("could not start consensus process", log.Err(err))
		h.broker.Unregister(ctx, cp.ID())
		return
	}
	logger.With().Info("number of consensus processes (after +1)",
		log.Int32("count", atomic.AddInt32(&h.totalCPs, 1)))
	// TODO: fix metrics
	//metrics.TotalConsensusProcesses.With("layer", strconv.FormatUint(uint64(id), 10)).Add(1)
}

var (
	errTooOld   = errors.New("layer has already been evacuated from buffer")
	errNoResult = errors.New("no result for the requested layer")
)

// GetResult returns the hare output for the provided range.
// Returns error iff the request for the upper is too old.
func (h *Hare) GetResult(lid types.LayerID) ([]types.BlockID, error) {
	if h.outOfBufferRange(instanceID(lid)) {
		return nil, errTooOld
	}

	h.mu.RLock()
	defer h.mu.RUnlock()
	blks, ok := h.outputs[lid]
	if !ok {
		return nil, errNoResult
	}

	return blks, nil
}

// GetWeakCoinForLayer returns the weak coin flip value for the layer.
// It returns an error if no value has been recorded for the layer.
func (h *Hare) GetWeakCoinForLayer(lid types.LayerID) (coinflip bool, err error) {
	coinflip, ok := h.coinflips[lid]
	if !ok {
		err = errNoResult
	}
	return
}

// listens to outputs arriving from consensus processes.
func (h *Hare) outputCollectionLoop(ctx context.Context) {
	for {
		select {
		case out := <-h.outputChan:
			// collect coinflip data regardless of completion
			h.collectCoinflip(out.ID(), out.Coinflip())
			if out.Completed() { // CP completed, collect the output
				if err := h.collectOutput(ctx, out); err != nil {
					h.WithContext(ctx).With().Warning("error collecting output from hare", log.Err(err))
				}
			}

			// either way, unregister from broker
			h.broker.Unregister(ctx, out.ID())
			h.WithContext(ctx).With().Info("number of consensus processes (after -1)",
				log.Int32("count", atomic.AddInt32(&h.totalCPs, -1)))
			// TODO: fix metrics
			//metrics.TotalConsensusProcesses.With("layer", strconv.FormatUint(uint64(out.ID()), 10)).Add(-1)
		case <-h.CloseChannel():
			return
		}
	}
}

// listens to new layers.
func (h *Hare) tickLoop(ctx context.Context) {
	for {
		select {
		case layer := <-h.beginLayer:
			go h.onTick(ctx, layer)
		case <-h.CloseChannel():
			return
		}
	}
}

// Start starts listening for layers and outputs.
func (h *Hare) Start(ctx context.Context) error {
	h.WithContext(ctx).With().Info("starting protocol", log.String("protocol", protoName))

	// Create separate contexts for each subprocess. This allows us to better track the flow of messages.
	ctxBroker := log.WithNewSessionID(ctx, log.String("protocol", protoName+"_broker"))
	ctxTickLoop := log.WithNewSessionID(ctx, log.String("protocol", protoName+"_tickloop"))
	ctxOutputLoop := log.WithNewSessionID(ctx, log.String("protocol", protoName+"_outputloop"))

	if err := h.broker.Start(ctxBroker); err != nil {
		return err
	}

	go h.tickLoop(ctxTickLoop)
	go h.outputCollectionLoop(ctxOutputLoop)

	return nil
}<|MERGE_RESOLUTION|>--- conflicted
+++ resolved
@@ -152,13 +152,8 @@
 // ErrTooLate means that the consensus was terminated too late
 var ErrTooLate = errors.New("consensus process finished too late")
 
-<<<<<<< HEAD
 // records the provided output
-func (h *Hare) collectOutput(output TerminationOutput) error {
-=======
-// records the provided output.
 func (h *Hare) collectOutput(ctx context.Context, output TerminationOutput) error {
->>>>>>> 55957a81
 	set := output.Set()
 	blocks := make([]types.BlockID, len(set.values))
 	i := 0
@@ -173,13 +168,7 @@
 	}
 
 	id := output.ID()
-<<<<<<< HEAD
-	h.msh.HandleValidatedLayer(types.LayerID(id), blocks)
-=======
-
 	h.msh.HandleValidatedLayer(ctx, types.LayerID(id), blocks)
-
->>>>>>> 55957a81
 	if h.outOfBufferRange(id) {
 		return ErrTooLate
 	}
@@ -190,10 +179,6 @@
 		delete(h.outputs, h.oldestResultInBuffer())
 	}
 	h.outputs[types.LayerID(id)] = blocks
-<<<<<<< HEAD
-	h.mu.Unlock()
-=======
->>>>>>> 55957a81
 
 	return nil
 }
