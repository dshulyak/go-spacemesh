--- conflicted
+++ resolved
@@ -581,11 +581,7 @@
 		app.setupGenesis(processor, msh)
 	}
 
-<<<<<<< HEAD
-	eValidator := blocks.NewBlockEligibilityValidator(layerSize, uint32(app.Config.GenesisActiveSet), layersPerEpoch, atxdb, tBeacon, BLS381.Verify2, msh, app.addLogger(BlkEligibilityLogger, lg))
-=======
-	eValidator := blocks.NewBlockEligibilityValidator(layerSize, uint32(app.Config.GenesisActiveSet), layersPerEpoch, atxdb, beaconProvider, signing.VRFVerify, msh, app.addLogger(BlkEligibilityLogger, lg))
->>>>>>> 007bdb96
+	eValidator := blocks.NewBlockEligibilityValidator(layerSize, uint32(app.Config.GenesisActiveSet), layersPerEpoch, atxdb, tBeacon, signing.VRFVerify, msh, app.addLogger(BlkEligibilityLogger, lg))
 
 	syncConf := sync.Configuration{Concurrency: 4,
 		LayerSize:       int(layerSize),
@@ -612,10 +608,6 @@
 			log.Int("layers_per_epoch", app.Config.BaseConfig.LayersPerEpoch))
 	}
 
-<<<<<<< HEAD
-	syncer := sync.NewSync(ctx, swarm, msh, app.txPool, atxdb, eValidator, poetDb, syncConf, clock, app.addLogger(SyncLogger, lg))
-	blockOracle := blocks.NewMinerBlockOracle(layerSize, uint32(app.Config.GenesisActiveSet), layersPerEpoch, atxdb, tBeacon, vrfSigner, nodeID, syncer.ListenToGossip, app.addLogger(BlockOracle, lg))
-=======
 	bCfg := blocks.Config{
 		Depth:       app.Config.Hdist,
 		GoldenATXID: goldenATXID,
@@ -628,8 +620,7 @@
 	layerFetch.AddDBs(mdb.Blocks(), atxdbstore, mdb.Transactions(), poetDbStore, mdb.InputVector())
 
 	syncer := sync.NewSync(ctx, swarm, msh, app.txPool, atxdb, eValidator, poetDb, syncConf, clock, layerFetch, app.addLogger(SyncLogger, lg))
-	blockOracle := blocks.NewMinerBlockOracle(layerSize, uint32(app.Config.GenesisActiveSet), layersPerEpoch, atxdb, beaconProvider, vrfSigner, nodeID, syncer.ListenToGossip, app.addLogger(BlockOracle, lg))
->>>>>>> 007bdb96
+	blockOracle := blocks.NewMinerBlockOracle(layerSize, uint32(app.Config.GenesisActiveSet), layersPerEpoch, atxdb, tBeacon, vrfSigner, nodeID, syncer.ListenToGossip, app.addLogger(BlockOracle, lg))
 
 	// TODO: we should probably decouple the apptest and the node (and duplicate as necessary) (#1926)
 	var hOracle hare.Rolacle
@@ -698,11 +689,8 @@
 	app.oracle = blockOracle
 	app.txProcessor = processor
 	app.atxDb = atxdb
-<<<<<<< HEAD
+	app.layerFetch = layerFetch
 	app.tBeacon = tBeacon
-=======
-	app.layerFetch = layerFetch
->>>>>>> 007bdb96
 
 	return nil
 }
