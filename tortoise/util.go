package tortoise

import (
	"fmt"
	"math/big"

	"github.com/spacemeshos/go-spacemesh/common/types"
)

const (
	support sign = 1
	against sign = -1
	abstain sign = 0
)

type sign int8

func (a sign) String() string {
	switch a {
	case 1:
		return "support"
	case -1:
		return "against"
	case 0:
		return "abstain"
	default:
		panic("sign should be 0/-1/1")
	}
}

<<<<<<< HEAD
// Opinion is votes on blocks.
type Opinion map[types.BlockID]sign

func blockMapToArray(m map[types.BlockID]struct{}) []types.BlockID {
	arr := make([]types.BlockID, 0, len(m))
	for b := range m {
		arr = append(arr, b)
	}
	return arr
}

func weightFromInt64(value int64) weight {
	return weight{Float: new(big.Float).SetInt64(value)}
}

func weightFromUint64(value uint64) weight {
	return weight{Float: new(big.Float).SetUint64(value)}
}

// weight represents any weight in the tortoise.
//
// TODO(dshulyak) needs to be replaced with fixed float
// both for performance and safety.
type weight struct {
	*big.Float
}

func (w weight) add(other weight) weight {
	w.Float.Add(w.Float, other.Float)
	return w
}

func (w weight) sub(other weight) weight {
	w.Float.Sub(w.Float, other.Float)
	return w
}

func (w weight) div(other weight) weight {
	w.Float.Quo(w.Float, other.Float)
	return w
}

func (w weight) neg() weight {
	w.Float.Neg(w.Float)
	return w
}

func (w weight) copy() weight {
	other := weight{Float: new(big.Float)}
	other.Float = other.Float.Copy(w.Float)
	return other
}

func (w weight) fraction(frac *big.Rat) weight {
	threshold := new(big.Float).SetInt(frac.Num())
	threshold.Mul(threshold, w.Float)
	threshold.Quo(threshold, new(big.Float).SetInt(frac.Denom()))
	w.Float = threshold
	return w
}

func (w weight) cmp(other weight) sign {
	if w.Float.Sign() == 1 && w.Float.Cmp(other.Float) == 1 {
		return support
	}
	if w.Float.Sign() == -1 && new(big.Float).Abs(w.Float).Cmp(other.Float) == 1 {
		return against
	}
	return abstain
}

func (w weight) String() string {
	return w.Float.String()
}
=======
// Opinion is opinions on other blocks.
type Opinion map[types.BlockID]sign
>>>>>>> 50c705cd

type tortoiseBallot struct {
	id, base types.BallotID
	votes    Opinion
	weight   weight
}

func persistContextualValidity(logger log.Log,
	bdp blockDataProvider,
	from, to types.LayerID,
	blocks map[types.LayerID][]types.BlockID,
	opinion Opinion,
) error {
	for lid := from.Add(1); !lid.After(to); lid = lid.Add(1) {
		for _, bid := range blocks[lid] {
			sign := opinion[bid]
			if sign == abstain {
				logger.With().Panic("bug: layer should not be verified if there is an undecided block", lid, bid)
			}
			if err := bdp.SaveContextualValidity(bid, lid, sign == support); err != nil {
				return fmt.Errorf("saving validity for %s: %w", bid, err)
			}
		}
	}
<<<<<<< HEAD
	return nil
=======
	return arr
}

func weightFromInt64(value int64) weight {
	return weight{Float: new(big.Float).SetInt64(value)}
}

func weightFromUint64(value uint64) weight {
	return weight{Float: new(big.Float).SetUint64(value)}
}

// weight represents any weight in the tortoise.
//
// TODO(dshulyak) needs to be replaced with fixed float
// both for performance and safety.
type weight struct {
	*big.Float
}

func (w weight) add(other weight) weight {
	w.Float.Add(w.Float, other.Float)
	return w
}

func (w weight) sub(other weight) weight {
	w.Float.Sub(w.Float, other.Float)
	return w
}

func (w weight) div(other weight) weight {
	w.Float.Quo(w.Float, other.Float)
	return w
}

func (w weight) neg() weight {
	w.Float.Neg(w.Float)
	return w
}

func (w weight) copy() weight {
	other := weight{Float: new(big.Float)}
	other.Float = other.Float.Copy(w.Float)
	return other
}

func (w weight) fraction(frac *big.Rat) weight {
	threshold := new(big.Float).SetInt(frac.Num())
	threshold.Mul(threshold, w.Float)
	threshold.Quo(threshold, new(big.Float).SetInt(frac.Denom()))
	w.Float = threshold
	return w
}

func (w weight) cmp(other weight) sign {
	if w.Float.Sign() == 1 && w.Float.Cmp(other.Float) == 1 {
		return support
	}
	if w.Float.Sign() == -1 && new(big.Float).Abs(w.Float).Cmp(other.Float) == 1 {
		return against
	}
	return abstain
}

func (w weight) String() string {
	return w.Float.String()
}

type tortoiseBallot struct {
	id, base types.BallotID
	votes    Opinion
	weight   weight
>>>>>>> 50c705cd
}<|MERGE_RESOLUTION|>--- conflicted
+++ resolved
@@ -5,6 +5,7 @@
 	"math/big"
 
 	"github.com/spacemeshos/go-spacemesh/common/types"
+	"github.com/spacemeshos/go-spacemesh/log"
 )
 
 const (
@@ -28,8 +29,7 @@
 	}
 }
 
-<<<<<<< HEAD
-// Opinion is votes on blocks.
+// Opinion is opinions on other blocks.
 type Opinion map[types.BlockID]sign
 
 func blockMapToArray(m map[types.BlockID]struct{}) []types.BlockID {
@@ -103,10 +103,6 @@
 func (w weight) String() string {
 	return w.Float.String()
 }
-=======
-// Opinion is opinions on other blocks.
-type Opinion map[types.BlockID]sign
->>>>>>> 50c705cd
 
 type tortoiseBallot struct {
 	id, base types.BallotID
@@ -131,79 +127,5 @@
 			}
 		}
 	}
-<<<<<<< HEAD
 	return nil
-=======
-	return arr
-}
-
-func weightFromInt64(value int64) weight {
-	return weight{Float: new(big.Float).SetInt64(value)}
-}
-
-func weightFromUint64(value uint64) weight {
-	return weight{Float: new(big.Float).SetUint64(value)}
-}
-
-// weight represents any weight in the tortoise.
-//
-// TODO(dshulyak) needs to be replaced with fixed float
-// both for performance and safety.
-type weight struct {
-	*big.Float
-}
-
-func (w weight) add(other weight) weight {
-	w.Float.Add(w.Float, other.Float)
-	return w
-}
-
-func (w weight) sub(other weight) weight {
-	w.Float.Sub(w.Float, other.Float)
-	return w
-}
-
-func (w weight) div(other weight) weight {
-	w.Float.Quo(w.Float, other.Float)
-	return w
-}
-
-func (w weight) neg() weight {
-	w.Float.Neg(w.Float)
-	return w
-}
-
-func (w weight) copy() weight {
-	other := weight{Float: new(big.Float)}
-	other.Float = other.Float.Copy(w.Float)
-	return other
-}
-
-func (w weight) fraction(frac *big.Rat) weight {
-	threshold := new(big.Float).SetInt(frac.Num())
-	threshold.Mul(threshold, w.Float)
-	threshold.Quo(threshold, new(big.Float).SetInt(frac.Denom()))
-	w.Float = threshold
-	return w
-}
-
-func (w weight) cmp(other weight) sign {
-	if w.Float.Sign() == 1 && w.Float.Cmp(other.Float) == 1 {
-		return support
-	}
-	if w.Float.Sign() == -1 && new(big.Float).Abs(w.Float).Cmp(other.Float) == 1 {
-		return against
-	}
-	return abstain
-}
-
-func (w weight) String() string {
-	return w.Float.String()
-}
-
-type tortoiseBallot struct {
-	id, base types.BallotID
-	votes    Opinion
-	weight   weight
->>>>>>> 50c705cd
 }