package hare

import (
	"context"
	"errors"
	"math/rand"
	"testing"
	"time"

	"github.com/spacemeshos/go-spacemesh/common/types"
	"github.com/spacemeshos/go-spacemesh/common/util"
	"github.com/spacemeshos/go-spacemesh/hare/config"
	"github.com/spacemeshos/go-spacemesh/log"
	"github.com/spacemeshos/go-spacemesh/p2p/service"
	"github.com/spacemeshos/go-spacemesh/priorityq"
	"github.com/spacemeshos/go-spacemesh/signing"
	"github.com/stretchr/testify/require"
)

type HareWrapper struct {
<<<<<<< HEAD
	totalCP     uint32
	termination Closer
=======
	totalCP     int
	termination util.Closer
>>>>>>> 6d654a43
	lCh         []chan types.LayerID
	hare        []*Hare
	initialSets []*Set // all initial sets
	outputs     map[types.LayerID][]*Set
	name        string
}

func newHareWrapper(totalCp uint32) *HareWrapper {
	hs := new(HareWrapper)
	hs.lCh = make([]chan types.LayerID, 0)
	hs.totalCP = totalCp
<<<<<<< HEAD
	hs.termination = NewCloser()
	hs.outputs = make(map[types.LayerID][]*Set, 0)
=======
	hs.termination = util.NewCloser()
	hs.outputs = make(map[instanceID][]*Set, 0)
>>>>>>> 6d654a43

	return hs
}

func (his *HareWrapper) fill(set *Set, begin int, end int) {
	for i := begin; i <= end; i++ {
		his.initialSets[i] = set
	}
}

func (his *HareWrapper) waitForTermination() {
	for {
		count := 0
		for _, p := range his.hare {
			for i := types.GetEffectiveGenesis().Add(1); !i.After(types.GetEffectiveGenesis().Add(his.totalCP)); i = i.Add(1) {
				blks, _ := p.GetResult(i)
				if len(blks) > 0 {
					count++
				}
			}
		}

		if count == int(his.totalCP)*len(his.hare) {
			break
		}

		time.Sleep(300 * time.Millisecond)
	}

	log.Info("Terminating. Validating outputs")

	for _, p := range his.hare {
		for i := types.GetEffectiveGenesis().Add(1); !i.After(types.GetEffectiveGenesis().Add(his.totalCP)); i = i.Add(1) {
			s := NewEmptySet(10)
			blks, _ := p.GetResult(i)
			for _, b := range blks {
				s.Add(b)
			}
			his.outputs[i] = append(his.outputs[i], s)
		}
	}

	his.termination.Close()
}

func (his *HareWrapper) WaitForTimedTermination(t *testing.T, timeout time.Duration) {
	timer := time.After(timeout)
	go his.waitForTermination()
	total := types.NewLayerID(his.totalCP)
	select {
	case <-timer:
		t.Fatal("Timeout")
		return
	case <-his.termination.CloseChannel():
		for i := types.NewLayerID(1); !i.After(total); i = i.Add(1) {
			his.checkResult(t, i)
		}
		return
	}
}

func (his *HareWrapper) checkResult(t *testing.T, id types.LayerID) {
	// check consistency
	out := his.outputs[id]
	for i := 0; i < len(out)-1; i++ {
		if !out[i].Equals(out[i+1]) {
			t.Errorf("Consistency check failed: Expected: %v Actual: %v", out[i], out[i+1])
		}
	}
}

type p2pManipulator struct {
	nd           *service.Node
	stalledLayer types.LayerID
	err          error
}

func (m *p2pManipulator) RegisterGossipProtocol(protocol string, prio priorityq.Priority) chan service.GossipMessage {
	ch := m.nd.RegisterGossipProtocol(protocol, prio)
	wch := make(chan service.GossipMessage)

	go func() {
		for {
			x := <-ch
			wch <- x
		}
	}()

	return wch
}

func (m *p2pManipulator) Broadcast(ctx context.Context, protocol string, payload []byte) error {
	msg, _ := MessageFromBuffer(payload)
	if msg.InnerMsg.InstanceID == m.stalledLayer && msg.InnerMsg.K < 8 && msg.InnerMsg.K != -1 {
		log.Warning("Not broadcasting in manipulator")
		return m.err
	}

	e := m.nd.Broadcast(ctx, protocol, payload)
	return e
}

type trueOracle struct {
}

func (trueOracle) Register(bool, string) {
}

func (trueOracle) Unregister(bool, string) {
}

func (trueOracle) Validate(context.Context, types.LayerID, int32, int, types.NodeID, []byte, uint16) (bool, error) {
	return true, nil
}

func (trueOracle) CalcEligibility(context.Context, types.LayerID, int32, int, types.NodeID, []byte) (uint16, error) {
	return 1, nil
}

func (trueOracle) Proof(context.Context, types.LayerID, int32) ([]byte, error) {
	x := make([]byte, 100)
	return x, nil
}

func (trueOracle) IsIdentityActiveOnConsensusView(context.Context, string, types.LayerID) (bool, error) {
	return true, nil
}

// Test - runs a single CP for more than one iteration
func Test_consensusIterations(t *testing.T) {
	test := newConsensusTest()

	totalNodes := 20
	cfg := config.Config{N: totalNodes, F: totalNodes/2 - 1, RoundDuration: 1, ExpectedLeaders: 5, LimitIterations: 1000, LimitConcurrent: 100}
	sim := service.NewSimulator()
	test.initialSets = make([]*Set, totalNodes)
	set1 := NewSetFromValues(value1)
	test.fill(set1, 0, totalNodes-1)
	test.honestSets = []*Set{set1}
	oracle := &trueOracle{}
	i := 0
	creationFunc := func() {
		s := sim.NewNode()
		p2pm := &p2pManipulator{nd: s, stalledLayer: types.NewLayerID(1), err: errors.New("fake err")}
		proc := createConsensusProcess(true, cfg, oracle, p2pm, test.initialSets[i], types.NewLayerID(1), t.Name())
		test.procs = append(test.procs, proc)
		i++
	}
	test.Create(totalNodes, creationFunc)
	test.Start()
	test.WaitForTimedTermination(t, 30*time.Second)
}

func validateBlock([]types.BlockID) bool {
	return true
}

func isSynced(context.Context) bool {
	return true
}

type mockIdentityP struct {
	nid types.NodeID
}

func (m *mockIdentityP) GetIdentity(string) (types.NodeID, error) {
	return m.nid, nil
}

func buildSet() []types.BlockID {
	rng := rand.New(rand.NewSource(0))
	s := make([]types.BlockID, 200, 200)
	for i := uint64(0); i < 200; i++ {
		s = append(s, newRandBlockID(rng))
	}
	return s
}

func newRandBlockID(rng *rand.Rand) (id types.BlockID) {
	_, err := rng.Read(id[:])
	if err != nil {
		panic(err)
	}
	return id
}

type mockBlockProvider struct {
}

func (mbp *mockBlockProvider) HandleValidatedLayer(context.Context, types.LayerID, []types.BlockID) {
}

func (mbp *mockBlockProvider) LayerBlockIds(types.LayerID) ([]types.BlockID, error) {
	return buildSet(), nil
}

func (mbp *mockBlockProvider) RecordCoinflip(ctx context.Context, layerID types.LayerID, coinflip bool) {
}

func createMaatuf(tcfg config.Config, layersCh chan types.LayerID, p2p NetworkService, rolacle Rolacle, name string) *Hare {
	ed := signing.NewEdSigner()
	pub := ed.PublicKey()
	_, vrfPub, err := signing.NewVRFSigner(ed.Sign(pub.Bytes()))
	if err != nil {
		panic("failed to create vrf signer")
	}
	nodeID := types.NodeID{Key: pub.String(), VRFPublicKey: vrfPub}
	hare := New(tcfg, p2p, ed, nodeID, validateBlock, isSynced, &mockBlockProvider{}, rolacle, 10, &mockIdentityP{nid: nodeID},
		&MockStateQuerier{true, nil}, layersCh, log.AppLog.WithName(name+"_"+ed.PublicKey().ShortString()))

	return hare
}

// Test - run multiple CPs simultaneously
func Test_multipleCPs(t *testing.T) {
	types.SetLayersPerEpoch(4)
	r := require.New(t)
	totalCp := uint32(3)
	test := newHareWrapper(totalCp)
	totalNodes := 20
	cfg := config.Config{N: totalNodes, F: totalNodes/2 - 1, RoundDuration: 5, ExpectedLeaders: 5, LimitIterations: 1000, LimitConcurrent: 100}
	sim := service.NewSimulator()
	test.initialSets = make([]*Set, totalNodes)
	oracle := &trueOracle{}
	for i := 0; i < totalNodes; i++ {
		s := sim.NewNode()
		// p2pm := &p2pManipulator{nd: s, err: errors.New("fake err")}
		test.lCh = append(test.lCh, make(chan types.LayerID, 1))
		h := createMaatuf(cfg, test.lCh[i], s, oracle, t.Name())
		test.hare = append(test.hare, h)
		e := h.Start(context.TODO())
		r.NoError(e)
	}

	go func() {
		for j := types.GetEffectiveGenesis().Add(1); !j.After(types.GetEffectiveGenesis().Add(totalCp)); j = j.Add(1) {
			log.Info("sending for layer %v", j)
			for i := 0; i < len(test.lCh); i++ {
				log.Info("sending for instance %v", i)
				test.lCh[i] <- j
			}
			time.Sleep(250 * time.Millisecond)
		}
	}()

	test.WaitForTimedTermination(t, 60*time.Second)
}

// Test - run multiple CPs where one of them runs more than one iteration
func Test_multipleCPsAndIterations(t *testing.T) {
	r := require.New(t)
	totalCp := uint32(4)
	test := newHareWrapper(totalCp)
	totalNodes := 20
	cfg := config.Config{N: totalNodes, F: totalNodes/2 - 1, RoundDuration: 3, ExpectedLeaders: 5, LimitIterations: 1000, LimitConcurrent: 100}
	sim := service.NewSimulator()
	test.initialSets = make([]*Set, totalNodes)
	oracle := &trueOracle{}
	for i := 0; i < totalNodes; i++ {
		s := sim.NewNode()
		mp2p := &p2pManipulator{nd: s, stalledLayer: types.NewLayerID(1), err: errors.New("fake err")}
		test.lCh = append(test.lCh, make(chan types.LayerID, 1))
		h := createMaatuf(cfg, test.lCh[i], mp2p, oracle, t.Name())
		test.hare = append(test.hare, h)
		e := h.Start(context.TODO())
		r.NoError(e)
	}

	go func() {
		for j := types.GetEffectiveGenesis().Add(1); !j.After(types.GetEffectiveGenesis().Add(totalCp)); j = j.Add(1) {
			log.Info("sending for layer %v", j)
			for i := 0; i < len(test.lCh); i++ {
				log.Info("sending for instance %v", i)
				test.lCh[i] <- j
			}
			time.Sleep(500 * time.Millisecond)
		}
	}()

	test.WaitForTimedTermination(t, 50*time.Second)
}<|MERGE_RESOLUTION|>--- conflicted
+++ resolved
@@ -18,13 +18,8 @@
 )
 
 type HareWrapper struct {
-<<<<<<< HEAD
 	totalCP     uint32
-	termination Closer
-=======
-	totalCP     int
 	termination util.Closer
->>>>>>> 6d654a43
 	lCh         []chan types.LayerID
 	hare        []*Hare
 	initialSets []*Set // all initial sets
@@ -36,13 +31,8 @@
 	hs := new(HareWrapper)
 	hs.lCh = make([]chan types.LayerID, 0)
 	hs.totalCP = totalCp
-<<<<<<< HEAD
-	hs.termination = NewCloser()
+	hs.termination = util.NewCloser()
 	hs.outputs = make(map[types.LayerID][]*Set, 0)
-=======
-	hs.termination = util.NewCloser()
-	hs.outputs = make(map[instanceID][]*Set, 0)
->>>>>>> 6d654a43
 
 	return hs
 }
