package multisig

import (
	"bytes"
	"fmt"

	"github.com/spacemeshos/go-scale"

	"github.com/spacemeshos/go-spacemesh/genvm/core"
	"github.com/spacemeshos/go-spacemesh/genvm/registry"
)

const (
	// TotalGasSpawn1 is consumed from principal in case of successful spawn.
	TotalGasSpawn1 = 100
	// TotalGasSpend1 is consumed from principal in case of successful spend.
	TotalGasSpend1 = 100

	// TotalGasSpawn2 is consumed from principal in case of successful spawn.
	TotalGasSpawn2 = 200
	// TotalGasSpend2 is consumed from principal in case of successful spend.
	TotalGasSpend2 = 200

	// TotalGasSpawn3 is consumed from principal in case of successful spawn.
	TotalGasSpawn3 = 300
	// TotalGasSpend3 is consumed from principal in case of successful spend.
	TotalGasSpend3 = 300

	// StorageLimit is a limit of keys that can be used when multisig is spawned.
	StorageLimit = 10
)

func init() {
	TemplateAddress1[len(TemplateAddress1)-1] = 2
	TemplateAddress2[len(TemplateAddress2)-1] = 3
	TemplateAddress3[len(TemplateAddress3)-1] = 4
}

// Register template.
func Register(registry *registry.Registry) {
	registry.Register(TemplateAddress1, &handler{
		k: 1, address: TemplateAddress1,
		totalGasSpawn: TotalGasSpawn1,
		totalGasSpend: TotalGasSpend1,
	})
	registry.Register(TemplateAddress2, &handler{
		k: 2, address: TemplateAddress2,
		totalGasSpawn: TotalGasSpawn2,
		totalGasSpend: TotalGasSpend2,
	})
	registry.Register(TemplateAddress3, &handler{
		k: 3, address: TemplateAddress3,
		totalGasSpawn: TotalGasSpawn3,
		totalGasSpend: TotalGasSpend3,
	})
}

var (
	_ (core.Handler) = (*handler)(nil)
	// TemplateAddress1 is an address of the 1/N multisig template.
	TemplateAddress1 core.Address
	// TemplateAddress2 is an address of the 2/N multisig template.
	TemplateAddress2 core.Address
	// TemplateAddress3 is an address of the 3/N multisig template.
	TemplateAddress3 core.Address
)

// NewHandler instantiates multisig handler with a particular configuration.
func NewHandler(address core.Address, k uint8, gasSpawn, gasSpend uint64) core.Handler {
	return &handler{k: k, address: address, totalGasSpawn: gasSpawn, totalGasSpend: gasSpend}
}

type handler struct {
	k, n                         uint8
	address                      core.Address
	totalGasSpawn, totalGasSpend uint64
}

// Parse header and arguments.
func (h *handler) Parse(host core.Host, method uint8, decoder *scale.Decoder) (output core.ParseOutput, err error) {
	switch method {
<<<<<<< HEAD
	case methodSpawn:
		var p SpawnPayload
		if _, err = p.DecodeScale(decoder); err != nil {
			err = fmt.Errorf("%w: %s", core.ErrMalformed, err.Error())
			return
		}
		output.GasPrice = p.GasPrice
		output.Nonce = p.Nonce
		output.FixedGas = h.totalGasSpawn
	case methodSpend:
		var p SpendPayload
		if _, err = p.DecodeScale(decoder); err != nil {
			err = fmt.Errorf("%w: %s", core.ErrMalformed, err.Error())
			return
		}
		output.GasPrice = p.GasPrice
		output.Nonce = p.Nonce
		output.FixedGas = h.totalGasSpend
	default:
		return output, fmt.Errorf("%w: unknown method %d", core.ErrMalformed, method)
	}
=======
	case core.MethodSpawn:
		output.FixedGas = h.totalGasSpawn
	case core.MethodSpend:
		output.FixedGas = h.totalGasSpend
	default:
		return output, fmt.Errorf("%w: unknown method %d", core.ErrMalformed, method)
	}
	var p core.Payload
	if _, err = p.DecodeScale(decoder); err != nil {
		err = fmt.Errorf("%w: %s", core.ErrMalformed, err.Error())
		return
	}
	output.GasPrice = p.GasPrice
	output.Nonce = p.Nonce
>>>>>>> 82903222
	return output, nil
}

// New instantiates k-multisig instance.
func (h *handler) New(args any) (core.Template, error) {
	n := len(args.(*SpawnArguments).PublicKeys)
	if n < int(h.k) {
		return nil, fmt.Errorf("multisig requires atleast %d keys", h.k)
	}
	if n > StorageLimit {
		return nil, fmt.Errorf("multisig supports atmost %d keys", StorageLimit)
	}
	return &MultiSig{
		PublicKeys: args.(*SpawnArguments).PublicKeys,
		k:          h.k,
	}, nil
}

// Load k-multisig instance from stored state.
func (h *handler) Load(state []byte) (core.Template, error) {
	decoder := scale.NewDecoder(bytes.NewReader(state))
	ms := MultiSig{k: h.k}
	if _, err := ms.DecodeScale(decoder); err != nil {
		return nil, fmt.Errorf("%w: malformed state %s", core.ErrInternal, err.Error())
	}
	return &ms, nil
}

// Exec spawn or spend based on the method selector.
func (h *handler) Exec(host core.Host, method uint8, args scale.Encodable) error {
	switch method {
<<<<<<< HEAD
	case methodSpawn:
		if err := host.Spawn(args); err != nil {
			return err
		}
	case methodSpend:
=======
	case core.MethodSpawn:
		if err := host.Spawn(args); err != nil {
			return err
		}
	case core.MethodSpend:
>>>>>>> 82903222
		if err := host.Template().(SpendTemplate).Spend(host, args.(*SpendArguments)); err != nil {
			return err
		}
	default:
		return fmt.Errorf("%w: unknown method %d", core.ErrMalformed, method)
	}
	return nil
}

// Args ...
func (h *handler) Args(method uint8) scale.Type {
	switch method {
<<<<<<< HEAD
	case methodSpawn:
		return &SpawnArguments{}
	case methodSpend:
=======
	case core.MethodSpawn:
		return &SpawnArguments{}
	case core.MethodSpend:
>>>>>>> 82903222
		return &SpendArguments{}
	}
	return nil
}

<<<<<<< HEAD
=======
// SpendTemplate interface for the template that support Spend method.
>>>>>>> 82903222
type SpendTemplate interface {
	Spend(core.Host, *SpendArguments) error
}<|MERGE_RESOLUTION|>--- conflicted
+++ resolved
@@ -79,29 +79,6 @@
 // Parse header and arguments.
 func (h *handler) Parse(host core.Host, method uint8, decoder *scale.Decoder) (output core.ParseOutput, err error) {
 	switch method {
-<<<<<<< HEAD
-	case methodSpawn:
-		var p SpawnPayload
-		if _, err = p.DecodeScale(decoder); err != nil {
-			err = fmt.Errorf("%w: %s", core.ErrMalformed, err.Error())
-			return
-		}
-		output.GasPrice = p.GasPrice
-		output.Nonce = p.Nonce
-		output.FixedGas = h.totalGasSpawn
-	case methodSpend:
-		var p SpendPayload
-		if _, err = p.DecodeScale(decoder); err != nil {
-			err = fmt.Errorf("%w: %s", core.ErrMalformed, err.Error())
-			return
-		}
-		output.GasPrice = p.GasPrice
-		output.Nonce = p.Nonce
-		output.FixedGas = h.totalGasSpend
-	default:
-		return output, fmt.Errorf("%w: unknown method %d", core.ErrMalformed, method)
-	}
-=======
 	case core.MethodSpawn:
 		output.FixedGas = h.totalGasSpawn
 	case core.MethodSpend:
@@ -116,7 +93,6 @@
 	}
 	output.GasPrice = p.GasPrice
 	output.Nonce = p.Nonce
->>>>>>> 82903222
 	return output, nil
 }
 
@@ -148,19 +124,11 @@
 // Exec spawn or spend based on the method selector.
 func (h *handler) Exec(host core.Host, method uint8, args scale.Encodable) error {
 	switch method {
-<<<<<<< HEAD
-	case methodSpawn:
-		if err := host.Spawn(args); err != nil {
-			return err
-		}
-	case methodSpend:
-=======
 	case core.MethodSpawn:
 		if err := host.Spawn(args); err != nil {
 			return err
 		}
 	case core.MethodSpend:
->>>>>>> 82903222
 		if err := host.Template().(SpendTemplate).Spend(host, args.(*SpendArguments)); err != nil {
 			return err
 		}
@@ -173,24 +141,15 @@
 // Args ...
 func (h *handler) Args(method uint8) scale.Type {
 	switch method {
-<<<<<<< HEAD
-	case methodSpawn:
-		return &SpawnArguments{}
-	case methodSpend:
-=======
 	case core.MethodSpawn:
 		return &SpawnArguments{}
 	case core.MethodSpend:
->>>>>>> 82903222
 		return &SpendArguments{}
 	}
 	return nil
 }
 
-<<<<<<< HEAD
-=======
 // SpendTemplate interface for the template that support Spend method.
->>>>>>> 82903222
 type SpendTemplate interface {
 	Spend(core.Host, *SpendArguments) error
 }