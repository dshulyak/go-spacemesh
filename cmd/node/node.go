--- conflicted
+++ resolved
@@ -619,12 +619,17 @@
 		clock,
 		app.addLogger(TBeaconLogger, lg))
 
-<<<<<<< HEAD
 	var msh *mesh.Mesh
 	var trtl *tortoise.ThreadSafeVerifyingTortoise
+	trtlStateDB, err := database.NewLDBDatabase(filepath.Join(dbStorepath, "turtle"), 0, 0, app.addLogger(StateDbLogger, lg))
+	if err != nil {
+		return err
+	}
+	app.closers = append(app.closers, trtlStateDB)
 	trtlCfg := tortoise.Config{
 		LayerSize:       int(layerSize),
-		Database:        mdb,
+		Database:        trtlStateDB,
+		MeshDatabase:    mdb,
 		ATXDB:           atxDB,
 		Clock:           clock,
 		Hdist:           app.Config.Hdist,
@@ -634,32 +639,13 @@
 		GlobalThreshold: app.Config.GlobalThreshold,
 		LocalThreshold:  app.Config.LocalThreshold,
 		Log:             app.addLogger(TrtlLogger, lg),
-		Recovered:       mdb.PersistentData(),
 		RerunInterval:   time.Minute * time.Duration(app.Config.TortoiseRerunInterval),
 	}
 
 	trtl = tortoise.NewVerifyingTortoise(ctx, trtlCfg)
 
-	if trtlCfg.Recovered {
+	if mdb.PersistentData() {
 		msh = mesh.NewRecoveredMesh(ctx, mdb, atxDB, app.Config.REWARD, trtl, app.txPool, processor, app.addLogger(MeshLogger, lg))
-=======
-	trtlStateDB, err := database.NewLDBDatabase(filepath.Join(dbStorepath, "turtle"), 0, 0, app.addLogger(StateDbLogger, lg))
-	if err != nil {
-		return err
-	}
-	app.closers = append(app.closers, trtlStateDB)
-	trtl := tortoise.NewVerifyingTortoise(tortoise.Config{
-		LayerSize:    int(layerSize),
-		Database:     trtlStateDB,
-		MeshDatabase: mdb,
-		Hdist:        app.Config.Hdist,
-		Log:          app.addLogger(TrtlLogger, lg),
-	})
-
-	var msh *mesh.Mesh
-	if mdb.PersistentData() {
-		msh = mesh.NewRecoveredMesh(mdb, atxDB, app.Config.REWARD, trtl, app.txPool, processor, app.addLogger(MeshLogger, lg))
->>>>>>> 8f454947
 		go msh.CacheWarmUp(app.Config.LayerAvgSize)
 	} else {
 		msh = mesh.NewMesh(mdb, atxDB, app.Config.REWARD, trtl, app.txPool, processor, app.addLogger(MeshLogger, lg))
