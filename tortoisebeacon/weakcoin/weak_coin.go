package weakcoin

import (
	"bytes"
	"context"
	"encoding/binary"
	"fmt"
	"sync"

	"github.com/spacemeshos/go-spacemesh/common/types"
	"github.com/spacemeshos/go-spacemesh/common/util"
	"github.com/spacemeshos/go-spacemesh/log"
	"github.com/spacemeshos/go-spacemesh/signing"
)

const (
	// Prefix defines weak coin proposal prefix.
	proposalPrefix = "WeakCoin"
	// GossipProtocol is weak coin Gossip protocol name.
	GossipProtocol = "WeakCoinGossip"

	// equal to 2^256 / 2
	defaultThreshold = "0x8000000000000000000000000000000000000000000000000000000000000000"
)

func defaultConfig() config {
	return config{
		Threshold:           util.FromHex(defaultThreshold),
		VRFPrefix:           proposalPrefix,
		NextRoundBufferSize: 10000, // ~1mb given the size of Message is ~100b
		MaxRound:            300,
	}
}

type config struct {
	Threshold           []byte
	VRFPrefix           string
	NextRoundBufferSize int
	MaxRound            types.RoundID
}

//go:generate mockgen -package=mocks -destination=./mocks/mocks.go -source=./weak_coin.go

type broadcaster interface {
	Broadcast(ctx context.Context, channel string, data []byte) error
}

// UnitAllowances is a map from miner identifier to the number of units of spacetime.
type UnitAllowances map[string]uint64

// Message defines weak coin message format.
type Message struct {
	Epoch     types.EpochID
	Round     types.RoundID
	Unit      uint64
<<<<<<< HEAD
	Miner     []byte
=======
	MinerPK   []byte
>>>>>>> deb625d9
	Signature []byte
}

// Option for optional configuration adjustments.
type Option func(*WeakCoin)

// WithLog changes logger.
func WithLog(logger log.Log) Option {
	return func(wc *WeakCoin) {
		wc.logger = logger
	}
}

// WithMaxRound changes max round.
func WithMaxRound(round types.RoundID) Option {
	return func(wc *WeakCoin) {
		wc.config.MaxRound = round
	}
}

// WithThreshold changes signature threshold.
func WithThreshold(threshold []byte) Option {
	return func(wc *WeakCoin) {
		wc.config.Threshold = threshold
	}
}

// WithNextRoundBufferSize changes size of the buffer for messages from future rounds.
func WithNextRoundBufferSize(size int) Option {
	return func(wc *WeakCoin) {
		wc.config.NextRoundBufferSize = size
	}
}

// New creates an instance of weak coin protocol.
func New(
	net broadcaster,
	signer signing.Signer,
	verifier signing.Verifier,
	opts ...Option,
) *WeakCoin {
	wc := &WeakCoin{
		logger:   log.NewNop(),
		config:   defaultConfig(),
		signer:   signer,
		verifier: verifier,
		net:      net,
		coins:    make(map[types.RoundID]bool),
	}
	for _, opt := range opts {
		opt(wc)
	}
	wc.nextRoundBuffer = make([]Message, 0, wc.config.NextRoundBufferSize)
	return wc
}

// WeakCoin implementation of the protocol.
type WeakCoin struct {
	logger   log.Log
	config   config
	verifier signing.Verifier
	signer   signing.Signer
	net      broadcaster

	mu                         sync.RWMutex
	epochStarted, roundStarted bool
	epoch                      types.EpochID
	round                      types.RoundID
	smallestProposal           []byte
	allowances                 UnitAllowances
	// nextRoundBuffer is used to optimistically buffer messages from the next round.
	nextRoundBuffer []Message
	coins           map[types.RoundID]bool
}

// Get the result of the coin flip in this round. It is only valid in between StartEpoch/EndEpoch
// and only after CompleteRound was called.
func (wc *WeakCoin) Get(epoch types.EpochID, round types.RoundID) bool {
	if epoch.IsGenesis() {
		return false
	}

	wc.mu.RLock()
	defer wc.mu.RUnlock()
	if wc.epoch != epoch {
		wc.logger.Panic("requested epoch wasn't started or already completed",
			log.Uint32("started_epoch", uint32(wc.epoch)),
			log.Uint32("requested_epoch", uint32(epoch)))
	}

	return wc.coins[round]
}

// StartEpoch notifies that epoch is started and we can accept messages for this epoch.
func (wc *WeakCoin) StartEpoch(epoch types.EpochID, allowances UnitAllowances) {
	wc.mu.Lock()
	defer wc.mu.Unlock()
	wc.epochStarted = true
	wc.epoch = epoch
	wc.allowances = allowances
}

// FinishEpoch completes epoch. After it is called Get for this epoch will panic.
func (wc *WeakCoin) FinishEpoch() {
	wc.mu.Lock()
	defer wc.mu.Unlock()
	wc.epochStarted = false
	wc.allowances = nil
	wc.coins = map[types.RoundID]bool{}
	wc.round = 0
}

// StartRound process any buffered messages for this round and broadcast our proposal.
func (wc *WeakCoin) StartRound(ctx context.Context, round types.RoundID) error {
	wc.mu.Lock()
	wc.logger.With().Info("started round",
		log.Uint32("epoch_id", uint32(wc.epoch)),
<<<<<<< HEAD
		log.Uint64("round_id", uint64(round)))
=======
		log.Uint32("round_id", uint32(round)))
>>>>>>> deb625d9
	wc.roundStarted = true
	wc.round = round
	wc.smallestProposal = nil
	epoch := wc.epoch
	for i, msg := range wc.nextRoundBuffer {
		if msg.Epoch != wc.epoch || msg.Round != wc.round {
			continue
		}
		if err := wc.updateProposal(msg); err != nil {
			wc.logger.With().Debug("received invalid proposal",
				log.Err(err),
				log.Uint32("epoch_id", uint32(msg.Epoch)),
				log.Uint32("round_id", uint32(msg.Round)))
		}
		wc.nextRoundBuffer[i] = Message{}
	}
	wc.nextRoundBuffer = wc.nextRoundBuffer[:0]
	wc.mu.Unlock()
	return wc.publishProposal(ctx, epoch, round)
}

func (wc *WeakCoin) updateProposal(message Message) error {
	buf := wc.encodeProposal(message.Epoch, message.Round, message.Unit)
<<<<<<< HEAD
	if !wc.verifier.Verify(signing.NewPublicKey(message.Miner), buf, message.Signature) {
		return fmt.Errorf("signature is invalid signature %x", message.Signature)
	}

	allowed, exists := wc.allowances[string(message.Miner)]
	if !exists || allowed < message.Unit {
		return fmt.Errorf("miner %x is not allowed to submit proposal for unit %d", message.Miner, message.Unit)
=======
	if !wc.verifier.Verify(signing.NewPublicKey(message.MinerPK), buf, message.Signature) {
		return fmt.Errorf("signature is invalid signature %x", message.Signature)
	}

	allowed, exists := wc.allowances[string(message.MinerPK)]
	if !exists || allowed < message.Unit {
		return fmt.Errorf("miner %x is not allowed to submit proposal for unit %d", message.MinerPK, message.Unit)
>>>>>>> deb625d9
	}

	wc.updateSmallest(message.Signature)
	return nil
}

func (wc *WeakCoin) prepareProposal(epoch types.EpochID, round types.RoundID) (broadcast, smallest []byte) {
	// TODO(dshulyak) double check that 10 means that 10 units are allowed
	allowed, exists := wc.allowances[string(wc.signer.PublicKey().Bytes())]
	if !exists {
		return
	}
	for unit := uint64(0); unit < allowed; unit++ {
		proposal := wc.encodeProposal(epoch, round, unit)
		signature := wc.signer.Sign(proposal)
		if wc.aboveThreshold(signature) {
			continue
		}
		if smallest == nil || bytes.Compare(signature, smallest) == -1 {
			message := Message{
				Epoch:     epoch,
				Round:     round,
				Unit:      unit,
<<<<<<< HEAD
				Miner:     wc.signer.PublicKey().Bytes(),
=======
				MinerPK:   wc.signer.PublicKey().Bytes(),
>>>>>>> deb625d9
				Signature: signature,
			}
			msg, err := types.InterfaceToBytes(message)
			if err != nil {
				wc.logger.Panic("can't serialize weak coin message", log.Err(err))
			}

			broadcast = msg
			smallest = signature
		}
	}
	return
}

func (wc *WeakCoin) publishProposal(ctx context.Context, epoch types.EpochID, round types.RoundID) error {
	broadcast, smallest := wc.prepareProposal(epoch, round)

	// nothing to send is valid if all proposals are exceeding threshold
	if broadcast == nil {
		return nil
	}

	if err := wc.net.Broadcast(ctx, GossipProtocol, broadcast); err != nil {
		return fmt.Errorf("failed to broadcast weak coin message: %w", err)
	}

	wc.logger.With().Info("published proposal",
		log.Uint32("epoch_id", uint32(epoch)),
		log.Uint32("round_id", uint32(round)),
		log.String("proposal", types.BytesToHash(smallest).ShortString()))

	wc.mu.Lock()
	defer wc.mu.Unlock()
	if wc.epoch != epoch || wc.round != round {
		// another epoch/round was started concurrently
		return nil
	}
	wc.updateSmallest(smallest)
	return nil
}

// FinishRound computes coinflip based on proposals received in this round.
// After it is called new proposals for this round won't be accepted.
func (wc *WeakCoin) FinishRound() {
	wc.mu.Lock()
	defer wc.mu.Unlock()
	wc.roundStarted = false
	if wc.smallestProposal == nil {
		wc.logger.With().Warning("completed round without valid proposals",
			log.Uint32("epoch_id", uint32(wc.epoch)),
			log.Uint32("round_id", uint32(wc.round)),
		)
		return
	}
	// NOTE(dshulyak) we need to select good bit here. for ed25519 it means select LSB and never MSB.
	// https://datatracker.ietf.org/doc/html/draft-josefsson-eddsa-ed25519-03#section-5.2
	// For another signature algorithm this may change
	lsbIndex := 0
	if !wc.signer.LittleEndian() {
		lsbIndex = len(wc.smallestProposal) - 1
	}
	coinflip := wc.smallestProposal[lsbIndex]&1 == 1

	wc.coins[wc.round] = coinflip
	wc.logger.With().Info("completed round",
		log.Uint32("epoch_id", uint32(wc.epoch)),
<<<<<<< HEAD
		log.Uint64("round_id", uint64(wc.round)),
=======
		log.Uint32("round_id", uint32(wc.round)),
>>>>>>> deb625d9
		log.String("proposal", types.BytesToHash(wc.smallestProposal).ShortString()),
		log.Bool("coinflip", coinflip))
	wc.smallestProposal = nil
}

func (wc *WeakCoin) updateSmallest(proposal []byte) {
	if len(proposal) > 0 && (bytes.Compare(proposal, wc.smallestProposal) == -1 || wc.smallestProposal == nil) {
		wc.logger.With().Debug("saving new proposal",
			log.Uint32("epoch_id", uint32(wc.epoch)),
			log.Uint64("round_id", uint64(wc.round)),
			log.String("proposal", types.BytesToHash(proposal).ShortString()),
			log.String("previous", types.BytesToHash(wc.smallestProposal).ShortString()),
		)
		wc.smallestProposal = proposal
	}
}

func (wc *WeakCoin) aboveThreshold(proposal []byte) bool {
	return bytes.Compare(proposal, wc.config.Threshold) == 1
}

func (wc *WeakCoin) encodeProposal(epoch types.EpochID, round types.RoundID, unit uint64) []byte {
	proposal := bytes.Buffer{}
	proposal.WriteString(wc.config.VRFPrefix)
	if _, err := proposal.Write(epoch.ToBytes()); err != nil {
		wc.logger.Panic("can't write epoch to a buffer", log.Err(err))
	}
	roundBuf := make([]byte, 8)
	binary.LittleEndian.PutUint64(roundBuf, uint64(round))
	if _, err := proposal.Write(roundBuf); err != nil {
		wc.logger.Panic("can't write uint64 to a buffer", log.Err(err))
	}
	buf := make([]byte, 8)
	binary.LittleEndian.PutUint64(buf, unit)
	if _, err := proposal.Write(buf); err != nil {
		wc.logger.Panic("can't write uint64 to a buffer", log.Err(err))
	}
	return proposal.Bytes()
}<|MERGE_RESOLUTION|>--- conflicted
+++ resolved
@@ -53,11 +53,7 @@
 	Epoch     types.EpochID
 	Round     types.RoundID
 	Unit      uint64
-<<<<<<< HEAD
 	Miner     []byte
-=======
-	MinerPK   []byte
->>>>>>> deb625d9
 	Signature []byte
 }
 
@@ -175,11 +171,7 @@
 	wc.mu.Lock()
 	wc.logger.With().Info("started round",
 		log.Uint32("epoch_id", uint32(wc.epoch)),
-<<<<<<< HEAD
-		log.Uint64("round_id", uint64(round)))
-=======
 		log.Uint32("round_id", uint32(round)))
->>>>>>> deb625d9
 	wc.roundStarted = true
 	wc.round = round
 	wc.smallestProposal = nil
@@ -203,7 +195,6 @@
 
 func (wc *WeakCoin) updateProposal(message Message) error {
 	buf := wc.encodeProposal(message.Epoch, message.Round, message.Unit)
-<<<<<<< HEAD
 	if !wc.verifier.Verify(signing.NewPublicKey(message.Miner), buf, message.Signature) {
 		return fmt.Errorf("signature is invalid signature %x", message.Signature)
 	}
@@ -211,15 +202,6 @@
 	allowed, exists := wc.allowances[string(message.Miner)]
 	if !exists || allowed < message.Unit {
 		return fmt.Errorf("miner %x is not allowed to submit proposal for unit %d", message.Miner, message.Unit)
-=======
-	if !wc.verifier.Verify(signing.NewPublicKey(message.MinerPK), buf, message.Signature) {
-		return fmt.Errorf("signature is invalid signature %x", message.Signature)
-	}
-
-	allowed, exists := wc.allowances[string(message.MinerPK)]
-	if !exists || allowed < message.Unit {
-		return fmt.Errorf("miner %x is not allowed to submit proposal for unit %d", message.MinerPK, message.Unit)
->>>>>>> deb625d9
 	}
 
 	wc.updateSmallest(message.Signature)
@@ -243,11 +225,7 @@
 				Epoch:     epoch,
 				Round:     round,
 				Unit:      unit,
-<<<<<<< HEAD
 				Miner:     wc.signer.PublicKey().Bytes(),
-=======
-				MinerPK:   wc.signer.PublicKey().Bytes(),
->>>>>>> deb625d9
 				Signature: signature,
 			}
 			msg, err := types.InterfaceToBytes(message)
@@ -314,11 +292,7 @@
 	wc.coins[wc.round] = coinflip
 	wc.logger.With().Info("completed round",
 		log.Uint32("epoch_id", uint32(wc.epoch)),
-<<<<<<< HEAD
 		log.Uint64("round_id", uint64(wc.round)),
-=======
-		log.Uint32("round_id", uint32(wc.round)),
->>>>>>> deb625d9
 		log.String("proposal", types.BytesToHash(wc.smallestProposal).ShortString()),
 		log.Bool("coinflip", coinflip))
 	wc.smallestProposal = nil
