package hare

import (
	"context"
	"errors"
	"testing"
	"time"

	"github.com/spacemeshos/go-spacemesh/common/types"
	"github.com/spacemeshos/go-spacemesh/hare/config"
	"github.com/spacemeshos/go-spacemesh/log/logtest"
	"github.com/spacemeshos/go-spacemesh/p2p/service"
	"github.com/spacemeshos/go-spacemesh/signing"
	"github.com/stretchr/testify/require"
)

const skipMoreTests = true

type TestHareWrapper struct {
	*HareWrapper
}

func newTestHareWrapper(count int) *TestHareWrapper {
	w := &TestHareWrapper{
		HareWrapper: newHareWrapper(uint32(count)),
	}
	return w
}

func (w *TestHareWrapper) Tick(layer types.LayerID) {
	for i := 0; i < len(w.lCh); i++ {
		w.lCh[i] <- layer
	}
}

func (w *TestHareWrapper) LayerTicker(interval time.Duration) {
	ticker := time.NewTicker(interval)
	defer ticker.Stop()

	j := types.GetEffectiveGenesis().Add(1)
	last := j.Add(w.totalCP)

	for ; j.Before(last); j = j.Add(1) {
		w.Tick(j)
		select {
		case <-w.termination.CloseChannel():
			return
		case <-ticker.C:
			// do nothing
		}
	}
}

type funcOracle func(types.LayerID, int32, int, types.NodeID, []byte, *testHare) (uint16, error)
type funcLayers func(types.LayerID, *testHare) ([]types.BlockID, error)
type funcValidate func(types.LayerID, []types.BlockID, *testHare)
type testHare struct {
	*Hare
	oracle   funcOracle
	layers   funcLayers
	validate funcValidate
	N        int
}

func (h *testHare) CalcEligibility(ctx context.Context, layer types.LayerID, round int32, committee int, id types.NodeID, sig []byte) (uint16, error) {
	return h.oracle(layer, round, committee, id, sig, h)
}

func (testHare) Register(bool, string)   {}
func (testHare) Unregister(bool, string) {}
func (testHare) Validate(context.Context, types.LayerID, int32, int, types.NodeID, []byte, uint16) (bool, error) {
	return true, nil
}
func (testHare) Proof(context.Context, types.LayerID, int32) ([]byte, error) {
	return []byte{}, nil
}
func (testHare) IsIdentityActiveOnConsensusView(context.Context, string, types.LayerID) (bool, error) {
	return true, nil
}
func (h *testHare) HandleValidatedLayer(ctx context.Context, layer types.LayerID, ids []types.BlockID) {
	h.validate(layer, ids, h)
}
func (h *testHare) LayerBlockIds(layer types.LayerID) ([]types.BlockID, error) {
	return h.layers(layer, h)
}
func (h *testHare) InvalidateLayer(ctx context.Context, layerID types.LayerID) {
	panic("implement me")
}
func (h *testHare) RecordCoinflip(ctx context.Context, layerID types.LayerID, coinflip bool) {}

func createTestHare(tb testing.TB, tcfg config.Config, layersCh chan types.LayerID, p2p NetworkService, rolacle Rolacle, name string, bp meshProvider) *Hare {
	ed := signing.NewEdSigner()
	pub := ed.PublicKey()
	nodeID := types.NodeID{Key: pub.String(), VRFPublicKey: pub.Bytes()}
<<<<<<< HEAD
	hare := New(tcfg, p2p, ed, nodeID, isSynced, bp, rolacle, 10, &mockIdentityP{nid: nodeID},
		&MockStateQuerier{true, nil}, layersCh, log.AppLog.WithName(name+"_"+ed.PublicKey().ShortString()))
=======
	hare := New(tcfg, p2p, ed, nodeID, validateBlock, isSynced, bp, rolacle, 10, &mockIdentityP{nid: nodeID},
		&MockStateQuerier{true, nil}, layersCh, logtest.New(tb).WithName(name+"_"+ed.PublicKey().ShortString()))
>>>>>>> 33c175d4
	return hare
}

func runNodesFor(t *testing.T, nodes, leaders, maxLayers, limitIterations, concurrent int, oracle funcOracle, bp funcLayers, validate funcValidate) *TestHareWrapper {
	r := require.New(t)
	w := newTestHareWrapper(maxLayers)
	cfg := config.Config{
		N:               nodes,
		F:               nodes/2 - 1,
		RoundDuration:   1,
		ExpectedLeaders: leaders,
		LimitIterations: limitIterations,
		LimitConcurrent: maxLayers,
	}

	sim := service.NewSimulator()
	for i := 0; i < nodes; i++ {
		s := sim.NewNode()
		mp2p := &p2pManipulator{nd: s, stalledLayer: types.NewLayerID(1), err: errors.New("fake err")}
		w.lCh = append(w.lCh, make(chan types.LayerID, 1))
		h := &testHare{nil, oracle, bp, validate, i}
		h.Hare = createTestHare(t, cfg, w.lCh[i], mp2p, h, t.Name(), h)
		w.hare = append(w.hare, h.Hare)
		e := h.Start(context.TODO())
		r.NoError(e)
	}

	return w
}

func Test_HarePreRoundEmptySet(t *testing.T) {
	types.SetLayersPerEpoch(1)
	const nodes = 5
	const layers = 2
	m := [layers][nodes]int{}

	w := runNodesFor(t, nodes, 2, layers, 2, 5,
		func(layer types.LayerID, round int32, committee int, id types.NodeID, blocks []byte, hare *testHare) (uint16, error) {
			if round/4 > 1 {
				t.Fatal("out of round limit")
			}
			return 1, nil
		},
		func(layer types.LayerID, hare *testHare) ([]types.BlockID, error) {
			return []types.BlockID{}, nil
		},
		func(layer types.LayerID, blocks []types.BlockID, hare *testHare) {
			l := layer.Difference(types.GetEffectiveGenesis()) - 1
			m[l][hare.N] = len(blocks) + 1
		})

	w.LayerTicker(100 * time.Millisecond)
	time.Sleep(time.Second * 6)

	for x := range m {
		for y := range m[x] {
			if m[x][y] != 1 {
				t.Errorf("at layer %v node %v has non-empty set in result (%v)", x, y, m[x][y])
			}
		}
	}
}

func Test_HareNotEnoughStatuses(t *testing.T) {
	if skipMoreTests {
		t.SkipNow()
	}

	types.SetLayersPerEpoch(1)
	const nodes = 5
	const layers = 2
	m := [layers][nodes]int{}

	w := runNodesFor(t, nodes, 2, layers, 1, 5,
		func(layer types.LayerID, round int32, committee int, id types.NodeID, blocks []byte, hare *testHare) (uint16, error) {
			if round%4 == statusRound && hare.N >= committee/2-1 {
				return 0, nil
			}
			return 1, nil
		},
		func(layer types.LayerID, hare *testHare) ([]types.BlockID, error) {
			return []types.BlockID{}, nil
		},
		func(layer types.LayerID, blocks []types.BlockID, hare *testHare) {
			l := layer.Difference(types.GetEffectiveGenesis()) - 1
			m[l][hare.N] = len(blocks) + 1
		})

	w.LayerTicker(1 * time.Second)
	time.Sleep(time.Second * 6)

	for x := range m {
		for y := range m[x] {
			if m[x][y] != 1 {
				t.Errorf("at layer %v node %v has non-empty set in result (%v)", x, y, m[x][y])
			}
		}
	}
}

func Test_HareNotEnoughLeaders(t *testing.T) {
	if skipMoreTests {
		t.SkipNow()
	}
	types.SetLayersPerEpoch(1)
	const nodes = 5
	const layers = 2
	m := [layers][nodes]int{}

	w := runNodesFor(t, nodes, 2, layers, 1, 5,
		func(layer types.LayerID, round int32, committee int, id types.NodeID, blocks []byte, hare *testHare) (uint16, error) {
			if round%4 == proposalRound {
				return 0, nil
			}
			return 1, nil
		},
		func(layer types.LayerID, hare *testHare) ([]types.BlockID, error) {
			return []types.BlockID{}, nil
		},
		func(layer types.LayerID, blocks []types.BlockID, hare *testHare) {
			l := layer.Difference(types.GetEffectiveGenesis()) - 1
			m[l][hare.N] = len(blocks) + 1
		})

	w.LayerTicker(1 * time.Second)
	time.Sleep(time.Second * 6)

	for x := range m {
		for y := range m[x] {
			if m[x][y] != 1 {
				t.Errorf("at layer %v node %v has non-empty set in result (%v)", x, y, m[x][y])
			}
		}
	}
}

func Test_HareNotEnoughCommits(t *testing.T) {
	if skipMoreTests {
		t.SkipNow()
	}
	types.SetLayersPerEpoch(1)
	const nodes = 6
	const layers = 2
	m := [layers][nodes]int{}

	w := runNodesFor(t, nodes, 2, layers, 1, 5,
		func(layer types.LayerID, round int32, committee int, id types.NodeID, blocks []byte, hare *testHare) (uint16, error) {
			if round%4 == commitRound && hare.N >= committee/2-1 {
				return 0, nil
			}
			return 1, nil
		},
		func(layer types.LayerID, hare *testHare) ([]types.BlockID, error) {
			return []types.BlockID{genBlockID(1)}, nil
		},
		func(layer types.LayerID, blocks []types.BlockID, hare *testHare) {
			l := layer.Difference(types.GetEffectiveGenesis()) - 1
			m[l][hare.N] = len(blocks) + 1
		})

	w.LayerTicker(100 * time.Millisecond)
	time.Sleep(time.Second * 6)

	for x := range m {
		for y := range m[x] {
			if m[x][y] != 1 {
				t.Errorf("at layer %v node %v has non-empty set in result (%v)", x, y, m[x][y])
			}
		}
	}
}

func Test_HareNotEnoughNotifications(t *testing.T) {
	if skipMoreTests {
		t.SkipNow()
	}
	types.SetLayersPerEpoch(1)
	const nodes = 6
	const layers = 2
	m := [layers][nodes]int{}

	w := runNodesFor(t, nodes, 2, layers, 1, 5,
		func(layer types.LayerID, round int32, committee int, id types.NodeID, blocks []byte, hare *testHare) (uint16, error) {
			if round%4 == notifyRound && hare.N >= committee/2-1 {
				return 0, nil
			}
			return 1, nil
		},
		func(layer types.LayerID, hare *testHare) ([]types.BlockID, error) {
			return []types.BlockID{genBlockID(1)}, nil
		},
		func(layer types.LayerID, blocks []types.BlockID, hare *testHare) {
			l := layer.Difference(types.GetEffectiveGenesis()) - 1
			m[l][hare.N] = len(blocks) + 1
		})

	w.LayerTicker(100 * time.Millisecond)
	time.Sleep(time.Second * 6)

	for x := range m {
		for y := range m[x] {
			if m[x][y] != 1 {
				t.Errorf("at layer %v node %v has non-empty set in result (%v)", x, y, m[x][y])
			}
		}
	}
}

func Test_HareComplete(t *testing.T) {
	if skipMoreTests {
		t.SkipNow()
	}
	types.SetLayersPerEpoch(1)
	const nodes = 6
	const layers = 2
	m := [layers][nodes]int{}

	w := runNodesFor(t, nodes, 2, layers, 1, 5,
		func(layer types.LayerID, round int32, committee int, id types.NodeID, blocks []byte, hare *testHare) (uint16, error) {
			return 1, nil
		},
		func(layer types.LayerID, hare *testHare) ([]types.BlockID, error) {
			return []types.BlockID{genBlockID(int(layer.Uint32()))}, nil
		},
		func(layer types.LayerID, blocks []types.BlockID, hare *testHare) {
			l := layer.Difference(types.GetEffectiveGenesis()) - 1
			m[l][hare.N] = len(blocks)
		})

	w.LayerTicker(100 * time.Millisecond)
	time.Sleep(time.Second * 6)

	for x := range m {
		for y := range m[x] {
			if m[x][y] != 1 {
				t.Errorf("at layer %v node %v has emty set in result", x, y)
			}
		}
	}
}<|MERGE_RESOLUTION|>--- conflicted
+++ resolved
@@ -92,13 +92,8 @@
 	ed := signing.NewEdSigner()
 	pub := ed.PublicKey()
 	nodeID := types.NodeID{Key: pub.String(), VRFPublicKey: pub.Bytes()}
-<<<<<<< HEAD
 	hare := New(tcfg, p2p, ed, nodeID, isSynced, bp, rolacle, 10, &mockIdentityP{nid: nodeID},
-		&MockStateQuerier{true, nil}, layersCh, log.AppLog.WithName(name+"_"+ed.PublicKey().ShortString()))
-=======
-	hare := New(tcfg, p2p, ed, nodeID, validateBlock, isSynced, bp, rolacle, 10, &mockIdentityP{nid: nodeID},
 		&MockStateQuerier{true, nil}, layersCh, logtest.New(tb).WithName(name+"_"+ed.PublicKey().ShortString()))
->>>>>>> 33c175d4
 	return hare
 }
 
