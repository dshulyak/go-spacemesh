package tortoise

import (
	"context"
	"encoding/binary"
	"fmt"
	"math/big"
	mrand "math/rand"
	"os"
	"testing"
	"time"

	"github.com/golang/mock/gomock"
	"github.com/stretchr/testify/assert"
	"github.com/stretchr/testify/require"

	"github.com/spacemeshos/go-spacemesh/codec"
	"github.com/spacemeshos/go-spacemesh/common/types"
	"github.com/spacemeshos/go-spacemesh/common/util"
	"github.com/spacemeshos/go-spacemesh/datastore"
	"github.com/spacemeshos/go-spacemesh/log"
	"github.com/spacemeshos/go-spacemesh/log/logtest"
	"github.com/spacemeshos/go-spacemesh/rand"
	"github.com/spacemeshos/go-spacemesh/signing"
	"github.com/spacemeshos/go-spacemesh/sql"
	"github.com/spacemeshos/go-spacemesh/sql/atxs"
	"github.com/spacemeshos/go-spacemesh/sql/ballots"
	"github.com/spacemeshos/go-spacemesh/sql/blocks"
	"github.com/spacemeshos/go-spacemesh/sql/identities"
	"github.com/spacemeshos/go-spacemesh/sql/layers"
	"github.com/spacemeshos/go-spacemesh/system"
	smocks "github.com/spacemeshos/go-spacemesh/system/mocks"
	"github.com/spacemeshos/go-spacemesh/tortoise/sim"
)

var sig = signing.NewEdSigner()

func TestMain(m *testing.M) {
	types.SetLayersPerEpoch(4)

	res := m.Run()
	os.Exit(res)
}

func newCachedDB(t *testing.T, logger log.Log) *datastore.CachedDB {
	cdb := datastore.NewCachedDB(sql.InMemory(), logger)
	glayer := types.GenesisLayer()
	for _, b := range glayer.Ballots() {
		require.NoError(t, ballots.Add(cdb, b))
	}
	for _, b := range glayer.Blocks() {
		require.NoError(t, blocks.Add(cdb, b))
	}
	return cdb
}

func addLayerToMesh(cdb *datastore.CachedDB, layer *types.Layer) error {
	// add blocks to mDB
	for _, bl := range layer.Ballots() {
		if err := ballots.Add(cdb, bl); err != nil {
			return fmt.Errorf("add ballot: %w", err)
		}
	}
	for _, bl := range layer.Blocks() {
		if err := blocks.Add(cdb, bl); err != nil {
			return fmt.Errorf("add block: %w", err)
		}
	}
	if err := layers.SetHareOutput(cdb, layer.Index(), layer.BlocksIDs()[0]); err != nil {
		panic("database error")
	}

	return nil
}

const (
	defaultTestLayerSize  = 3
	defaultTestWindowSize = 30
	defaultVoteDelays     = 6
	numValidBlock         = 1
)

var (
	defaultTestHdist           = DefaultConfig().Hdist
	defaultTestZdist           = DefaultConfig().Zdist
	defaultTestGlobalThreshold = big.NewRat(6, 10)
	defaultTestLocalThreshold  = big.NewRat(2, 10)
	defaultTestRerunInterval   = time.Hour
)

func TestLayerPatterns(t *testing.T) {
	const size = 10 // more blocks means a longer test
	t.Run("Good", func(t *testing.T) {
		s := sim.New(sim.WithLayerSize(size))
		s.Setup()

		ctx := context.Background()
		cfg := defaultTestConfig()
		cfg.LayerSize = size
		tortoise := tortoiseFromSimState(s.GetState(0), WithConfig(cfg), WithLogger(logtest.New(t)))

		var (
			last     types.LayerID
			verified types.LayerID
		)
		for _, lid := range sim.GenLayers(s,
			sim.WithSequence(5),
		) {
			last = lid
			tortoise.TallyVotes(ctx, lid)
			verified = tortoise.LatestComplete()
		}
		require.Equal(t, last.Sub(1), verified)
	})

	t.Run("HealAfterBad", func(t *testing.T) {
		s := sim.New(sim.WithLayerSize(size))
		s.Setup()

		ctx := context.Background()
		cfg := defaultTestConfig()
		cfg.LayerSize = size
		cfg.Hdist = 4
		cfg.Zdist = cfg.Hdist
		tortoise := tortoiseFromSimState(s.GetState(0), WithConfig(cfg), WithLogger(logtest.New(t)))

		var (
			last    types.LayerID
			genesis = types.GetEffectiveGenesis()
		)
		for _, lid := range sim.GenLayers(s,
			sim.WithSequence(5),
			sim.WithSequence(2, sim.WithEmptyHareOutput()),
		) {
			last = lid
			tortoise.TallyVotes(ctx, lid)
		}
		require.Equal(t, genesis.Add(4), tortoise.LatestComplete())

		for _, lid := range sim.GenLayers(s,
			sim.WithSequence(2),
		) {
			last = lid
			tortoise.TallyVotes(ctx, lid)
		}
		require.Equal(t, last.Sub(1), tortoise.LatestComplete())
	})

	t.Run("HealAfterBadGoodBadGoodBad", func(t *testing.T) {
		s := sim.New(sim.WithLayerSize(size))
		s.Setup()

		ctx := context.Background()
		cfg := defaultTestConfig()
		cfg.LayerSize = size
		tortoise := tortoiseFromSimState(s.GetState(0), WithConfig(cfg), WithLogger(logtest.New(t)))

		var (
			last     types.LayerID
			verified types.LayerID
		)
		for _, lid := range sim.GenLayers(s,
			sim.WithSequence(5),
			sim.WithSequence(1, sim.WithEmptyHareOutput()),
			sim.WithSequence(2),
			sim.WithSequence(2, sim.WithEmptyHareOutput()),
			sim.WithSequence(30),
		) {
			last = lid
			tortoise.TallyVotes(ctx, lid)
			verified = tortoise.LatestComplete()
		}
		require.Equal(t, last.Sub(1), verified)
	})
}

func TestAbstainsInMiddle(t *testing.T) {
	const size = 10
	s := sim.New(
		sim.WithLayerSize(size),
	)
	s.Setup()

	ctx := context.Background()
	cfg := defaultTestConfig()
	cfg.LayerSize = size
	cfg.Hdist = 10
	cfg.Zdist = 3
	tortoise := tortoiseFromSimState(s.GetState(0), WithConfig(cfg), WithLogger(logtest.New(t)))

	var last, verified types.LayerID
	for i := 0; i < 5; i++ {
		last = s.Next(sim.WithVoteGenerator(tortoiseVoting(tortoise)))
		tortoise.TallyVotes(ctx, last)
		verified = tortoise.LatestComplete()
	}
	require.Equal(t, last.Sub(1), verified)
	expected := last

	for i := 0; i < 2; i++ {
		tortoise.TallyVotes(ctx, s.Next(
			sim.WithVoteGenerator(tortoiseVoting(tortoise)),
			sim.WithoutHareOutput(),
		))
	}
	for i := 0; i < int(cfg.Zdist); i++ {
		tortoise.TallyVotes(ctx, s.Next(
			sim.WithVoteGenerator(tortoiseVoting(tortoise)),
		))
	}

	// local opinion will be decided after zdist layers
	// at that point verifying tortoise consistency will be revisited
	require.Equal(t, expected, tortoise.LatestComplete())
}

type (
	baseBallotProvider func(context.Context, ...EncodeVotesOpts) (*types.Votes, error)
)

func genATXs(lid types.LayerID, numATXs, weight int) []*types.VerifiedActivationTx {
	atxList := make([]*types.VerifiedActivationTx, 0, numATXs)
	for i := 0; i < numATXs; i++ {
		atx := &types.ActivationTx{InnerActivationTx: types.InnerActivationTx{
			NumUnits: uint32(weight),
		}}
		atx.PubLayerID = lid
		nodeID := types.NodeID{byte(i)}
		atx.SetNodeID(&nodeID)
		atxID := types.RandomATXID()
		atx.SetID(&atxID)
		vAtx, err := atx.Verify(0, 1)
		if err != nil {
			panic(err)
		}
		atxList = append(atxList, vAtx)
	}
	return atxList
}

func generateBallots(t *testing.T, lid types.LayerID, nballots int, activeSet []types.ATXID, bbp baseBallotProvider) []*types.Ballot {
	votes, err := bbp(context.TODO())
	require.NoError(t, err)

	blts := make([]*types.Ballot, 0, nballots)
	for i := 0; i < nballots; i++ {
		b := &types.Ballot{
			InnerBallot: types.InnerBallot{
				AtxID:             activeSet[i%len(activeSet)],
				Votes:             *votes,
				EligibilityProofs: []types.VotingEligibilityProof{{J: uint32(i)}},
				LayerIndex:        lid,
				EpochData: &types.EpochData{
					ActiveSet: activeSet,
				},
			},
		}
		signer := signing.NewEdSigner()
		b.Signature = signer.Sign(b.Bytes())
		b.Initialize()
		blts = append(blts, b)
	}
	return blts
}

func createTurtleLayer(t *testing.T, lid types.LayerID, cdb *datastore.CachedDB, bbp baseBallotProvider, atxids []types.ATXID, layerSize int) *types.Layer {
	if len(atxids) == 0 {
		atxList := genATXs(lid.GetEpoch().FirstLayer().Sub(1), layerSize, 1)
		atxids = make([]types.ATXID, 0, len(atxList))
		for _, atx := range atxList {
			require.NoError(t, atxs.Add(cdb, atx, time.Now()))
			atxids = append(atxids, atx.ID())
		}
	}
	blts := generateBallots(t, lid, layerSize, atxids, bbp)
	blks := []*types.Block{
		types.GenLayerBlock(lid, types.RandomTXSet(rand.Intn(100))),
		types.GenLayerBlock(lid, types.RandomTXSet(rand.Intn(100))),
	}
	return types.NewExistingLayer(lid, types.Hash32{}, blts, blks)
}

func TestAddToMesh(t *testing.T) {
	logger := logtest.New(t)
	cdb := newCachedDB(t, logger)
	alg := defaultAlgorithm(t, cdb)

	l := types.GenesisLayer()
	atxList := genATXs(l.Index(), defaultTestLayerSize, 1)
	atxids := make([]types.ATXID, 0, len(atxList))
	for _, atx := range atxList {
		require.NoError(t, atxs.Add(cdb, atx, time.Now()))
		atxids = append(atxids, atx.ID())
	}

	logger.With().Info("genesis is", l.Index(), types.BlockIdsField(types.ToBlockIDs(l.Blocks())))
	logger.With().Info("genesis is", log.Object("block", l.Blocks()[0]))

	l1 := createTurtleLayer(t, types.GetEffectiveGenesis().Add(1), cdb, alg.EncodeVotes, atxids, defaultTestLayerSize)
	require.NoError(t, addLayerToMesh(cdb, l1))

	alg.TallyVotes(context.TODO(), l1.Index())

	l2 := createTurtleLayer(t, types.GetEffectiveGenesis().Add(2), cdb, alg.EncodeVotes, atxids, defaultTestLayerSize)
	require.NoError(t, addLayerToMesh(cdb, l2))
	alg.TallyVotes(context.TODO(), l2.Index())

	require.Equal(t, int(types.GetEffectiveGenesis().Add(1).Uint32()), int(alg.LatestComplete().Uint32()))

	l3a := createTurtleLayer(t, types.GetEffectiveGenesis().Add(3), cdb, alg.EncodeVotes, atxids, defaultTestLayerSize+1)

	// this should fail as the blocks for this layer have not been added to the mesh yet
	require.Equal(t, types.GetEffectiveGenesis().Add(1), alg.LatestComplete())

	require.NoError(t, addLayerToMesh(cdb, l3a))
	alg.TallyVotes(context.TODO(), l3a.Index())

	l4 := createTurtleLayer(t, types.GetEffectiveGenesis().Add(4), cdb, alg.EncodeVotes, atxids, defaultTestLayerSize)
	require.NoError(t, addLayerToMesh(cdb, l4))
	alg.TallyVotes(context.TODO(), l4.Index())
	require.Equal(t, types.GetEffectiveGenesis().Add(3), alg.LatestComplete(), "wrong latest complete layer")
}

func TestEncodeVotes(t *testing.T) {
	r := require.New(t)
	cdb := newCachedDB(t, logtest.New(t))
	alg := defaultAlgorithm(t, cdb)

	l0 := types.GenesisLayer()
	atxList := genATXs(l0.Index(), defaultTestLayerSize, 1)
	atxids := make([]types.ATXID, 0, len(atxList))
	for _, atx := range atxList {
		require.NoError(t, atxs.Add(cdb, atx, time.Now()))
		atxids = append(atxids, atx.ID())
	}

	expectBaseBallotLayer := func(layerID types.LayerID, numAgainst, numSupport, numNeutral int) {
		votes, err := alg.EncodeVotes(context.TODO())
		r.NoError(err)
		// expect no exceptions
		r.Len(votes.Support, numSupport)
		r.Len(votes.Against, numAgainst)
		r.Len(votes.Abstain, numNeutral)
		// expect a valid genesis base ballot
		baseBallot, err := ballots.Get(cdb, votes.Base)
		r.NoError(err)
		r.Equal(layerID, baseBallot.LayerIndex, "base ballot is from wrong layer")
	}

	// it should support all genesis blocks
	expectBaseBallotLayer(l0.Index(), 0, len(types.GenesisLayer().Blocks()), 0)

	// add a couple of incoming layers and make sure the base ballot layer advances as well
	l1 := createTurtleLayer(t, types.GetEffectiveGenesis().Add(1), cdb, alg.EncodeVotes, atxids, defaultTestLayerSize)
	require.NoError(t, addLayerToMesh(cdb, l1))
	alg.TallyVotes(context.TODO(), l1.Index())
	expectBaseBallotLayer(l1.Index(), 0, numValidBlock, 0)

	l2 := createTurtleLayer(t, types.GetEffectiveGenesis().Add(2), cdb, alg.EncodeVotes, atxids, defaultTestLayerSize)
	require.NoError(t, addLayerToMesh(cdb, l2))
	alg.TallyVotes(context.TODO(), l2.Index())
	require.Equal(t, int(types.GetEffectiveGenesis().Add(1).Uint32()), int(alg.LatestComplete().Uint32()))
	expectBaseBallotLayer(l2.Index(), 0, numValidBlock, 0)

	// add a layer that's not in the mesh and make sure it does not advance
	l3 := createTurtleLayer(t, types.GetEffectiveGenesis().Add(3), cdb, alg.EncodeVotes, atxids, defaultTestLayerSize)
	alg.TallyVotes(context.TODO(), l3.Index())
	require.Equal(t, int(types.GetEffectiveGenesis().Add(1).Uint32()), int(alg.LatestComplete().Uint32()))
	expectBaseBallotLayer(l2.Index(), 0, numValidBlock, 1)
}

func TestEncodeAbstainVotesForZdist(t *testing.T) {
	const (
		size  = 4
		zdist = 3
	)
	s := sim.New(sim.WithLayerSize(size))
	s.Setup()

	ctx := context.Background()
	cfg := defaultTestConfig()
	cfg.LayerSize = size
	cfg.Zdist = zdist
	tortoise := tortoiseFromSimState(s.GetState(0), WithConfig(cfg), WithLogger(logtest.New(t)))

	var (
		last     types.LayerID
		verified types.LayerID
	)
	for _, lid := range sim.GenLayers(s,
		sim.WithSequence(1),
	) {
		last = lid
		tortoise.TallyVotes(ctx, lid)
		verified = tortoise.LatestComplete()
	}
	require.Equal(t, last.Sub(1), verified)

	var start types.LayerID
	for i := 1; i <= zdist; i++ {
		current := last.Add(uint32(i))
		votes, err := tortoise.EncodeVotes(context.Background(), EncodeVotesWithCurrent(current))
		require.NoError(t, err)
		require.Len(t, votes.Support, 1)
		require.Len(t, votes.Against, 0)

		if i > zdist+1 {
			require.Len(t, votes.Abstain, zdist, "abstain is limited by zdist: %+v", votes.Abstain)
			start = current.Sub(zdist)
		} else {
			require.Len(t, votes.Abstain, i-1, "abstain is less then zdist: %+v", votes.Abstain)
			start = last.Add(1)
		}
		for j, lid := range votes.Abstain {
			require.Equal(t, start.Add(uint32(j)), lid)
		}
	}
}

func TestEncodeAbstainVotesDelayedHare(t *testing.T) {
	const (
		size = 4
	)
	s := sim.New(sim.WithLayerSize(size))
	s.Setup()

	ctx := context.Background()
	cfg := defaultTestConfig()
	cfg.LayerSize = size
	tortoise := tortoiseFromSimState(s.GetState(0), WithConfig(cfg), WithLogger(logtest.New(t)))

	var (
		last     types.LayerID
		verified types.LayerID
	)
	for _, lid := range sim.GenLayers(s,
		sim.WithSequence(1, sim.WithNumBlocks(1)),
		sim.WithSequence(1, sim.WithNumBlocks(1), sim.WithoutHareOutput()),
		sim.WithSequence(1, sim.WithNumBlocks(1)),
	) {
		last = lid
		tortoise.TallyVotes(ctx, lid)
		verified = tortoise.LatestComplete()
	}
	require.Equal(t, last.Sub(3), verified)

	votes, err := tortoise.EncodeVotes(context.Background(), EncodeVotesWithCurrent(last.Add(1)))
	require.NoError(t, err)
	bids, err := blocks.IDsInLayer(s.GetState(0).DB, last)
	require.NoError(t, err)
	require.Equal(t, votes.Support, bids)
	require.Equal(t, votes.Abstain, []types.LayerID{types.NewLayerID(9)})
}

func mockedBeacons(tb testing.TB) system.BeaconGetter {
	tb.Helper()

	ctrl := gomock.NewController(tb)
	mockBeacons := smocks.NewMockBeaconGetter(ctrl)
	mockBeacons.EXPECT().GetBeacon(gomock.Any()).Return(types.EmptyBeacon, nil).AnyTimes()
	return mockBeacons
}

type updater struct {
	cdb *datastore.CachedDB
}

func (u *updater) UpdateBlockValidity(bid types.BlockID, _ types.LayerID, valid bool) error {
	if valid {
		return blocks.SetValid(u.cdb, bid)
	}
	return blocks.SetInvalid(u.cdb, bid)
}

func defaultTurtle(tb testing.TB) *turtle {
	lg := logtest.New(tb)
	cdb := datastore.NewCachedDB(sql.InMemory(), lg)
	return newTurtle(
		lg,
		cdb,
		mockedBeacons(tb),
		&updater{cdb},
		defaultTestConfig(),
	)
}

func defaultTestConfig() Config {
	return Config{
		LayerSize:                defaultTestLayerSize,
		Hdist:                    defaultTestHdist,
		Zdist:                    defaultTestZdist,
		WindowSize:               defaultTestWindowSize,
		BadBeaconVoteDelayLayers: defaultVoteDelays,
		GlobalThreshold:          defaultTestGlobalThreshold,
		LocalThreshold:           defaultTestLocalThreshold,
		MaxExceptions:            int(defaultTestHdist) * defaultTestLayerSize * 100,
	}
}

func tortoiseFromSimState(state sim.State, opts ...Opt) *Tortoise {
	return New(state.DB, state.Beacons, &updater{state.DB}, opts...)
}

func defaultAlgorithm(tb testing.TB, cdb *datastore.CachedDB) *Tortoise {
	tb.Helper()
	return New(cdb, mockedBeacons(tb), &updater{cdb},
		WithConfig(defaultTestConfig()),
		WithLogger(logtest.New(tb)),
	)
}

func checkVerifiedLayer(t *testing.T, trtl *turtle, layerID types.LayerID) {
	t.Helper()
	require.Equal(t, int(layerID.Uint32()), int(trtl.verified.Uint32()), "got unexpected value for last verified layer")
}

func addEpochActiveSet(t *testing.T, activeSets map[types.EpochID][]types.ATXID, lid types.LayerID, layerSize int, dbs []*datastore.CachedDB) {
	epoch := lid.GetEpoch()
	if _, ok := activeSets[epoch]; !ok {
		atxList := genATXs(lid, layerSize, 1)
		atxids := make([]types.ATXID, 0, len(atxList))
		for _, atx := range atxList {
			for _, db := range dbs {
				require.NoError(t, atxs.Add(db, atx, time.Now()))
			}
			atxids = append(atxids, atx.ID())
		}
		activeSets[epoch] = atxids
	}
}

func TestCalculateOpinionWithThreshold(t *testing.T) {
	for _, tc := range []struct {
		desc      string
		expect    sign
		vote      util.Weight
		threshold *big.Rat
		weight    util.Weight
	}{
		{
			desc:      "Support",
			expect:    support,
			vote:      util.WeightFromInt64(6),
			threshold: big.NewRat(1, 2),
			weight:    util.WeightFromInt64(10),
		},
		{
			desc:      "Abstain",
			expect:    abstain,
			vote:      util.WeightFromInt64(3),
			threshold: big.NewRat(1, 2),
			weight:    util.WeightFromInt64(10),
		},
		{
			desc:      "AbstainZero",
			expect:    abstain,
			vote:      util.WeightFromInt64(0),
			threshold: big.NewRat(1, 2),
			weight:    util.WeightFromInt64(10),
		},
		{
			desc:      "Against",
			expect:    against,
			vote:      util.WeightFromInt64(-6),
			threshold: big.NewRat(1, 2),
			weight:    util.WeightFromInt64(10),
		},
		{
			desc:      "ComplexSupport",
			expect:    support,
			vote:      util.WeightFromInt64(121),
			threshold: big.NewRat(60, 100),
			weight:    util.WeightFromInt64(200),
		},
		{
			desc:      "ComplexAbstain",
			expect:    abstain,
			vote:      util.WeightFromInt64(120),
			threshold: big.NewRat(60, 100),
			weight:    util.WeightFromInt64(200),
		},
		{
			desc:      "ComplexAbstain2",
			expect:    abstain,
			vote:      util.WeightFromInt64(-120),
			threshold: big.NewRat(60, 100),
			weight:    util.WeightFromInt64(200),
		},
		{
			desc:      "ComplexAgainst",
			expect:    against,
			vote:      util.WeightFromInt64(-121),
			threshold: big.NewRat(60, 100),
			weight:    util.WeightFromInt64(200),
		},
	} {
		tc := tc
		t.Run(tc.desc, func(t *testing.T) {
			require.EqualValues(t, tc.expect,
				tc.vote.Cmp(tc.weight.Fraction(tc.threshold)))
		})
	}
}

func TestComputeExpectedWeight(t *testing.T) {
	genesis := types.GetEffectiveGenesis()
	require.EqualValues(t, 4, types.GetLayersPerEpoch(), "expecting layers per epoch to be 4. adjust test if it will change")
	for _, tc := range []struct {
		desc         string
		target, last types.LayerID
		totals       []uint64 // total weights starting from (target, last]
		expect       *big.Float
	}{
		{
			desc:   "SingleIncompleteEpoch",
			target: genesis,
			last:   genesis.Add(2),
			totals: []uint64{10},
			expect: big.NewFloat(5),
		},
		{
			desc:   "SingleCompleteEpoch",
			target: genesis,
			last:   genesis.Add(4),
			totals: []uint64{10},
			expect: big.NewFloat(10),
		},
		{
			desc:   "ExpectZeroEpoch",
			target: genesis,
			last:   genesis.Add(8),
			totals: []uint64{10, 0},
			expect: big.NewFloat(10),
		},
		{
			desc:   "MultipleIncompleteEpochs",
			target: genesis.Add(2),
			last:   genesis.Add(7),
			totals: []uint64{8, 12},
			expect: big.NewFloat(13),
		},
		{
			desc:   "IncompleteEdges",
			target: genesis.Add(2),
			last:   genesis.Add(13),
			totals: []uint64{4, 12, 12, 4},
			expect: big.NewFloat(2 + 12 + 12 + 1),
		},
		{
			desc:   "MultipleCompleteEpochs",
			target: genesis,
			last:   genesis.Add(8),
			totals: []uint64{8, 12},
			expect: big.NewFloat(20),
		},
	} {
		tc := tc
		t.Run(tc.desc, func(t *testing.T) {
			var (
				cdb    = datastore.NewCachedDB(sql.InMemory(), logtest.New(t))
				epochs = map[types.EpochID]*epochInfo{}
				first  = tc.target.Add(1).GetEpoch()
			)
			for i, weight := range tc.totals {
				eid := first + types.EpochID(i)
				atx := &types.ActivationTx{InnerActivationTx: types.InnerActivationTx{
					NIPostChallenge: types.NIPostChallenge{
						PubLayerID: (eid - 1).FirstLayer(),
					},
					NumUnits: uint32(weight),
				}}
				id := types.RandomATXID()
				atx.SetID(&id)
				atx.SetNodeID(&types.NodeID{})
				vAtx, err := atx.Verify(0, 1)
				require.NoError(t, err)
				require.NoError(t, atxs.Add(cdb, vAtx, time.Now()))
			}
			for lid := tc.target.Add(1); !lid.After(tc.last); lid = lid.Add(1) {
				weight, _, err := extractAtxsData(cdb, lid.GetEpoch())
				require.NoError(t, err)
				epochs[lid.GetEpoch()] = &epochInfo{weight: weight}
			}

			weight := computeExpectedWeight(epochs, tc.target, tc.last)
			require.Equal(t, tc.expect.String(), weight.String())
		})
	}
}

func TestOutOfOrderLayersAreVerified(t *testing.T) {
	// increase layer size reduce test flakiness
	const size = 10
	s := sim.New(sim.WithLayerSize(size))
	s.Setup()

	ctx := context.Background()
	cfg := defaultTestConfig()
	cfg.LayerSize = size
	tortoise := tortoiseFromSimState(s.GetState(0), WithConfig(cfg), WithLogger(logtest.New(t)))

	var (
		last     types.LayerID
		verified types.LayerID
	)
	for _, lid := range sim.GenLayers(s,
		sim.WithSequence(1),
		sim.WithSequence(1, sim.WithNextReorder(1)),
		sim.WithSequence(3),
	) {
		last = lid
		tortoise.TallyVotes(ctx, lid)
		verified = tortoise.LatestComplete()
	}
	require.Equal(t, last.Sub(1), verified)
}

func TestLongTermination(t *testing.T) {
	t.Run("hare output exists", func(t *testing.T) {
		// note that test should pass without switching into full mode
		// therefore limit is lower than hdist
		const (
			size  = 10
			zdist = 2
			hdist = zdist + 3
			skip  = 1 // skipping layer generated at this position
			limit = hdist
		)
		s := sim.New(sim.WithLayerSize(size))
		s.Setup()

		ctx := context.Background()
		cfg := defaultTestConfig()
		cfg.LayerSize = size
		cfg.Zdist = zdist
		cfg.Hdist = hdist
		tortoise := tortoiseFromSimState(s.GetState(0), WithConfig(cfg), WithLogger(logtest.New(t)))

		var (
			last     types.LayerID
			verified types.LayerID
		)
		for i := 0; i < limit; i++ {
			last = s.Next(sim.WithNumBlocks(1))
			if i == skip {
				continue
			}
			tortoise.TallyVotes(ctx, last)
			verified = tortoise.LatestComplete()
		}
		require.Equal(t, last.Sub(1), verified)
		for lid := types.GetEffectiveGenesis().Add(1); lid.Before(last); lid = lid.Add(1) {
			validities, err := blocks.ContextualValidity(s.GetState(0).DB, lid)
			require.NoError(t, err)
			require.Len(t, validities, 1, "layer=%s", lid)
			for _, validity := range validities {
				require.True(t, validity.Validity, "layer=%s block=%s", lid, validity.ID)
			}
		}
	})
	t.Run("no hare output for this node", func(t *testing.T) {
		// layers won't be verified within hdist, since everyones opinion
		// will be different from this node opinion
		const (
			size  = 10
			zdist = 2
			hdist = zdist + 3
			skip  = 1 // skipping layer generated at this position
			limit = hdist + 1
		)
		s := sim.New(sim.WithLayerSize(size))
		s.Setup()

		ctx := context.Background()
		cfg := defaultTestConfig()
		cfg.LayerSize = size
		cfg.Zdist = zdist
		cfg.Hdist = hdist
		tortoise := tortoiseFromSimState(s.GetState(0), WithConfig(cfg), WithLogger(logtest.New(t)))

		var (
			last     types.LayerID
			verified types.LayerID
		)
		for i := 0; i < limit; i++ {
			opts := []sim.NextOpt{sim.WithNumBlocks(1)}
			if i == skip {
				opts = append(opts, sim.WithoutHareOutput())
			}
			last = s.Next(opts...)
			if i == skip {
				continue
			}
			tortoise.TallyVotes(ctx, last)
			verified = tortoise.LatestComplete()
		}
		require.Equal(t, types.GetEffectiveGenesis().Add(skip).Sub(1), verified)
		// switch to full mode happens here
		last = s.Next(sim.WithNumBlocks(1))
		tortoise.TallyVotes(ctx, last)
		verified = tortoise.LatestComplete()
		require.Equal(t, last.Sub(1), verified)
		for lid := types.GetEffectiveGenesis().Add(1); lid.Before(last); lid = lid.Add(1) {
			validities, err := blocks.ContextualValidity(s.GetState(0).DB, lid)
			require.NoError(t, err)
			require.Len(t, validities, 1, "layer=%s", lid)
			for _, validity := range validities {
				require.True(t, validity.Validity, "layer=%s block=%s", lid, validity.ID)
			}
		}
	})
	t.Run("empty layer", func(t *testing.T) {
		// layer will be verified within hdist, as everyones opinion will
		// be consistent with empty layer
		const (
			size  = 10
			zdist = 2
			hdist = zdist + 3
			skip  = 1 // skipping layer generated at this position
			limit = hdist
		)
		s := sim.New(sim.WithLayerSize(size))
		s.Setup()

		ctx := context.Background()
		cfg := defaultTestConfig()
		cfg.LayerSize = size
		cfg.Zdist = zdist
		cfg.Hdist = hdist
		tortoise := tortoiseFromSimState(s.GetState(0), WithConfig(cfg), WithLogger(logtest.New(t)))

		var (
			last     types.LayerID
			verified types.LayerID
		)
		for i := 0; i < limit; i++ {
			opts := []sim.NextOpt{sim.WithNumBlocks(1)}
			if i == skip {
				opts = []sim.NextOpt{sim.WithNumBlocks(0), sim.WithEmptyHareOutput()}
			}
			last = s.Next(opts...)
			if i == skip {
				continue
			}
			tortoise.TallyVotes(ctx, last)
			verified = tortoise.LatestComplete()
		}
		require.Equal(t, last.Sub(1), verified)
		for lid := types.GetEffectiveGenesis().Add(1); lid.Before(last); lid = lid.Add(1) {
			validities, err := blocks.ContextualValidity(s.GetState(0).DB, lid)
			require.NoError(t, err)
			if lid == types.GetEffectiveGenesis().Add(1).Add(skip) {
				require.Empty(t, validities)
			} else {
				require.Len(t, validities, 1, "layer=%s", lid)
				for _, validity := range validities {
					require.True(t, validity.Validity, "layer=%s block=%s", lid, validity.ID)
				}
			}
		}
	})
}

func benchmarkLayersHandling(b *testing.B, opts ...sim.NextOpt) {
	const size = 30
	s := sim.New(
		sim.WithLayerSize(size),
		sim.WithPath(b.TempDir()),
	)
	s.Setup()

	ctx := context.Background()
	cfg := defaultTestConfig()
	cfg.LayerSize = size

	var lids []types.LayerID
	for i := 0; i < 200; i++ {
		lids = append(lids, s.Next(opts...))
	}

	b.ResetTimer()
	for i := 0; i < b.N; i++ {
		tortoise := tortoiseFromSimState(s.GetState(0), WithConfig(cfg))
		for _, lid := range lids {
			tortoise.TallyVotes(ctx, lid)
		}
	}
}

func BenchmarkTortoiseLayerHandling(b *testing.B) {
	b.Run("Verifying", func(b *testing.B) {
		benchmarkLayersHandling(b)
	})
	b.Run("Full", func(b *testing.B) {
		benchmarkLayersHandling(b, sim.WithEmptyHareOutput())
	})
}

func benchmarkBaseBallot(b *testing.B, opts ...sim.NextOpt) {
	const size = 30
	s := sim.New(
		sim.WithLayerSize(size),
		sim.WithPath(b.TempDir()),
	)
	s.Setup()

	ctx := context.Background()
	cfg := defaultTestConfig()
	cfg.LayerSize = size
	cfg.WindowSize = 100
	tortoise := tortoiseFromSimState(s.GetState(0), WithConfig(cfg))

	var last, verified types.LayerID
	for i := 0; i < 400; i++ {
		last = s.Next(opts...)
		tortoise.TallyVotes(ctx, last)
		verified = tortoise.LatestComplete()
	}
	require.Equal(b, last.Sub(1), verified)

	b.ResetTimer()
	for i := 0; i < b.N; i++ {
		tortoise.EncodeVotes(ctx)
	}
}

func BenchmarkTortoiseBaseBallot(b *testing.B) {
	b.Run("Verifying", func(b *testing.B) {
		benchmarkBaseBallot(b)
	})
	b.Run("Full", func(b *testing.B) {
		// hare output will have only 10/30 ballots
		benchmarkBaseBallot(b, sim.WithEmptyHareOutput())
	})
}

func randomRefBallot(tb testing.TB, lyrID types.LayerID, beacon types.Beacon) *types.Ballot {
	tb.Helper()
	ballot := types.RandomBallot()
	ballot.LayerIndex = lyrID
	ballot.EpochData = &types.EpochData{
		Beacon: beacon,
	}
	ballot.Signature = signing.NewEdSigner().Sign(ballot.Bytes())
	require.NoError(tb, ballot.Initialize())
	return ballot
}

func TestBallotHasGoodBeacon(t *testing.T) {
	layerID := types.GetEffectiveGenesis().Add(1)
	epochBeacon := types.RandomBeacon()
	ballot := randomRefBallot(t, layerID, epochBeacon)

	mockBeacons := smocks.NewMockBeaconGetter(gomock.NewController(t))
	trtl := defaultTurtle(t)
	trtl.beacons = mockBeacons

	logger := logtest.New(t)
	// good beacon
	mockBeacons.EXPECT().GetBeacon(layerID.GetEpoch()).Return(epochBeacon, nil).Times(1)
	badBeacon, err := trtl.compareBeacons(logger, ballot.ID(), ballot.LayerIndex, epochBeacon)
	assert.NoError(t, err)
	assert.False(t, badBeacon)

	// bad beacon
	beacon := types.RandomBeacon()
	require.NotEqual(t, epochBeacon, beacon)
	mockBeacons.EXPECT().GetBeacon(layerID.GetEpoch()).Return(epochBeacon, nil).Times(1)
	badBeacon, err = trtl.compareBeacons(logger, ballot.ID(), ballot.LayerIndex, beacon)
	assert.NoError(t, err)
	assert.True(t, badBeacon)
}

func TestBallotsNotProcessedWithoutBeacon(t *testing.T) {
	ctx := context.Background()

	s := sim.New()
	s.Setup()
	cfg := defaultTestConfig()
	tortoise := tortoiseFromSimState(s.GetState(0), WithConfig(cfg), WithLogger(logtest.New(t)))
	last := s.Next()

	beacon, err := s.GetState(0).Beacons.GetBeacon(last.GetEpoch())
	require.NoError(t, err)
	s.GetState(0).Beacons.Delete(last.GetEpoch() - 1)

	blts, err := ballots.Layer(s.GetState(0).DB, last)
	require.NoError(t, err)
	for _, ballot := range blts {
		tortoise.OnBallot(ballot)
	}
	s.GetState(0).Beacons.StoreBeacon(last.GetEpoch()-1, beacon)

	tortoise.TallyVotes(ctx, last)
	last = s.Next()
	tortoise.TallyVotes(ctx, last)
	require.Equal(t, last.Sub(1), tortoise.LatestComplete())
}

func TestVotesDecodingWithoutBaseBallot(t *testing.T) {
	ctx := context.Background()

	t.Run("AllNotDecoded", func(t *testing.T) {
		s := sim.New()
		s.Setup()
		cfg := defaultTestConfig()
		tortoise := tortoiseFromSimState(s.GetState(0), WithConfig(cfg), WithLogger(logtest.New(t)))

		var verified types.LayerID
		for _, last := range sim.GenLayers(s, sim.WithSequence(2,
			sim.WithVoteGenerator(voteWithBaseBallot(types.BallotID{1, 1, 1})))) {
			tortoise.TallyVotes(ctx, last)
			verified = tortoise.LatestComplete()
		}
		require.Equal(t, types.GetEffectiveGenesis(), verified)
	})
	t.Run("PartiallyNotDecodedHaveNoImpact", func(t *testing.T) {
		const (
			size       = 20
			breakpoint = 18
		)
		s := sim.New(sim.WithLayerSize(size))
		s.Setup()
		cfg := defaultTestConfig()
		cfg.LayerSize = size
		tortoise := tortoiseFromSimState(s.GetState(0), WithConfig(cfg), WithLogger(logtest.New(t)))

		var last, verified types.LayerID
		for _, last = range sim.GenLayers(s, sim.WithSequence(2, sim.WithVoteGenerator(func(rng *mrand.Rand, layers []*types.Layer, i int) sim.Voting {
			if i >= breakpoint {
				return voteWithBaseBallot(types.BallotID{1, 1, 1})(rng, layers, i)
			}
			return sim.ConsistentVoting(rng, layers, i)
		}))) {
			tortoise.TallyVotes(ctx, last)
			verified = tortoise.LatestComplete()
		}
		require.Equal(t, last.Sub(1), verified)
	})
}

// gapVote will skip one layer in voting.
func gapVote(rng *mrand.Rand, layers []*types.Layer, i int) sim.Voting {
	return skipLayers(1)(rng, layers, i)
}

func skipLayers(n int) sim.VotesGenerator {
	return func(rng *mrand.Rand, layers []*types.Layer, _ int) sim.Voting {
		position := n + 1
		if len(layers) < position {
			panic(fmt.Sprintf("need at least %d layers", position))
		}
		baseLayer := layers[len(layers)-position]
		support := layers[len(layers)-position].BlocksIDs()
		blts := baseLayer.Ballots()
		base := blts[rng.Intn(len(blts))]
		return sim.Voting{Base: base.ID(), Support: support}
	}
}

// olderExceptions will vote for block older then base ballot.
func olderExceptions(rng *mrand.Rand, layers []*types.Layer, _ int) sim.Voting {
	if len(layers) < 2 {
		panic("need at least 2 layers")
	}
	baseLayer := layers[len(layers)-1]
	blts := baseLayer.Ballots()
	base := blts[rng.Intn(len(blts))]
	voting := sim.Voting{Base: base.ID()}
	for _, layer := range layers[len(layers)-2:] {
		voting.Support = append(voting.Support, layer.BlocksIDs()...)
	}
	return voting
}

// outOfWindowBaseBallot creates VotesGenerator with a specific window.
// vote generator will produce one block that uses base ballot outside the sliding window.
// NOTE that it will produce blocks as if it didn't know about blocks from higher layers.
func outOfWindowBaseBallot(n, window int) sim.VotesGenerator {
	return func(rng *mrand.Rand, layers []*types.Layer, i int) sim.Voting {
		if i >= n {
			return sim.PerfectVoting(rng, layers, i)
		}
		li := len(layers) - window
		blts := layers[li].Ballots()
		base := blts[rng.Intn(len(blts))]
		return sim.Voting{Base: base.ID(), Support: layers[li].BlocksIDs()}
	}
}

// tortoiseVoting is for testing that protocol makes progress using heuristic that we are
// using for the network.
func tortoiseVoting(tortoise *Tortoise) sim.VotesGenerator {
	return func(rng *mrand.Rand, layers []*types.Layer, i int) sim.Voting {
		votes, err := tortoise.EncodeVotes(context.Background())
		if err != nil {
			panic(err)
		}
		return *votes
	}
}

func tortoiseVotingWithCurrent(tortoise *Tortoise) sim.VotesGenerator {
	return func(rng *mrand.Rand, layers []*types.Layer, i int) sim.Voting {
		current := types.GetEffectiveGenesis().Add(1)
		if len(layers) > 0 {
			current = layers[len(layers)-1].Index().Add(1)
		}
		votes, err := tortoise.EncodeVotes(context.Background(), EncodeVotesWithCurrent(current))
		if err != nil {
			panic(err)
		}
		return *votes
	}
}

func TestBaseBallotGenesis(t *testing.T) {
	ctx := context.Background()

	s := sim.New()
	cfg := defaultTestConfig()
	tortoise := tortoiseFromSimState(s.GetState(0), WithConfig(cfg))

	votes, err := tortoise.EncodeVotes(ctx)
	require.NoError(t, err)
	require.Equal(t, votes.Support, []types.BlockID{types.GenesisBlockID})
	require.Equal(t, types.GenesisBallotID, votes.Base)
}

func ensureBaseAndExceptionsFromLayer(tb testing.TB, lid types.LayerID, votes *types.Votes, cdb *datastore.CachedDB) {
	tb.Helper()

	blts, err := ballots.Get(cdb, votes.Base)
	require.NoError(tb, err)
	require.Equal(tb, lid, blts.LayerIndex)

	for _, bid := range votes.Support {
		block, err := blocks.Get(cdb, bid)
		require.NoError(tb, err)
		require.Equal(tb, lid, block.LayerIndex, "block=%s block layer=%s last=%s", block.ID(), block.LayerIndex, lid)
	}
}

func TestBaseBallotEvictedBlock(t *testing.T) {
	const size = 12
	s := sim.New(
		sim.WithLayerSize(size),
	)
	s.Setup()

	ctx := context.Background()
	cfg := defaultTestConfig()
	cfg.LayerSize = size
	cfg.WindowSize = 10
	tortoise := tortoiseFromSimState(s.GetState(0), WithConfig(cfg), WithLogger(logtest.New(t)))

	var last, verified types.LayerID

	// turn GenLayers into on-demand generator, so that later case can be placed as a step
	for _, lid := range sim.GenLayers(s,
		sim.WithSequence(30),
		sim.WithSequence(1, sim.WithVoteGenerator(
			outOfWindowBaseBallot(1, int(cfg.WindowSize)*2),
		)),
		sim.WithSequence(2),
	) {
		last = lid
		tortoise.TallyVotes(ctx, lid)
		verified = tortoise.LatestComplete()
	}
	require.Equal(t, last.Sub(1), verified)
	for i := 0; i < 10; i++ {
		votes, err := tortoise.EncodeVotes(ctx)
		require.NoError(t, err)
		ensureBaseAndExceptionsFromLayer(t, last, votes, s.GetState(0).DB)

		last = s.Next(sim.WithVoteGenerator(tortoiseVoting(tortoise)))
		tortoise.TallyVotes(ctx, last)
		verified = tortoise.LatestComplete()
		require.Equal(t, last.Sub(1), verified)
	}
}

func TestBaseBallotPrioritization(t *testing.T) {
	genesis := types.GetEffectiveGenesis()
	for _, tc := range []struct {
		desc     string
		seqs     []sim.Sequence
		expected types.LayerID
		window   uint32
	}{
		{
			desc: "GoodBlocksOrderByLayer",
			seqs: []sim.Sequence{
				sim.WithSequence(5),
			},
			expected: genesis.Add(5),
		},
		{
			desc: "BadBlocksIgnored",
			seqs: []sim.Sequence{
				sim.WithSequence(5),
				sim.WithSequence(5, sim.WithVoteGenerator(olderExceptions)),
			},
			expected: genesis.Add(5),
			window:   5,
		},
		{
			desc: "BadBlocksOverflowAfterEviction",
			seqs: []sim.Sequence{
				sim.WithSequence(5),
				sim.WithSequence(20, sim.WithVoteGenerator(olderExceptions)),
			},
			expected: genesis.Add(25),
			window:   5,
		},
		{
			desc: "ConflictingVotesIgnored",
			seqs: []sim.Sequence{
				sim.WithSequence(5),
				sim.WithSequence(1, sim.WithVoteGenerator(gapVote)),
			},
			expected: genesis.Add(5),
			window:   10,
		},
	} {
		t.Run(tc.desc, func(t *testing.T) {
			const size = 10
			s := sim.New(
				sim.WithLayerSize(size),
			)
			s.Setup()

			ctx := context.Background()
			cfg := defaultTestConfig()
			cfg.LayerSize = size
			cfg.WindowSize = tc.window
			tortoise := tortoiseFromSimState(s.GetState(0), WithConfig(cfg), WithLogger(logtest.New(t)))

			for _, lid := range sim.GenLayers(s, tc.seqs...) {
				tortoise.TallyVotes(ctx, lid)
			}

			votes, err := tortoise.EncodeVotes(ctx)
			require.NoError(t, err)
			ballot, err := ballots.Get(s.GetState(0).DB, votes.Base)
			require.NoError(t, err)
			require.Equal(t, tc.expected, ballot.LayerIndex)
		})
	}
}

// splitVoting partitions votes into two halves.
func splitVoting(n int) sim.VotesGenerator {
	return func(_ *mrand.Rand, layers []*types.Layer, i int) sim.Voting {
		var (
			support []types.BlockID
			last    = layers[len(layers)-1]
			bids    = last.BlocksIDs()
			half    = len(bids) / 2
			ballots = last.BallotIDs()
			base    types.BallotID
		)
		if len(bids) < 2 {
			panic("make sure that the previous layer has atleast 2 blocks in it")
		}
		if i < n/2 {
			base = ballots[0]
			support = bids[:half]
		} else {
			base = ballots[len(ballots)-1]
			support = bids[half:]
		}
		return sim.Voting{Base: base, Support: support}
	}
}

func ensureBallotLayerWithin(tb testing.TB, cdb *datastore.CachedDB, ballotID types.BallotID, from, to types.LayerID) {
	tb.Helper()

	ballot, err := ballots.Get(cdb, ballotID)
	require.NoError(tb, err)
	require.True(tb, !ballot.LayerIndex.Before(from) && !ballot.LayerIndex.After(to),
		"%s not in [%s,%s]", ballot.LayerIndex, from, to,
	)
}

func ensureBlockLayerWithin(tb testing.TB, cdb *datastore.CachedDB, bid types.BlockID, from, to types.LayerID) {
	tb.Helper()

	block, err := blocks.Get(cdb, bid)
	require.NoError(tb, err)
	require.True(tb, !block.LayerIndex.Before(from) && !block.LayerIndex.After(to),
		"%s not in [%s,%s]", block.LayerIndex, from, to,
	)
}

func TestWeakCoinVoting(t *testing.T) {
	const (
		size  = 4
		hdist = 2
	)
	s := sim.New(
		sim.WithLayerSize(size),
	)
	s.Setup(
		sim.WithSetupUnitsRange(1, 1),
		sim.WithSetupMinerRange(size, size),
	)

	ctx := context.Background()
	cfg := defaultTestConfig()
	cfg.LayerSize = size
	cfg.Hdist = hdist
	cfg.Zdist = hdist

	var (
		tortoise = tortoiseFromSimState(s.GetState(0), WithConfig(cfg), WithLogger(logtest.New(t)))
		last     types.LayerID
		genesis  = types.GetEffectiveGenesis()
	)

	for _, lid := range sim.GenLayers(s,
		sim.WithSequence(1, sim.WithNumBlocks(2), sim.WithEmptyHareOutput()),
		sim.WithSequence(hdist+1,
			sim.WithNumBlocks(2),
			sim.WithEmptyHareOutput(),
			sim.WithVoteGenerator(splitVoting(size)),
		),
	) {
		last = lid
		tortoise.TallyVotes(ctx, lid)
	}
	require.Equal(t, genesis, tortoise.LatestComplete())

	require.NoError(t, layers.SetWeakCoin(s.GetState(0).DB, last.Add(1), true))
	votes, err := tortoise.EncodeVotes(ctx, EncodeVotesWithCurrent(last.Add(1)))
	require.NoError(t, err)

	require.Len(t, votes.Support, 1)
	block, err := blocks.Get(s.GetState(0).DB, votes.Support[0])
	require.NoError(t, err)
	require.Equal(t, block.LayerIndex, genesis.Add(1))

	for i := 0; i < 10; i++ {
		last = s.Next(sim.WithVoteGenerator(tortoiseVoting(tortoise)))
		tortoise.TallyVotes(ctx, last)
	}
	require.Equal(t, last.Sub(1), tortoise.LatestComplete())
}

func TestVoteAgainstSupportedByBaseBallot(t *testing.T) {
	const size = 10
	s := sim.New(
		sim.WithLayerSize(size),
	)
	s.Setup()

	ctx := context.Background()
	cfg := defaultTestConfig()
	cfg.LayerSize = size
	cfg.Hdist = 1
	cfg.Zdist = 1

	var (
		tortoise       = tortoiseFromSimState(s.GetState(0), WithConfig(cfg), WithLogger(logtest.New(t)))
		last, verified types.LayerID
		genesis        = types.GetEffectiveGenesis()
	)
	for _, last = range sim.GenLayers(s,
		sim.WithSequence(3, sim.WithNumBlocks(1)),
	) {
		tortoise.TallyVotes(ctx, last)
		verified = tortoise.LatestComplete()
	}
	require.Equal(t, last.Sub(1), verified)

	unsupported := map[types.BlockID]struct{}{}
	for lid := genesis.Add(1); lid.Before(last); lid = lid.Add(1) {
		hareOutput, err := layers.GetHareOutput(s.GetState(0).DB, lid)
		require.NoError(t, err)
		if hareOutput != types.EmptyBlockID {
			layer := tortoise.trtl.layer(lid)
			for _, block := range layer.blocks {
				block.validity = against
				block.hare = against
			}
			unsupported[hareOutput] = struct{}{}
		}
	}

	// remove good ballots and genesis to make tortoise select one of the later ballots.
	for _, ballot := range tortoise.trtl.ballotRefs {
		ballot.conditions.badBeacon = true
	}

	votes, err := tortoise.EncodeVotes(ctx)
	require.NoError(t, err)
	ensureBallotLayerWithin(t, s.GetState(0).DB, votes.Base, last, last)

	require.Len(t, votes.Against, len(unsupported))
	for _, bid := range votes.Against {
		ensureBlockLayerWithin(t, s.GetState(0).DB, bid, genesis, last.Sub(1))
		require.Contains(t, unsupported, bid)
	}
	require.Len(t, votes.Support, numValidBlock)
}

func TestComputeLocalOpinion(t *testing.T) {
	const (
		size  = 10
		hdist = 3
	)
	genesis := types.GetEffectiveGenesis()
	for _, tc := range []struct {
		desc     string
		seqs     []sim.Sequence
		lid      types.LayerID
		expected sign
	}{
		{
			desc: "ContextuallyValid",
			seqs: []sim.Sequence{
				sim.WithSequence(4),
			},
			lid:      genesis.Add(1),
			expected: support,
		},
		{
			desc: "ContextuallyInvalid",
			seqs: []sim.Sequence{
				sim.WithSequence(1, sim.WithEmptyHareOutput()),
				sim.WithSequence(1,
					sim.WithVoteGenerator(gapVote),
				),
				sim.WithSequence(hdist),
			},
			lid:      genesis.Add(1),
			expected: against,
		},
		{
			desc: "SupportedByHare",
			seqs: []sim.Sequence{
				sim.WithSequence(4),
			},
			lid:      genesis.Add(4),
			expected: support,
		},
		{
			desc: "NotSupportedByHare",
			seqs: []sim.Sequence{
				sim.WithSequence(3),
				sim.WithSequence(1, sim.WithEmptyHareOutput()),
			},
			lid:      genesis.Add(4),
			expected: against,
		},
		{
			desc: "WithUnfinishedHare",
			seqs: []sim.Sequence{
				sim.WithSequence(3),
				sim.WithSequence(1, sim.WithoutHareOutput()),
			},
			lid:      genesis.Add(4),
			expected: abstain,
		},
	} {
		tc := tc
		t.Run(tc.desc, func(t *testing.T) {
			s := sim.New(
				sim.WithLayerSize(size),
			)
			s.Setup(sim.WithSetupUnitsRange(1, 1))

			ctx := context.Background()
			cfg := defaultTestConfig()
			cfg.LayerSize = size
			cfg.Hdist = hdist
			cfg.Zdist = hdist
			tortoise := tortoiseFromSimState(s.GetState(0), WithConfig(cfg))
			for _, lid := range sim.GenLayers(s, tc.seqs...) {
				tortoise.TallyVotes(ctx, lid)
			}

			err := tortoise.trtl.loadBlocksData(tc.lid)
			require.NoError(t, err)

			blks, err := blocks.IDsInLayer(s.GetState(0).DB, tc.lid)
			require.NoError(t, err)
			for _, bid := range blks {
				vote, _ := getLocalVote(&tortoise.trtl.state, cfg, tortoise.trtl.blockRefs[bid])
				if tc.expected == support {
					hareOutput, err := layers.GetHareOutput(s.GetState(0).DB, tc.lid)
					require.NoError(t, err)
					// only one block is supported
					if bid == hareOutput {
						require.Equal(t, tc.expected, vote, "block id %s", bid)
					} else {
						require.Equal(t, against, vote, "block id %s", bid)
					}
				} else {
					require.Equal(t, tc.expected, vote, "block id %s", bid)
				}
			}
		})
	}
}

func TestNetworkRecoversFromFullPartition(t *testing.T) {
	const size = 8
	s1 := sim.New(
		sim.WithLayerSize(size),
		sim.WithStates(2),
		sim.WithLogger(logtest.New(t)),
	)
	s1.Setup(
		sim.WithSetupMinerRange(8, 8),
	)

	ctx := context.Background()
	cfg := defaultTestConfig()
	cfg.LayerSize = size
	cfg.Hdist = 3
	cfg.Zdist = 3
	cfg.BadBeaconVoteDelayLayers = types.GetLayersPerEpoch()

	var (
		tortoise1 = tortoiseFromSimState(s1.GetState(0), WithConfig(cfg),
			WithLogger(logtest.New(t).Named("first")))
		tortoise2 = tortoiseFromSimState(s1.GetState(1), WithConfig(cfg),
			WithLogger(logtest.New(t).Named("second")))
		last types.LayerID
	)

	for i := 0; i < int(types.GetLayersPerEpoch()); i++ {
		last = s1.Next(sim.WithNumBlocks(1))
		tortoise1.TallyVotes(ctx, last)
		tortoise2.TallyVotes(ctx, last)
	}
	require.Equal(t, last.Sub(1), tortoise1.LatestComplete())
	require.Equal(t, last.Sub(1), tortoise2.LatestComplete())

	gens := s1.Split()
	require.Len(t, gens, 2)
	s1, s2 := gens[0], gens[1]

	partitionStart := last
	for i := 0; i < int(types.GetLayersPerEpoch()); i++ {
		last = s1.Next(sim.WithNumBlocks(1))
		tortoise1.TallyVotes(ctx, last)
		tortoise2.TallyVotes(ctx, s2.Next(sim.WithNumBlocks(1)))
	}

	// sync missing state and rerun immediately, both instances won't make progress
	// because weight increases, and each side doesn't have enough weight in votes
	// and then do rerun
	partitionEnd := last
	s1.Merge(s2)
	require.NoError(t, s1.GetState(0).DB.IterateEpochATXHeaders(
		partitionEnd.GetEpoch(), func(header *types.ActivationTxHeader) bool {
			tortoise1.OnAtx(header)
			tortoise2.OnAtx(header)
			return true
		}))
	for lid := partitionStart; !lid.After(partitionEnd); lid = lid.Add(1) {
		mergedBlocks, err := blocks.Layer(s1.GetState(0).DB, lid)
		require.NoError(t, err)
		for _, block := range mergedBlocks {
			tortoise1.OnBlock(block)
			tortoise2.OnBlock(block)
		}
		mergedBallots, err := ballots.Layer(s1.GetState(0).DB, lid)
		require.NoError(t, err)
		for _, ballot := range mergedBallots {
			tortoise1.OnBallot(ballot)
			tortoise2.OnBallot(ballot)
		}
	}

	tortoise1.TallyVotes(ctx, last)
	tortoise2.TallyVotes(ctx, last)
	require.Equal(t, partitionStart, tortoise1.LatestComplete())
	require.Equal(t, partitionStart, tortoise2.LatestComplete())

	// make enough progress to cross global threshold with new votes
	for i := 0; i < int(types.GetLayersPerEpoch())*4; i++ {
		last = s1.Next(sim.WithNumBlocks(1), sim.WithVoteGenerator(func(rng *mrand.Rand, layers []*types.Layer, i int) sim.Voting {
			if i < size/2 {
				return tortoiseVoting(tortoise1)(rng, layers, i)
			}
			return tortoiseVoting(tortoise2)(rng, layers, i)
		}))
		tortoise1.TallyVotes(ctx, last)
		tortoise2.TallyVotes(ctx, last)
	}

	require.Equal(t, last.Sub(1), tortoise1.LatestComplete())
	require.Equal(t, last.Sub(1), tortoise2.LatestComplete())

	// each partition has one valid block
	for lid := partitionStart.Add(1); !lid.After(partitionEnd); lid = lid.Add(1) {
		validities, err := blocks.ContextualValidity(s1.GetState(0).DB, lid)
		var valid []types.BlockID
		for _, validity := range validities {
			if validity.Validity {
				valid = append(valid, validity.ID)
			}
		}
		require.NoError(t, err)
		assert.Len(t, valid, numValidBlock*2, "layer=%s", lid)
	}
}

func TestVerifyLayerByWeightNotSize(t *testing.T) {
	const size = 10
	s := sim.New(
		sim.WithLayerSize(size),
	)
	// change weight to be atleast the same as size
	s.Setup(sim.WithSetupUnitsRange(size, size))

	ctx := context.Background()
	cfg := defaultTestConfig()
	cfg.LayerSize = size
	tortoise := tortoiseFromSimState(s.GetState(0), WithConfig(cfg), WithLogger(logtest.New(t)))

	var last, verified types.LayerID
	for _, last = range sim.GenLayers(s,
		sim.WithSequence(2),
		sim.WithSequence(1, sim.WithLayerSizeOverwrite(1)),
	) {
		tortoise.TallyVotes(ctx, last)
		verified = tortoise.LatestComplete()
	}
	require.Equal(t, last.Sub(2), verified)
}

func perfectVotingFirstBaseBallot(_ *mrand.Rand, layers []*types.Layer, _ int) sim.Voting {
	baseLayer := layers[len(layers)-1]
	support := layers[len(layers)-1].BlocksIDs()[0:1]
	against := layers[len(layers)-1].BlocksIDs()[1:]
	blts := baseLayer.Ballots()
	base := blts[0]
	return sim.Voting{Base: base.ID(), Against: against, Support: support}
}

func abstainVoting(_ *mrand.Rand, layers []*types.Layer, _ int) sim.Voting {
	baseLayer := layers[len(layers)-1]
	blts := baseLayer.Ballots()
	return sim.Voting{Base: blts[0].ID(), Abstain: []types.LayerID{baseLayer.Index()}}
}

func TestAbstainVotingVerifyingMode(t *testing.T) {
	ctx := context.Background()
	const size = 10
	s := sim.New(sim.WithLayerSize(size))
	s.Setup()

	cfg := defaultTestConfig()
	cfg.LayerSize = size

	tortoise := tortoiseFromSimState(s.GetState(0), WithLogger(logtest.New(t)), WithConfig(cfg))
	var last, verified types.LayerID
	for _, last = range sim.GenLayers(s,
		sim.WithSequence(1),
		sim.WithSequence(10, sim.WithVoteGenerator(
			sim.VaryingVoting(1, perfectVotingFirstBaseBallot, abstainVoting),
		)),
	) {
		tortoise.TallyVotes(ctx, last)
		verified = tortoise.LatestComplete()
	}
	require.Equal(t, last.Sub(2), verified)
	for _, last = range sim.GenLayers(s,
		sim.WithSequence(1, sim.WithVoteGenerator(perfectVotingFirstBaseBallot)),
	) {
		tortoise.TallyVotes(ctx, last)
		verified = tortoise.LatestComplete()
	}
	require.Equal(t, last.Sub(1), verified)
}

func voteWithBaseBallot(base types.BallotID) sim.VotesGenerator {
	return func(rng *mrand.Rand, layers []*types.Layer, i int) sim.Voting {
		voting := sim.PerfectVoting(rng, layers, i)
		voting.Base = base
		return voting
	}
}

func voteForBlock(block types.BlockID) sim.VotesGenerator {
	return func(rng *mrand.Rand, layers []*types.Layer, i int) sim.Voting {
		voting := sim.PerfectVoting(rng, layers, i)
		voting.Support = append(voting.Support, block)
		return voting
	}
}

func voteAgainst(block types.BlockID) sim.VotesGenerator {
	return func(rng *mrand.Rand, layers []*types.Layer, i int) sim.Voting {
		voting := sim.PerfectVoting(rng, layers, i)
		voting.Against = append(voting.Against, block)
		return voting
	}
}

func TestLateBaseBallot(t *testing.T) {
	ctx := context.Background()
	const size = 10
	s := sim.New(sim.WithLayerSize(size))
	s.Setup(sim.WithSetupUnitsRange(2, 2))

	cfg := defaultTestConfig()
	cfg.LayerSize = size
	cfg.Hdist = 1
	cfg.Zdist = cfg.Hdist

	tortoise := tortoiseFromSimState(s.GetState(0), WithLogger(logtest.New(t)), WithConfig(cfg))
	var last, verified types.LayerID
	for _, last = range sim.GenLayers(s,
		sim.WithSequence(2, sim.WithEmptyHareOutput()),
	) {
		tortoise.TallyVotes(ctx, last)
		verified = tortoise.LatestComplete()
	}

	blts, err := ballots.Layer(s.GetState(0).DB, last)
	require.NoError(t, err)
	require.NotEmpty(t, blts)

	buf, err := codec.Encode(blts[0])
	require.NoError(t, err)
	var base types.Ballot
	require.NoError(t, codec.Decode(buf, &base))
	base.EligibilityProofs[0].J++
	base.Initialize()
	tortoise.OnBallot(&base)

	for _, last = range sim.GenLayers(s,
		sim.WithSequence(1, sim.WithVoteGenerator(voteWithBaseBallot(base.ID()))),
		sim.WithSequence(1),
	) {
		tortoise.TallyVotes(ctx, last)
		verified = tortoise.LatestComplete()
	}

	require.Equal(t, last.Sub(1), verified)
}

func TestLateBlock(t *testing.T) {
	ctx := context.Background()
	const size = 10
	s := sim.New(sim.WithLayerSize(size))
	s.Setup(sim.WithSetupUnitsRange(2, 2))

	cfg := defaultTestConfig()
	cfg.LayerSize = size
	cfg.Hdist = 1
	cfg.Zdist = cfg.Hdist

	tortoise := tortoiseFromSimState(s.GetState(0), WithLogger(logtest.New(t)), WithConfig(cfg))
	last := s.Next()
	tortoise.TallyVotes(ctx, last)

	blks, err := blocks.Layer(s.GetState(0).DB, last)
	require.NoError(t, err)
	require.NotEmpty(t, blks)

	buf, err := codec.Encode(blks[0])
	require.NoError(t, err)
	var block types.Block
	require.NoError(t, codec.Decode(buf, &block))
	require.True(t, len(block.TxIDs) > 2)
	block.TxIDs = block.TxIDs[:2]
	block.Initialize()
	tortoise.OnBlock(&block)
	require.NoError(t, blocks.Add(s.GetState(0).DB, &block))

	for _, last = range sim.GenLayers(s,
		sim.WithSequence(1, sim.WithVoteGenerator(voteForBlock(block.ID()))),
		sim.WithSequence(1),
	) {
		tortoise.TallyVotes(ctx, last)
	}

	require.Equal(t, last.Sub(1), tortoise.LatestComplete())

	valid, err := blocks.IsValid(s.GetState(0).DB, block.ID())
	require.NoError(t, err)
	require.True(t, valid)
}

func TestMaliciousBallotsAreIgnored(t *testing.T) {
	ctx := context.Background()
	const size = 10
	s := sim.New(sim.WithLayerSize(size))
	s.Setup()

	cfg := defaultTestConfig()
	cfg.LayerSize = size

	tortoise := tortoiseFromSimState(s.GetState(0), WithLogger(logtest.New(t)), WithConfig(cfg))
	var last types.LayerID
	for _, last = range sim.GenLayers(s, sim.WithSequence(int(types.GetLayersPerEpoch()))) {
	}

	blts, err := ballots.Layer(s.GetState(0).DB, last)
	require.NoError(t, err)
	for _, ballot := range blts {
		require.NoError(t, identities.SetMalicious(s.GetState(0).DB, ballot.SmesherID().Bytes()))
	}

	tortoise.TallyVotes(ctx, s.Next())
	require.Equal(t, tortoise.LatestComplete(), types.GetEffectiveGenesis())

	votes, err := tortoise.EncodeVotes(ctx)
	require.NoError(t, err)
	require.Equal(t, types.GenesisBallotID, votes.Base)
}

func TestStateManagement(t *testing.T) {
	const (
		size   = 10
		hdist  = 4
		window = 2
	)
	ctx := context.Background()
	cfg := defaultTestConfig()
	cfg.LayerSize = size
	cfg.Hdist = hdist
	cfg.Zdist = hdist
	cfg.WindowSize = window

	s := sim.New(
		sim.WithLayerSize(size),
	)
	s.Setup()

	tortoise := tortoiseFromSimState(s.GetState(0), WithConfig(cfg), WithLogger(logtest.New(t)))

	var last, verified types.LayerID
	for _, last = range sim.GenLayers(s,
		sim.WithSequence(20),
	) {
		tortoise.TallyVotes(ctx, last)
		verified = tortoise.LatestComplete()
	}
	require.Equal(t, last.Sub(1), verified)

	evicted := tortoise.trtl.evicted
	require.Equal(t, verified.Sub(window).Sub(1), evicted)
	for lid := types.GetEffectiveGenesis(); !lid.After(evicted); lid = lid.Add(1) {
		require.Empty(t, tortoise.trtl.layers[lid])
	}

	for lid := evicted.Add(1); !lid.After(last); lid = lid.Add(1) {
		for _, block := range tortoise.trtl.layers[lid].blocks {
			require.Contains(t, tortoise.trtl.blockRefs, block.id, "layer %s", lid)
		}
		for _, ballot := range tortoise.trtl.layer(lid).ballots {
			require.Contains(t, tortoise.trtl.ballotRefs, ballot.id, "layer %s", lid)
			for current := ballot.votes.tail; current != nil; current = current.prev {
				require.True(t, !current.lid.Before(evicted), "no votes for layers before evicted (evicted %s, in state %s, ballot %s)", evicted, current.lid, ballot.layer)
				if current.prev == nil {
					require.Equal(t, current.lid, evicted, "last vote is exactly evicted")
				}
			}
			break
		}
	}
}

func TestFutureHeight(t *testing.T) {
	cfg := defaultTestConfig()
	cfg.Hdist = 3
	cfg.Zdist = cfg.Hdist
	cfg.LayerSize = 10
	t.Run("hare from future", func(t *testing.T) {
		s := sim.New(
			sim.WithLayerSize(cfg.LayerSize),
		)
		s.Setup()

		tortoise := tortoiseFromSimState(
			s.GetState(0), WithConfig(cfg), WithLogger(logtest.New(t)),
		)
		tortoise.TallyVotes(context.Background(),
			s.Next(sim.WithNumBlocks(1), sim.WithBlockTickHeights(100_000)))
		for i := 0; i < int(cfg.Hdist); i++ {
			tortoise.TallyVotes(context.Background(), s.Next())
		}
		require.Equal(t, types.GetEffectiveGenesis(), tortoise.LatestComplete())
		last := s.Next()
		tortoise.TallyVotes(context.Background(), last)
		// verifies layer by counting all votes
		require.Equal(t, last.Sub(1), tortoise.LatestComplete())
	})
	t.Run("find refheight from the last non-empty layer", func(t *testing.T) {
		cfg := defaultTestConfig()
		cfg.Hdist = 10
		cfg.LayerSize = 10
		const (
			median = 20
			slow   = 10

			smeshers = 7
		)
		s := sim.New(
			sim.WithLayerSize(smeshers),
		)
		s.Setup(
			sim.WithSetupMinerRange(smeshers, smeshers),
			sim.WithSetupTicks(
				median, median, median,
				median,
				slow, slow, slow,
			))

		tortoise := tortoiseFromSimState(
			s.GetState(0), WithConfig(cfg), WithLogger(logtest.New(t)),
		)
		tortoise.TallyVotes(context.Background(), s.Next(sim.WithNumBlocks(1), sim.WithBlockTickHeights(slow+1)))
		tortoise.TallyVotes(context.Background(),
			s.Next(sim.WithEmptyHareOutput(), sim.WithNumBlocks(0)))
		// 3 is handpicked so that threshold will be crossed if bug wasn't fixed
		for i := 0; i < 3; i++ {
			tortoise.TallyVotes(context.Background(), s.Next(sim.WithNumBlocks(1)))
		}

		require.Equal(t, types.GetEffectiveGenesis(), tortoise.LatestComplete())
	})
	t.Run("median above slow smeshers", func(t *testing.T) {
		s := sim.New(
			sim.WithLayerSize(cfg.LayerSize),
		)
		const (
			slow   = 10
			normal = 20
		)
		s.Setup(
			sim.WithSetupMinerRange(8, 8),
			sim.WithSetupTicks(
				normal, normal, normal,
				normal, normal,
				slow, slow, slow,
			),
		)
		tortoise := tortoiseFromSimState(
			s.GetState(0), WithConfig(cfg), WithLogger(logtest.New(t)),
		)
		var last types.LayerID
		for i := 0; i < int(cfg.Hdist); i++ {
			last = s.Next(sim.WithNumBlocks(1), sim.WithBlockTickHeights(slow+1), sim.WithVoteGenerator(sim.ConsistentVoting))
			tortoise.TallyVotes(context.Background(), last)
		}
		require.Equal(t, last.Sub(2), tortoise.LatestComplete())
	})
	t.Run("empty layers with slow smeshers", func(t *testing.T) {
		s := sim.New(
			sim.WithLayerSize(cfg.LayerSize),
		)
		const (
			slow   = 10
			normal = 20
		)
		s.Setup(
			sim.WithSetupMinerRange(7, 7),
			sim.WithSetupTicks(normal, normal, normal, normal, normal, slow, slow),
		)
		tortoise := tortoiseFromSimState(
			s.GetState(0), WithConfig(cfg), WithLogger(logtest.New(t)),
		)
		var last types.LayerID
		for i := 0; i < int(cfg.Hdist); i++ {
			last = s.Next(sim.WithNumBlocks(0))
			tortoise.TallyVotes(context.Background(), last)
		}
		require.Equal(t, last.Sub(1), tortoise.LatestComplete())
	})
}

func testEmptyLayers(t *testing.T, hdist int) {
	const size = 4

	ctx := context.Background()
	cfg := defaultTestConfig()
	cfg.Hdist = uint32(hdist)
	cfg.Zdist = 3
	cfg.LayerSize = size

	// TODO(dshulyak) parametrize test with varying skipFrom, skipTo
	// skipping layers 9, 10, 11, 12, 13
	skipFrom, skipTo := 1, 6

	s := sim.New(
		sim.WithLayerSize(cfg.LayerSize),
	)
	s.Setup(
		sim.WithSetupMinerRange(size, size),
	)
	tortoise := tortoiseFromSimState(
		s.GetState(0), WithConfig(cfg), WithLogger(logtest.New(t)),
	)
	var (
		last     = types.GetEffectiveGenesis()
		verified types.LayerID
	)
	for i := 0; i < int(skipTo); i++ {
		opts := []sim.NextOpt{
			sim.WithVoteGenerator(tortoiseVotingWithCurrent(tortoise)),
		}
		skipped := i >= skipFrom && i < skipTo
		if skipped {
			opts = append(opts, sim.WithoutHareOutput(), sim.WithNumBlocks(0))
		} else {
			opts = append(opts, sim.WithNumBlocks(1))
		}
		last = s.Next(opts...)
		if skipped {
			continue
		}
		tortoise.TallyVotes(ctx, last)
		verified = tortoise.LatestComplete()
	}
	require.Equal(t, types.GetEffectiveGenesis(), verified)
	for i := 0; i <= int(cfg.Zdist); i++ {
		last = s.Next(
			sim.WithNumBlocks(1),
			sim.WithVoteGenerator(tortoiseVotingWithCurrent(tortoise)),
		)
		tortoise.TallyVotes(ctx, last)
		verified = tortoise.LatestComplete()
	}
	expected := types.GetEffectiveGenesis().Add(uint32(skipFrom))
	require.Equal(t, expected, verified)
	for i := 0; i < skipTo-skipFrom-1; i++ {
		last = s.Next(
			sim.WithNumBlocks(1),
			sim.WithVoteGenerator(tortoiseVotingWithCurrent(tortoise)),
		)
		tortoise.TallyVotes(ctx, last)
		verified = tortoise.LatestComplete()
		require.Equal(t, expected.Add(uint32(i)+1), verified)
	}
	last = s.Next(
		sim.WithNumBlocks(1),
		sim.WithVoteGenerator(tortoiseVotingWithCurrent(tortoise)),
	)
	tortoise.TallyVotes(ctx, last)
	verified = tortoise.LatestComplete()
	require.Equal(t, last.Sub(1), verified)
}

func TestEmptyLayers(t *testing.T) {
	t.Run("recovered within hdist", func(t *testing.T) {
		testEmptyLayers(t, 10)
	})
	t.Run("not recovered within hdist", func(t *testing.T) {
		testEmptyLayers(t, 5)
	})
}

func TestOnHareOutput(t *testing.T) {
	const size = 4

	ctx := context.Background()
	cfg := defaultTestConfig()
	cfg.Zdist = 3
	cfg.Hdist = cfg.Zdist + 3
	cfg.LayerSize = size

	for _, tc := range []struct {
		desc          string
		failedOptions []sim.NextOpt // options for the failed layer
		genDistance   int
	}{
		{
			desc:          "empty after abstain",
			failedOptions: []sim.NextOpt{sim.WithoutHareOutput()},
			genDistance:   int(cfg.Zdist), // after zdist minprocessed is updated
		},
		{
			desc:          "empty",
			failedOptions: []sim.NextOpt{sim.WithEmptyHareOutput()},
			genDistance:   int(cfg.Zdist - 1),
		},
		{
			desc:          "different hare output",
			failedOptions: []sim.NextOpt{sim.WithHareOutputIndex(1)},
			genDistance:   int(cfg.Zdist - 1),
		},
	} {
		t.Run(tc.desc, func(t *testing.T) {
			s := sim.New(
				sim.WithLayerSize(cfg.LayerSize),
			)
			s.Setup(
				sim.WithSetupMinerRange(size, size),
			)
			tortoise := tortoiseFromSimState(
				s.GetState(0), WithConfig(cfg), WithLogger(logtest.New(t)),
			)
			tortoise.TallyVotes(ctx, s.Next(tc.failedOptions...))
			for i := 0; i <= tc.genDistance; i++ {
				tortoise.TallyVotes(ctx, s.Next())
			}
			require.Equal(t, types.GetEffectiveGenesis(), tortoise.LatestComplete())
			empty := s.Layer(0)
			tortoise.OnHareOutput(empty.Index(), empty.Blocks()[0].ID())
			last := s.Next(sim.WithNumBlocks(1))
			tortoise.TallyVotes(ctx, last)
			require.Equal(t, last.Sub(1), tortoise.LatestComplete())
		})
	}
}

func TestDecodeExceptions(t *testing.T) {
	const size = 1

	ctx := context.Background()
	cfg := defaultTestConfig()
	cfg.LayerSize = size

	s := sim.New(
		sim.WithLayerSize(cfg.LayerSize),
	)
	s.Setup(
		sim.WithSetupMinerRange(size, size),
	)

	tortoise := tortoiseFromSimState(
		s.GetState(0), WithConfig(cfg), WithLogger(logtest.New(t)),
	)
	last := s.Next(sim.WithNumBlocks(2))
	tortoise.TallyVotes(ctx, last)

	layer := tortoise.trtl.layer(last)
	require.Equal(t, against, layer.blocks[0].hare)
	block := layer.blocks[0].id

	last = s.Next(
		sim.WithNumBlocks(1),
	)
	tortoise.TallyVotes(ctx, last)
	ballots1 := tortoise.trtl.layer(last).ballots

	last = s.Next(
		sim.WithNumBlocks(1),
		sim.WithVoteGenerator(voteForBlock(block)),
	)
	tortoise.TallyVotes(ctx, last)
	ballots2 := tortoise.trtl.layer(last).ballots

	last = s.Next(
		sim.WithNumBlocks(1),
		sim.WithVoteGenerator(voteAgainst(block)),
	)
	tortoise.TallyVotes(ctx, last)
	ballots3 := tortoise.trtl.layer(last).ballots

	for _, ballot := range ballots1 {
		require.Equal(t, against, ballot.votes.find(layer.lid, block), "base ballot votes against")
	}
	for _, ballot := range ballots2 {
		require.Equal(t, support, ballot.votes.find(layer.lid, block), "new ballot overwrites vote")
	}
	for _, ballot := range ballots3 {
		require.Equal(t, against, ballot.votes.find(layer.lid, block), "latest ballot overwrites back to against")
	}
}

func TestCountOnBallot(t *testing.T) {
	const size = 10
	ctx := context.Background()
	cfg := defaultTestConfig()
	cfg.LayerSize = size

	s := sim.New(
		sim.WithLayerSize(cfg.LayerSize),
	)
	s.Setup(
		sim.WithSetupMinerRange(size, size),
	)

	tortoise := tortoiseFromSimState(
		s.GetState(0), WithConfig(cfg), WithLogger(logtest.New(t)),
	)
	s.Next(sim.WithNumBlocks(1), sim.WithEmptyHareOutput())
	last := s.Next(sim.WithNumBlocks(1))
	tortoise.TallyVotes(ctx, last)
	require.Equal(t, types.GetEffectiveGenesis(), tortoise.LatestComplete(),
		"does't cross threshold as generated ballots vote inconsistently with hare",
	)
	blts, err := ballots.Layer(s.GetState(0).DB, last)
	require.NoError(t, err)
	require.NotEmpty(t, blts)
	for i := 1; i <= size*2; i++ {
		id := types.BallotID{}
		binary.BigEndian.PutUint64(id[:], uint64(i))
		ballot := types.NewExistingBallot(id, nil, nil, blts[0].InnerBallot)
		// unset support to be consistent with local opinion
		ballot.Votes.Support = nil
		tortoise.OnBallot(&ballot)
	}
	tortoise.TallyVotes(ctx, last)
}

func TestNonTerminatedLayers(t *testing.T) {
	const size = 10
	ctx := context.Background()
	cfg := defaultTestConfig()
	cfg.Hdist = 10
	cfg.Zdist = 3
	cfg.LayerSize = size

	s := sim.New(
		sim.WithLayerSize(cfg.LayerSize),
	)
	s.Setup(
		sim.WithSetupMinerRange(size, size),
	)

	tortoise := tortoiseFromSimState(
		s.GetState(0), WithConfig(cfg), WithLogger(logtest.New(t)),
	)
	for i := 0; i <= int(cfg.Zdist); i++ {
		tortoise.TallyVotes(ctx, s.Next(
			sim.WithNumBlocks(0), sim.WithoutHareOutput()))
	}
	require.Equal(t, types.GetEffectiveGenesis(), tortoise.LatestComplete())
	var last types.LayerID
	for i := 0; i <= int(cfg.Zdist); i++ {
		last = s.Next(sim.WithNumBlocks(1))
		tortoise.TallyVotes(ctx, last)
	}
	require.Equal(t, last.Sub(1), tortoise.LatestComplete())
}

func BenchmarkOnBallot(b *testing.B) {
	const (
		layerSize = 50
		window    = 2000
	)
	s := sim.New(
		sim.WithLayerSize(layerSize),
		sim.WithPath(b.TempDir()),
	)
	s.Setup()

	ctx := context.Background()
	cfg := defaultTestConfig()
	cfg.LayerSize = layerSize
	cfg.WindowSize = window

	tortoise := tortoiseFromSimState(s.GetState(0), WithConfig(cfg), WithLogger(logtest.New(b)))
	for i := 0; i < window; i++ {
		tortoise.TallyVotes(ctx, s.Next())
	}
	last := s.Next()
	tortoise.TallyVotes(ctx, last)
	ballots, err := ballots.Layer(s.GetState(0).DB, last)
	require.NoError(b, err)
	hare, err := layers.GetHareOutput(s.GetState(0).DB, last.Sub(window/2))
	require.NoError(b, err)
	modified := *ballots[0]
	modified.Votes.Against = append(modified.Votes.Against, hare)

	bench := func(b *testing.B) {
		b.ResetTimer()
		for i := 0; i < b.N; i++ {
			id := types.BallotID{}
			binary.BigEndian.PutUint64(id[:], uint64(i)+1)
			ballot := types.NewExistingBallot(id, nil, nil, modified.InnerBallot)
			tortoise.OnBallot(&ballot)

<<<<<<< HEAD
			b.StopTimer()
			delete(tortoise.trtl.ballotRefs, ballot.ID())
			delete(tortoise.trtl.ballots, ballot.LayerIndex)
			b.StartTimer()
		}
=======
		b.StopTimer()
		delete(tortoise.trtl.ballotRefs, ballot.ID())
		layer := tortoise.trtl.layer(ballot.LayerIndex)
		layer.ballots = nil
		b.StartTimer()
>>>>>>> eed17430
	}

	b.Run("verifying", func(b *testing.B) {
		bench(b)
	})
	b.Run("full", func(b *testing.B) {
		tortoise.trtl.isFull = true
		bench(b)
	})
}<|MERGE_RESOLUTION|>--- conflicted
+++ resolved
@@ -2273,19 +2273,12 @@
 			ballot := types.NewExistingBallot(id, nil, nil, modified.InnerBallot)
 			tortoise.OnBallot(&ballot)
 
-<<<<<<< HEAD
 			b.StopTimer()
 			delete(tortoise.trtl.ballotRefs, ballot.ID())
-			delete(tortoise.trtl.ballots, ballot.LayerIndex)
+			layer := tortoise.trtl.layer(ballot.LayerIndex)
+			layer.ballots = nil
 			b.StartTimer()
 		}
-=======
-		b.StopTimer()
-		delete(tortoise.trtl.ballotRefs, ballot.ID())
-		layer := tortoise.trtl.layer(ballot.LayerIndex)
-		layer.ballots = nil
-		b.StartTimer()
->>>>>>> eed17430
 	}
 
 	b.Run("verifying", func(b *testing.B) {
