--- conflicted
+++ resolved
@@ -160,14 +160,6 @@
 //
 // https://www.sqlite.org/lang_transaction.html
 func (db *Database) Tx(ctx context.Context) (*Tx, error) {
-<<<<<<< HEAD
-	conn := db.pool.Get(ctx)
-	if conn == nil {
-		return nil, ErrNoConnection
-	}
-	tx := &Tx{db: db, conn: conn}
-	return tx, tx.deferred()
-=======
 	return db.getTx(ctx, beginDefault)
 }
 
@@ -175,21 +167,10 @@
 // Will commit only if error is nil.
 func (db *Database) WithTx(ctx context.Context, exec func(*Tx) error) error {
 	return db.withTx(ctx, beginImmediate, exec)
->>>>>>> 03603509
 }
 
 // TxImmediate creates immediate transaction.
 //
-<<<<<<< HEAD
-// IMMEDIATE cause the database connection to start a new write immediately, without waiting // for a write statement. The BEGIN IMMEDIATE might fail with SQLITE_BUSY if another write //// transaction is already active on another database connection.
-func (db *Database) TxImmediate(ctx context.Context) (*Tx, error) {
-	conn := db.pool.Get(ctx)
-	if conn == nil {
-		return nil, ErrNoConnection
-	}
-	tx := &Tx{db: db, conn: conn}
-	return tx, tx.immediate()
-=======
 // IMMEDIATE cause the database connection to start a new write immediately, without waiting
 // for a write statement. The BEGIN IMMEDIATE might fail with SQLITE_BUSY if another write
 // transaction is already active on another database connection.
@@ -201,7 +182,6 @@
 // Will commit only if error is nil.
 func (db *Database) WithTxImmediate(ctx context.Context, exec func(*Tx) error) error {
 	return db.withTx(ctx, beginImmediate, exec)
->>>>>>> 03603509
 }
 
 // Exec statement using one of the connection from the pool.
@@ -274,13 +254,8 @@
 	err       error
 }
 
-<<<<<<< HEAD
-func (tx *Tx) begin(query string) error {
-	stmt := tx.conn.Prep(query)
-=======
 func (tx *Tx) begin(initstmt string) error {
 	stmt := tx.conn.Prep(initstmt)
->>>>>>> 03603509
 	_, err := stmt.Step()
 	if err != nil {
 		return fmt.Errorf("begin: %w", err)
