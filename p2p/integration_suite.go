package p2p

import (
	"context"
<<<<<<< HEAD
	inet "net"
=======
	"fmt"
	"net"
>>>>>>> e803e533
	"sync"
	"testing"
	"time"

	"github.com/stretchr/testify/require"
	"github.com/stretchr/testify/suite"
	"golang.org/x/sync/errgroup"

	"github.com/spacemeshos/go-spacemesh/log"
	"github.com/spacemeshos/go-spacemesh/log/logtest"
	"github.com/spacemeshos/go-spacemesh/p2p/config"
	"github.com/spacemeshos/go-spacemesh/p2p/node"
	"github.com/spacemeshos/go-spacemesh/p2p/service"
)

// NodeTestInstance is an instance of a p2p node for testing
type NodeTestInstance interface {
	service.Service
	LocalNode() node.LocalNode // this holds the keys
}

// IntegrationTestSuite is a suite which bootstraps a network according to the given params
// and lets you run actions on this network.
// You must set the params before running the suite.
type IntegrationTestSuite struct {
	suite.Suite
	logger log.Log

	BootstrapNodesCount   int
	BootstrappedNodeCount int
	NeighborsCount        int

	BeforeHook func(idx int, s NodeTestInstance)
	AfterHook  func(idx int, s NodeTestInstance)

	boot      []*Switch
	Instances []*Switch
}

// SetupSuite setups the configured nodes, bootstraps and connects them.
func (its *IntegrationTestSuite) SetupSuite() {
	its.logger = logtest.New(its.T())
	boot := make([]*Switch, its.BootstrapNodesCount)
	swarm := make([]*Switch, its.BootstrappedNodeCount)

	bootcfg := config.DefaultConfig()
	bootcfg.SwarmConfig.Bootstrap = false
	bootcfg.SwarmConfig.Gossip = true
	bootcfg.SwarmConfig.RandomConnections = its.NeighborsCount

	// start boot
	for i := 0; i < len(boot); i++ {
		boot[i] = createP2pInstance(its.T(), bootcfg, fmt.Sprintf("test-bootnode-%v", i))
		if its.BeforeHook != nil {
			its.BeforeHook(i, boot[i])
		}
		_ = boot[i].Start(context.TODO()) // ignore error ?

		if its.AfterHook != nil {
			its.AfterHook(i, boot[i])
		}
		its.logger.Info("BOOTNODE : %v", boot[i].LocalNode().PublicKey().String())
	}

	for i := 0; i < len(boot); i++ {
		for j := 0; j < len(boot); j++ {
			if j == i {
				continue
			}
			udpAddr := boot[j].udpnetwork.LocalAddr().(*inet.UDPAddr)
			tcpAddr := boot[j].network.LocalAddr().(*inet.TCPAddr)
			pk := boot[j].lNode.PublicKey()
			info := node.NewNode(pk, tcpAddr.IP, uint16(tcpAddr.Port), uint16(udpAddr.Port))
			boot[i].discover.Update(info, info)
		}
	}

	cfg := config.DefaultConfig()
	cfg.AcquirePort = false
	cfg.SwarmConfig.Bootstrap = true
	cfg.SwarmConfig.Gossip = true
	cfg.SwarmConfig.RandomConnections = its.NeighborsCount
	cfg.SwarmConfig.BootstrapNodes = StringIdentifiers(boot...)

	tm := time.Now()
	its.logger.Info("Started up %d swarms", its.BootstrappedNodeCount)
	//var wg sync.WaitGroup
	totalTimeout := time.NewTimer((time.Second * 5) * time.Duration(len(swarm)))
	finchan := make(chan error)
	for i := 0; i < len(swarm); i++ {
		swarm[i] = createP2pInstance(its.T(), cfg, fmt.Sprintf("test-node-%v", i))
		i := i
		//	wg.Add(1)
		go func() {
			// we add a timeout before starting to reduce the possibility or trying to connect at the same time
			// pretty rare occasion in real life (which we handle anyway), but happens a lot when running everything in 1 binary.
			time.Sleep(time.Duration(i) * 50 * time.Millisecond)
			if its.BeforeHook != nil {
				its.BeforeHook(i, swarm[i])
			}

			err := swarm[i].Start(context.TODO()) // ignore error?
			if err != nil {
				finchan <- err
				return
				//its.T().Fatal(fmt.Sprintf("failed to start a node, %v", err))
			}
			err = swarm[i].waitForBoot()
			if err != nil {
				finchan <- err
				return
			}
			if its.AfterHook != nil {
				its.AfterHook(i, swarm[i])
			}
			finchan <- nil
		}()
	}

	its.logger.Info("Launched all processes 🎉, now waiting...")

	i := 0
loop:
	for {
		select {
		case err := <-finchan:
			i++
			if err != nil {
				its.T().Fatal(err)
			}
			if i == len(swarm) {
				break loop
			}
		case <-totalTimeout.C:
			its.T().Fatal("timeout")
		}
	}
	its.logger.Info("Took %s for all swarms to boot up", time.Since(tm))

	// go interfaces suck with slices
	its.Instances = swarm
	its.boot = boot
}

// TearDownSuite shutdowns all nodes.
func (its *IntegrationTestSuite) TearDownSuite() {
	its.logger.Info("Shutting down all nodes" + its.T().Name())
	_ = its.ForAll(func(idx int, s NodeTestInstance) error {
		s.Shutdown()
		return nil
	}, nil)
}

func createP2pInstance(t testing.TB, config config.Config, loggerName string) *Switch {
	config.TCPPort = 0
	config.AcquirePort = false
	p, err := newSwarm(context.TODO(), config, logtest.New(t).WithName(loggerName), "")
	require.NoError(t, err)
	require.NotNil(t, p)
	return p
}

// WaitForGossip waits that all nodes initialized gossip connections
func (its *IntegrationTestSuite) WaitForGossip(ctx context.Context) error {
	g, _ := errgroup.WithContext(ctx)
	for _, b := range its.boot {
		g.Go(func() error {
			return b.waitForGossip()
		})
	}
	for _, i := range its.Instances {
		g.Go(func() error {
			return i.waitForGossip()
		})
	}
	return g.Wait()
}

// ForAll executes f on all the node and returns error if it failed
func (its *IntegrationTestSuite) ForAll(f func(idx int, s NodeTestInstance) error, filter []int) []error {
	e := make([]error, 0)
swarms:
	for i, s := range its.Instances {
		for _, j := range filter {
			if j == i {
				continue swarms
			}
		}
		e = append(e, f(i, s))
	}

boots:
	for i, s := range its.boot {
		for _, j := range filter {
			if j == i {
				continue boots
			}
		}
		e = append(e, f(i, s))
	}
	return e
}

// ForAllAsync executes f on all the nodes concurrently, it stops if ctx is cancelled.
func (its *IntegrationTestSuite) ForAllAsync(ctx context.Context, f func(idx int, s NodeTestInstance) error) ([]error, error) {
	var mtx sync.Mutex
	errs := make([]error, len(its.Instances))

	group, _ := errgroup.WithContext(ctx)
	for i, s := range its.Instances {
		i, s := i, s
		group.Go(func() error {
			e := f(i, s)
			mtx.Lock()
			errs[i] = e
			mtx.Unlock()
			return e
		})
	}

	return errs, group.Wait()
}

// StringIdentifiers turns Switch into string representation node for use as bootnodes.
func StringIdentifiers(boot ...*Switch) []string {
	s := make([]string, len(boot))
	for i := 0; i < len(s); i++ {
		pk := boot[i].LocalNode().PublicKey()
		tcp := boot[i].network.LocalAddr().(*inet.TCPAddr)
		udp := boot[i].udpnetwork.LocalAddr().(*inet.UDPAddr)
		nodeinfo := node.NewNode(pk, inet.IPv6loopback, uint16(tcp.Port), uint16(udp.Port))
		s[i] = nodeinfo.String() //node.StringFromNode(node.New(boot[i].LocalNode().Node.PublicKey(), boot[i].udpnetwork.LocalAddr().String())) )
	}
	return s
}<|MERGE_RESOLUTION|>--- conflicted
+++ resolved
@@ -2,12 +2,8 @@
 
 import (
 	"context"
-<<<<<<< HEAD
+	"fmt"
 	inet "net"
-=======
-	"fmt"
-	"net"
->>>>>>> e803e533
 	"sync"
 	"testing"
 	"time"
