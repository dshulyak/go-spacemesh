--- conflicted
+++ resolved
@@ -188,13 +188,8 @@
 
 // newConsensusProcess creates a new consensus process instance.
 func newConsensusProcess(cfg config.Config, instanceID types.LayerID, s *Set, oracle Rolacle, stateQuerier StateQuerier,
-<<<<<<< HEAD
 	layersPerEpoch uint16, signing Signer, nid types.NodeID, p2p pubsub.Publisher,
-	terminationReport chan TerminationOutput, ev roleValidator, logger log.Log) *consensusProcess {
-=======
-	layersPerEpoch uint16, signing Signer, nid types.NodeID, p2p NetworkService,
 	terminationReport chan TerminationOutput, ev roleValidator, clock RoundClock, logger log.Log) *consensusProcess {
->>>>>>> 925de266
 	msgsTracker := newMsgsTracker()
 	proc := &consensusProcess{
 		State:             State{preRound, preRound, s.Clone(), nil},
