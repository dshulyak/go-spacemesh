package blocks

import (
	"errors"
	"fmt"
	"github.com/spacemeshos/go-spacemesh/common/util"
	"sort"
	"strings"
	"sync"

	"github.com/spacemeshos/go-spacemesh/common/types"
	"github.com/spacemeshos/go-spacemesh/log"
)

type activationDB interface {
	GetNodeAtxIDForEpoch(nodeID types.NodeID, targetEpoch types.EpochID) (types.ATXID, error)
<<<<<<< HEAD
	GetAtxHeader(types.ATXID) (*types.ActivationTxHeader, error)
	GetIdentity(edID string) (types.NodeID, error)
	GetEpochAtxs(types.EpochID) []types.ATXID
=======
	GetAtxHeader(id types.ATXID) (*types.ActivationTxHeader, error)
	GetEpochWeight(epochID types.EpochID) (uint64, []types.ATXID, error)
>>>>>>> f9e4a4b3
}

type vrfSigner interface {
	Sign(msg []byte) []byte
}

// DefaultProofsEpoch is set such that it will never equal the current epoch
const DefaultProofsEpoch = ^types.EpochID(0)

// Oracle is the oracle that provides block eligibility proofs for the miner.
type Oracle struct {
	committeeSize      uint32
	genesisTotalWeight uint64
	layersPerEpoch     uint16
	atxDB              activationDB
	beaconProvider     *EpochBeaconProvider
	vrfSigner          vrfSigner
	nodeID             types.NodeID

	proofsEpoch       types.EpochID
	epochAtxs         []types.ATXID
	eligibilityProofs map[types.LayerID][]types.BlockEligibilityProof
	atxID             types.ATXID
	isSynced          func() bool
	eligibilityMutex  sync.RWMutex
	log               log.Log
}

// NewMinerBlockOracle returns a new Oracle.
func NewMinerBlockOracle(committeeSize uint32, genesisTotalWeight uint64, layersPerEpoch uint16, atxDB activationDB, beaconProvider *EpochBeaconProvider, vrfSigner vrfSigner, nodeID types.NodeID, isSynced func() bool, log log.Log) *Oracle {
	return &Oracle{
		committeeSize:      committeeSize,
		genesisTotalWeight: genesisTotalWeight,
		layersPerEpoch:     layersPerEpoch,
		atxDB:              atxDB,
		beaconProvider:     beaconProvider,
		vrfSigner:          vrfSigner,
		nodeID:             nodeID,
		proofsEpoch:        DefaultProofsEpoch,
		isSynced:           isSynced,
		log:                log,
	}
}

// BlockEligible returns the ATXID and list of block eligibility proofs for the given layer. It caches proofs for a
// single epoch and only refreshes the cache if eligibility is queried for a different epoch.
func (bo *Oracle) BlockEligible(layerID types.LayerID) (types.ATXID, []types.BlockEligibilityProof, []types.ATXID, error) {
	if !bo.isSynced() {
		return types.ATXID{}, nil, nil, fmt.Errorf("cannot calc eligibility, not synced yet")
	}

	epochNumber := layerID.GetEpoch()
	var cachedEpochDescription log.Field
	if bo.proofsEpoch == DefaultProofsEpoch {
		cachedEpochDescription = log.Int("cached_epoch_id", -1)
	} else {
		cachedEpochDescription = log.FieldNamed("cached_epoch_id", bo.proofsEpoch.Field())
	}
	bo.log.With().Info("asked for block eligibility", layerID, epochNumber, cachedEpochDescription)
	if epochNumber.IsGenesis() {
		bo.log.With().Error("asked for block eligibility in genesis epoch, cannot create blocks here",
			layerID, epochNumber, cachedEpochDescription)
		return *types.EmptyATXID, nil, nil, nil
	}
	var proofs []types.BlockEligibilityProof
	bo.eligibilityMutex.RLock()
	if bo.proofsEpoch != epochNumber {
<<<<<<< HEAD
		if err := bo.calcEligibilityProofs(epochNumber); err != nil {
			bo.log.With().Error("failed to calculate eligibility proofs", epochNumber, log.Err(err))
=======
		bo.eligibilityMutex.RUnlock()
		newProofs, err := bo.calcEligibilityProofs(epochNumber)
		proofs = newProofs[layerID]
		if err != nil {
			bo.log.With().Error("failed to calculate eligibility proofs", layerID, epochNumber, log.Err(err))
>>>>>>> f9e4a4b3
			return *types.EmptyATXID, nil, nil, err
		}
	} else {
		proofs = bo.eligibilityProofs[layerID]
		bo.eligibilityMutex.RUnlock()
	}
	bo.log.With().Info("got eligibility for blocks",
		bo.nodeID, layerID, layerID.GetEpoch(),
		log.Int("num_blocks", len(proofs)))

	return bo.atxID, proofs, bo.epochAtxs, nil
}

func (bo *Oracle) calcEligibilityProofs(epochNumber types.EpochID) (map[types.LayerID][]types.BlockEligibilityProof, error) {
	epochBeacon := bo.beaconProvider.GetBeacon(epochNumber)

	var weight uint64
	// get the previous epoch's total weight
	totalWeight, activeSet, err := bo.atxDB.GetEpochWeight(epochNumber)
	if err != nil {
		return nil, fmt.Errorf("failed to get epoch %v weight: %v", epochNumber, err)
	}
	atx, err := bo.getValidAtxForEpoch(epochNumber)
	if err != nil {
		if !epochNumber.IsGenesis() {
			return nil, fmt.Errorf("failed to get latest atx for node in epoch %d: %v", epochNumber, err)
		}
	} else {
		weight = atx.GetWeight()
		bo.atxID = atx.ID()
	}
	bo.log.With().Info("calculating eligibility",
		epochNumber,
		log.Uint64("total_weight", totalWeight))
	bo.log.With().Debug("calculating eligibility",
		epochNumber,
		log.String("epoch_beacon", fmt.Sprint(epochBeacon)))

	if epochNumber.IsGenesis() { // TODO: This should never happen - should we panic or print an error maybe?
		weight, totalWeight = 1024, bo.genesisTotalWeight // TODO: replace 1024 with configured weight
		bo.log.With().Info("genesis epoch detected, using GenesisTotalWeight",
			log.Uint64("total_weight", totalWeight))
	}

	numberOfEligibleBlocks, err := getNumberOfEligibleBlocks(weight, totalWeight, bo.committeeSize, bo.layersPerEpoch)
	if err != nil {
		bo.log.With().Error("failed to get number of eligible blocks", log.Err(err))
		return nil, err
	}

	eligibilityProofs := map[types.LayerID][]types.BlockEligibilityProof{}
	for counter := uint32(0); counter < numberOfEligibleBlocks; counter++ {
		message, err := serializeVRFMessage(epochBeacon, epochNumber, counter)
		if err != nil {
			return nil, err
		}
		vrfSig := bo.vrfSigner.Sign(message)
		eligibleLayer := calcEligibleLayer(epochNumber, bo.layersPerEpoch, vrfSig)
		eligibilityProofs[eligibleLayer] = append(eligibilityProofs[eligibleLayer], types.BlockEligibilityProof{
			J:   counter,
			Sig: vrfSig,
		})
	}

	bo.eligibilityMutex.Lock()
	bo.epochAtxs = activeSet
	bo.proofsEpoch = epochNumber
	bo.eligibilityProofs = eligibilityProofs
	bo.eligibilityMutex.Unlock()

	// Sort the layer map so we can print the layer data in order
	keys := make([]types.LayerID, len(eligibilityProofs))
	i := 0
	for k := range eligibilityProofs {
		keys[i] = k
		i++
	}
	sort.Slice(keys, func(i, j int) bool {
		return uint64(keys[i]) < uint64(keys[j])
	})

	// Pretty-print the number of blocks per eligible layer
	var strs []string
	for k := range keys {
		strs = append(strs, fmt.Sprintf("Layer %d: %d", keys[k], len(eligibilityProofs[keys[k]])))
	}

	bo.log.With().Info("block eligibility calculated",
		epochNumber,
		log.Uint32("total_num_blocks", numberOfEligibleBlocks),
		log.Int("num_layers_eligible", len(eligibilityProofs)),
		log.String("layers_and_num_blocks", strings.Join(strs, ", ")))
	return eligibilityProofs, nil
}

func (bo *Oracle) getValidAtxForEpoch(validForEpoch types.EpochID) (*types.ActivationTxHeader, error) {
	atxID, err := bo.getATXIDForEpoch(validForEpoch - 1)
	if err != nil {
		return nil, fmt.Errorf("failed to get atx id for target epoch %v: %v", validForEpoch, err)
	}
	atx, err := bo.atxDB.GetAtxHeader(atxID)
	if err != nil {
		bo.log.With().Error("getting atx failed", log.Err(err))
		return nil, err
	}
	return atx, nil
}

func calcEligibleLayer(epochNumber types.EpochID, layersPerEpoch uint16, vrfSig []byte) types.LayerID {
	vrfInteger := util.BytesToUint64(vrfSig)
	eligibleLayerOffset := vrfInteger % uint64(layersPerEpoch)
	return epochNumber.FirstLayer().Add(uint16(eligibleLayerOffset))
}

func getNumberOfEligibleBlocks(weight, totalWeight uint64, committeeSize uint32, layersPerEpoch uint16) (uint32, error) {
	if totalWeight == 0 {
		return 0, errors.New("zero total weight not allowed")
	}
	numberOfEligibleBlocks := weight * uint64(committeeSize) * uint64(layersPerEpoch) / totalWeight // TODO: ensure no overflow
	if numberOfEligibleBlocks == 0 {
		numberOfEligibleBlocks = 1
	}
	return uint32(numberOfEligibleBlocks), nil
}

func (bo *Oracle) getATXIDForEpoch(targetEpoch types.EpochID) (types.ATXID, error) {
	latestATXID, err := bo.atxDB.GetNodeAtxIDForEpoch(bo.nodeID, targetEpoch)
	if err != nil {
		bo.log.With().Info("did not find atx ids for node",
			log.FieldNamed("atx_node_id", bo.nodeID),
			log.Err(err))
		return types.ATXID{}, err
	}
	bo.log.With().Info("latest atx id found", latestATXID)
	return latestATXID, err
}

type vrfMessage struct {
	EpochBeacon []byte
	EpochNumber types.EpochID
	Counter     uint32
}

func serializeVRFMessage(epochBeacon []byte, epochNumber types.EpochID, counter uint32) ([]byte, error) {
	m := vrfMessage{
		EpochBeacon: epochBeacon,
		EpochNumber: epochNumber,
		Counter:     counter,
	}
	serialized, err := types.InterfaceToBytes(&m)
	if err != nil {
		return nil, fmt.Errorf("failed to serialize vrf message: %v", err)
	}
	return serialized, nil
}

// GetEligibleLayers returns a list of layers in which the miner is eligible for at least one block. The list is
// returned in arbitrary order.
func (bo *Oracle) GetEligibleLayers() []types.LayerID {
	bo.eligibilityMutex.RLock()
	layers := make([]types.LayerID, 0, len(bo.eligibilityProofs))
	for layer := range bo.eligibilityProofs {
		layers = append(layers, layer)
	}
	bo.eligibilityMutex.RUnlock()
	return layers
}<|MERGE_RESOLUTION|>--- conflicted
+++ resolved
@@ -14,14 +14,8 @@
 
 type activationDB interface {
 	GetNodeAtxIDForEpoch(nodeID types.NodeID, targetEpoch types.EpochID) (types.ATXID, error)
-<<<<<<< HEAD
 	GetAtxHeader(types.ATXID) (*types.ActivationTxHeader, error)
-	GetIdentity(edID string) (types.NodeID, error)
-	GetEpochAtxs(types.EpochID) []types.ATXID
-=======
-	GetAtxHeader(id types.ATXID) (*types.ActivationTxHeader, error)
-	GetEpochWeight(epochID types.EpochID) (uint64, []types.ATXID, error)
->>>>>>> f9e4a4b3
+	GetEpochWeight(types.EpochID) (uint64, []types.ATXID, error)
 }
 
 type vrfSigner interface {
@@ -89,16 +83,11 @@
 	var proofs []types.BlockEligibilityProof
 	bo.eligibilityMutex.RLock()
 	if bo.proofsEpoch != epochNumber {
-<<<<<<< HEAD
-		if err := bo.calcEligibilityProofs(epochNumber); err != nil {
-			bo.log.With().Error("failed to calculate eligibility proofs", epochNumber, log.Err(err))
-=======
 		bo.eligibilityMutex.RUnlock()
 		newProofs, err := bo.calcEligibilityProofs(epochNumber)
 		proofs = newProofs[layerID]
 		if err != nil {
 			bo.log.With().Error("failed to calculate eligibility proofs", layerID, epochNumber, log.Err(err))
->>>>>>> f9e4a4b3
 			return *types.EmptyATXID, nil, nil, err
 		}
 	} else {
