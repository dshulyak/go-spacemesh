package p2p

import (
	"encoding/hex"
	"fmt"
	"time"

	"errors"

	"github.com/gogo/protobuf/proto"
	"github.com/spacemeshos/go-spacemesh/crypto"
	"github.com/spacemeshos/go-spacemesh/log"
	"github.com/spacemeshos/go-spacemesh/p2p/net"
	"github.com/spacemeshos/go-spacemesh/p2p/node"
	"github.com/spacemeshos/go-spacemesh/p2p/pb"
	"github.com/spacemeshos/go-spacemesh/p2p/timesync"
)

// This source file contain swarm internal handlers
// These should only be called from the swarms event processing main loop
// or by other internal handlers but not from a random type or go routine

// Handles a local request to register a remote node in the swarm
// Register adds info about this node but doesn't attempt to connect to it
func (s *swarmImpl) onRegisterNodeRequest(n node.RemoteNodeData) {
	s.peerMapMutex.Lock()
	if _, ok := s.peers[n.ID()]; ok {
		s.localNode.Debug("Already connected to %s", n.Pretty())
		return
	}

	rn, err := NewRemoteNode(n.ID(), n.IP())
	if err != nil { // invalid id
		s.localNode.Error("invalid remote node id: %s", n.ID())
		return
	}

	s.peers[n.ID()] = rn
	s.peerMapMutex.Unlock()
	// update the routing table with the nde node info
	//todo : check if nessecary s.routingTable.Update(n)

	s.sendNodeEvent(n.ID(), Registered)

	// TODO : Take out to some routine that waits for the registered event and sends the messages
	for reqid, msg := range s.messagesPendingRegistration {
		if msg.PeerID == n.ID() {
			go s.SendMessage(msg)
			delete(s.messagesPendingRegistration, reqid)
		}
	}
}

func (s *swarmImpl) addMessagePendingRegistration(req SendMessageReq) {
	s.messagesPendingRegistration[hex.EncodeToString(req.ReqID)] = req
}

func (s *swarmImpl) addIncomingPendingMessage(ipm incomingPendingMessage) {
	if _, ok := s.incomingPendingSession[ipm.SessionID]; !ok {
		s.incomingPendingSession[ipm.SessionID] = []net.IncomingMessage{}
	}
	s.incomingPendingSession[ipm.SessionID] = append(s.incomingPendingSession[ipm.SessionID], ipm.Message)
}

type nodeAction struct {
	req  node.RemoteNodeData
	done chan error
}

// Handles a local request to connect to a remote node
func (s *swarmImpl) onConnectionRequest(req node.RemoteNodeData, done chan error) {

	s.localNode.Debug("Local request to connect to node %s", req.Pretty())

	var err error

	s.peerMapMutex.Lock()

	// check for existing session with that node
	peer := s.peers[req.ID()]
	s.peerMapMutex.Unlock()
	if peer == nil {
		s.onRegisterNodeRequest(req)
	}
	s.peerMapMutex.Lock()
<<<<<<< HEAD
=======
	defer s.peerMapMutex.Unlock()
>>>>>>> a102d970
	peer = s.peers[req.ID()]
	s.peerMapMutex.Unlock()
	if peer == nil {
		nullErr := errors.New("peer not registered")
		s.localNode.Error("Err: ", nullErr)
		done <- nullErr
		return
	}

	conn := peer.GetActiveConnection()
	session := peer.GetAuthenticatedSession()

	if conn != nil && session != nil {
		s.localNode.Debug("Already got an active session and connection with: %s", req.Pretty())
		done <- nil
		return
	}

	if conn == nil {

		s.sendNodeEvent(req.ID(), Connecting)

		// Dial the other node using the node's network config values
		localNodeConfig := s.localNode.Config()
		addressableNodeConfig := &localNodeConfig
		conn, err = s.network.DialTCP(req.IP(), addressableNodeConfig.DialTimeout, addressableNodeConfig.ConnKeepAlive)
		if err != nil {
			s.sendNodeEvent(req.ID(), Disconnected)
			conErr := fmt.Errorf("failed to connect to host %v of %v, ERROR: %v", req.Pretty(), req.IP(), err)
			s.localNode.Error("%v", conErr)
			done <- conErr
			return
		}

		s.sendNodeEvent(req.ID(), Connected)

		// update the routing table
		s.routingTable.Update(req)

		id := conn.ID()

		// update state with new connection
		s.peerByConMapMutex.Lock()
		s.peersByConnection[id] = peer
		s.connections[id] = conn
		s.peerByConMapMutex.Unlock()

		// update remote node connections
		peer.UpdateConnection(id, conn)
	}

	// todo: we need to handle the case that there's a non-authenticated session with the remote node
	// does this should really be here ? initiating a session isnt actually initiating a connection
	// we need to decide if to wait for it to auth, kill it, etc....
	if session == nil {
		nec := make(NodeEventCallback)
		s.registerNodeEventsCallback(nec)
		// listen to session initiation and report while releasing context
		go func(nec NodeEventCallback) {
			sessionTimeout := time.NewTimer(30 * time.Second)
		PEERLOOP:
			for {
				select {
				case ev := <-nec:
					if ev.PeerID == req.ID() {
						if ev.State == SessionEstablished {
							done <- nil
							break PEERLOOP
						} else if ev.State == Disconnected {
							done <- errors.New("session disconnected")
							break PEERLOOP
						}
					}
				case <-sessionTimeout.C:
					done <- errors.New("failed to established within time limit")
					break PEERLOOP
				}
			}
			go s.RemoveNodeEventsCallback(nec)
			s.localNode.Debug("Connection Request Finished")
		}(nec)
		// start handshake protocol
		// TODO : We don't really need HandshakeStarted
		//s.sendNodeEvent(req.ID(), HandshakeStarted)
		s.handshakeProtocol.CreateSession(peer)
		return
	}

	if !session.IsAuthenticated() {
		// what can we do ?
		s.localNode.Debug("Session is pending")
	}
}

// callback from handshake protocol when session state changes
func (s *swarmImpl) onNewSession(data HandshakeData) {

	if err := data.GetError(); err != nil {
		s.localNode.Error("Session creation error %s", err)
		return
	}

	// store the session
	if data.Session().IsAuthenticated() {
		s.allSessions[data.Session().String()] = data.Session()
		s.sendNodeEvent(data.Peer().String(), SessionEstablished)
		// send all messages queued for the remote node we now have a session with
		for key, msg := range s.messagesPendingSession {
			if msg.PeerID == data.Peer().String() {
				s.localNode.Debug("Sending queued message %s to remote node", hex.EncodeToString(msg.ReqID))
				go s.SendMessage(msg)
				delete(s.messagesPendingSession, key)
			}
		}

		if msgs, ok := s.incomingPendingSession[data.Session().String()]; ok {
			for msg := range msgs {
				go func(im net.IncomingMessage) { s.network.GetIncomingMessage() <- im }(msgs[msg])
			}
			delete(s.incomingPendingSession, data.Session().String())
		}
	}
}

// Local request to disconnect from a node
func (s *swarmImpl) onDisconnectionRequest(req node.RemoteNodeData) {

	// todo: disconnect all connections with node

	s.sendNodeEvent(req.ID(), Disconnected)
}

// Local request to send a message to a remote node
func (s *swarmImpl) onSendHandshakeMessage(r SendMessageReq) {

	// check for existing remote node and session
<<<<<<< HEAD

	s.peerMapMutex.Lock()
=======
	defer s.peerMapMutex.Unlock()
	s.peerMapMutex.Lock()

>>>>>>> a102d970
	remoteNode := s.peers[r.PeerID]
	s.peerMapMutex.Unlock()

	if remoteNode == nil {
		// for now we assume messages are sent only to nodes we already know their ip address
		s.localNode.Error("Could'nt find %v, aborting handshake", log.PrettyID(r.PeerID))
		return
	}

	conn := remoteNode.GetActiveConnection()

	if conn == nil {
		s.localNode.Error("Expected to have a connection with remote node")
		return
	}

	s.localNode.Debug("Sending Handshake to %v", remoteNode.Pretty())

	conn.Send(r.Payload, r.ReqID)
}

// Local request to send a message to a remote node
func (s *swarmImpl) onSendMessageRequest(r SendMessageReq) {

	s.peerMapMutex.Lock()

	// check for existing remote node and session
	peer := s.peers[r.PeerID]
	s.peerMapMutex.Unlock()

	if peer == nil {
<<<<<<< HEAD
=======
		s.peerMapMutex.Unlock()
>>>>>>> a102d970
		s.localNode.Debug("No contact info to target peer - attempting to find it on the network...")
		callback := make(chan node.RemoteNodeData)

		// attempt to find the peer
		s.findNode(r.PeerID, callback)
		go func() {
			t := time.NewTimer(time.Second * 5)
			select {
			case n := <-callback:
				if n != nil { // we found it - now we can send the message to it
					s.localNode.Debug("Peer %s found... - registering and sending", r.PeerID)
					s.msgPendingRegister <- r
					s.RegisterNode(n)
				} else {
					s.localNode.Debug("Peer %s not found.... - can't send message, sending to queue", r.PeerID)
					s.retryMessage <- r
				}
			case <-t.C:
				s.retryMessage <- r
			}
		}()
		return
	}

	conn := peer.GetActiveConnection()

	if conn == nil {
		s.peerMapMutex.Unlock()
		s.localNode.Warning("queuing protocol request until session is established...")
		// save the message for later sending and try to connect to the node
		s.messagesPendingSession[hex.EncodeToString(r.ReqID)] = r
		// try to connect to remote node and send the message once connected
		// todo: callback listener if connection fails (possibly after retries)
		s.onConnectionRequest(node.NewRemoteNodeData(peer.String(), peer.TCPAddress()), nil)
		return
	}
<<<<<<< HEAD
=======
	defer s.peerMapMutex.Unlock()

>>>>>>> a102d970
	session := peer.GetAuthenticatedSession()
	if session == nil {
		if _, exist := s.messagesPendingSession[hex.EncodeToString(r.ReqID)]; !exist {
			s.messagesPendingSession[hex.EncodeToString(r.ReqID)] = r
		}
		return
	}

	encPayload, err := session.Encrypt(r.Payload)
	if err != nil {
		e := fmt.Errorf("aborting send - failed to encrypt payload: %v", err)
		go func() {
			if r.Callback != nil {
				r.Callback <- SendError{r.ReqID, e}
			}
		}()
		return
	}

	msg := &pb.CommonMessageData{
		SessionId: session.ID(),
		Payload:   encPayload,
		Timestamp: time.Now().Unix(),
	}

	data, err := proto.Marshal(msg)
	if err != nil {
		e := fmt.Errorf("aborting send - invalid msg format %v", err)
		go func() {
			if r.Callback != nil {
				r.Callback <- SendError{r.ReqID, e}
			}
		}()
		return
	}

	// store callback by reqId for this connection so we can call back in case of msg timeout or other send failure
	if r.Callback != nil {
		callbacks := s.outgoingSendsCallbacks[conn.ID()]
		if callbacks == nil {
			s.outgoingSendsCallbacks[conn.ID()] = make(map[string]chan SendError)
		}

		s.outgoingSendsCallbacks[conn.ID()][hex.EncodeToString(r.ReqID)] = r.Callback
	}

	// finally - send it away!
	s.localNode.Debug("Sending protocol message down the connection to %v", log.PrettyID(r.PeerID))

	conn.Send(data, r.ReqID)
}

func (s *swarmImpl) onConnectionClosed(c net.Connection) {

	// forget about this connection
	id := c.ID()
<<<<<<< HEAD
=======
	defer  s.peerByConMapMutex.Unlock()
>>>>>>> a102d970
	s.peerByConMapMutex.Lock()
	peer := s.peersByConnection[id]
	if peer != nil {
		peer.UpdateConnection(id, nil)
	}
	delete(s.connections, id)
	delete(s.peersByConnection, id)

	s.sendNodeEvent(peer.String(), Disconnected)
	s.peerByConMapMutex.Unlock()
}

func (s *swarmImpl) onRemoteClientConnected(c net.Connection) {
	// nop - a remote client connected - this is handled w message
	s.localNode.Debug("Remote client connected. %s", c.ID())
<<<<<<< HEAD
=======
	defer s.peerByConMapMutex.Unlock()
>>>>>>> a102d970
	s.peerByConMapMutex.Lock()
	peer := s.peersByConnection[c.ID()]
	s.peerByConMapMutex.Unlock()
	if peer != nil {
		s.sendNodeEvent(peer.String(), Connected)
	}
}

// Processes an incoming handshake protocol message
func (s *swarmImpl) onRemoteClientHandshakeMessage(msg net.IncomingMessage) {

	data := &pb.HandshakeData{}
	err := proto.Unmarshal(msg.Message, data)
	if err != nil {
		s.localNode.Warning("Unexpected handshake message format: %v", err)
		return
	}

	connID := msg.Connection.ID()

	// check if we already know about the remote node of this connection
	s.peerByConMapMutex.Lock()
	sender := s.peersByConnection[connID]

	if sender == nil {
		s.peerByConMapMutex.Unlock()
		// authenticate sender before registration
		err := authenticateSenderNode(data)
		if err != nil {
			s.localNode.Error("Dropping incoming message - failed to authenticate message sender: %v", err)
			return
		}

		nodeKey, err := crypto.NewPublicKey(data.NodePubKey)
		if err != nil {
			return
		}

		sender, err = NewRemoteNode(nodeKey.String(), data.TcpAddress)
		if err != nil {
			return
		}

		// register this remote node and the new connection

		sender.UpdateConnection(connID, msg.Connection)

		s.peerMapMutex.Lock()
		s.peers[sender.String()] = sender
		s.peerMapMutex.Unlock()

		s.peerByConMapMutex.Lock()
		s.peersByConnection[connID] = sender

	}

	// update the routing table - we just heard from this node
	s.routingTable.Update(sender.GetRemoteNodeData())

	s.localNode.Debug("Routing message from %v to handshake handler ", sender.Pretty())
	// Let the demuxer route the message to its registered protocol handler
	s.demuxer.RouteIncomingMessage(NewIncomingMessage(sender, data.Protocol, msg.Message))
	s.peerByConMapMutex.Unlock()
}

// Pre-process a protocol message from a remote client handling decryption and authentication
// Authenticated messages are forwarded to the demuxer for demuxing to protocol handlers
func (s *swarmImpl) onRemoteClientProtocolMessage(msg net.IncomingMessage, c *pb.CommonMessageData) {

	// Locate the session
	sid := hex.EncodeToString(c.SessionId)
	session := s.allSessions[sid]

	if session == nil || !session.IsAuthenticated() {
		s.localNode.Debug("Expected to have this session with this node")
		s.addIncomingPendingMessage(incomingPendingMessage{sid, msg})
		s.localNode.Debug("Stored incoming message as pending, try again when %s will establish", sid)
		return
	}

	remoteNode := s.peers[session.RemoteNodeID()]
	if remoteNode == nil {
		s.localNode.Warning("Dropping incoming protocol message - expected to have data about this node for an established session")
		return
	}

	decPayload, err := session.Decrypt(c.Payload)
	if err != nil {
		s.localNode.Warning("Dropping incoming protocol message - can't decrypt message payload with session key. %v", err)
		return
	}

	pm := &pb.ProtocolMessage{}
	err = proto.Unmarshal(decPayload, pm)
	if err != nil {
		s.localNode.Warning("Dropping incoming protocol message - Failed to get protocol message from payload. %v", err)
		return
	}

	// authenticate message author - we already authenticated the sender via the shared session key secret
	err = pm.AuthenticateAuthor()
	if err != nil {
		s.localNode.Warning("Dropping incoming protocol message - Failed to verify author. %v", err)
		return
	}

	s.localNode.Debug("Message %s author authenticated.", hex.EncodeToString(pm.GetMetadata().ReqId), pm.GetMetadata().Protocol)

	// update the routing table - we just heard from this authenticated node
	s.routingTable.Update(remoteNode.GetRemoteNodeData())

	// todo: remove send error channels for this connection if this is a response to a locally sent request

	// route authenticated message to the reigstered protocol
	s.demuxer.RouteIncomingMessage(NewIncomingMessage(remoteNode, pm.Metadata.Protocol, decPayload))

}

// Main incoming network messages handler
// c: connection we got this message on
// msg: binary protobufs encoded data
//
// not go safe - called from event processing main loop
func (s *swarmImpl) onRemoteClientMessage(msg net.IncomingMessage) {

	c := &pb.CommonMessageData{}
	err := proto.Unmarshal(msg.Message, c)
	if err != nil {
		s.localNode.Warning("Bad request - closing connection...")
		msg.Connection.Close()
		return
	}

	// check that the message was send within a reasonable time
	if ok := timesync.CheckMessageDrift(c.Timestamp); !ok {
		s.localNode.Error("Received out of sync msg from %s dropping .. ", msg.Connection.RemoteAddr())
		return
	}

	str := fmt.Sprintf("Incoming message to %v // ", s.localNode.Pretty())

	// route messages based on msg payload length
	if len(c.Payload) == 0 {
		// handshake messages have no enc payload
		s.localNode.Debug(fmt.Sprintf(str+"Type: Handshake, %v", hex.EncodeToString(c.SessionId)))
		s.onRemoteClientHandshakeMessage(msg)

	} else {
		s.localNode.Debug(fmt.Sprintf(str+"Type: ProtocolMessage, %v", s.peersByConnection[msg.Connection.ID()].Pretty()))
		// protocol messages are encrypted in payload
		s.onRemoteClientProtocolMessage(msg, c)
	}
}

// not go safe - called from event processing main loop
func (s *swarmImpl) onMessageSentEvent(evt net.MessageSentEvent) {

	// message was written to a connection without an error
	callbacks := s.outgoingSendsCallbacks[evt.Connection.ID()]
	if callbacks == nil {
		return
	}

	reqID := hex.EncodeToString(evt.ID)
	callback := callbacks[reqID]
	if callback == nil {
		return
	}
	// TODO : Actually send to callback that message was sent.
	// stop tracking this outgoing message - it was sent
	delete(callbacks, reqID)
}

// not go safe - called from event processing main loop
func (s *swarmImpl) onConnectionError(ce net.ConnectionError) {
	s.sendMessageSendError(ce)
}

// not go safe - called from event processing main loop
func (s *swarmImpl) onMessageSendError(mse net.MessageSendError) {
	s.sendMessageSendError(net.ConnectionError{Connection: mse.Connection, Err: mse.Err, ID: mse.ID})
}

// send a msg send error back to the callback registered by reqID
func (s *swarmImpl) sendMessageSendError(cr net.ConnectionError) {

	c := cr.Connection
	callbacks := s.outgoingSendsCallbacks[c.ID()]

	if callbacks == nil {
		return
	}

	reqID := hex.EncodeToString(cr.ID)
	callback := callbacks[reqID]

	if callback == nil {
		return
	}

	// there will be no more callbacks for this reqID
	delete(callbacks, reqID)

	go func() {
		// TODO : make sure that goroutine doesn't leak. ( Select on timeout? )
		// TODO : Select on default. maybe genreic function to select and default.
		// send the error to the callback channel
		callback <- SendError{cr.ID, cr.Err}
	}()
}

// TODO : move peer store management out of swarm
func (s *swarmImpl) onGetPeerRequest(gpr getPeerRequest) {
	defer s.peerMapMutex.Unlock()
	s.peerMapMutex.Lock()

	p, ok := s.peers[gpr.peerID]
	if !ok {
		go func() { gpr.callback <- nil }()
		return
	}

	go func() { gpr.callback <- p }()
}<|MERGE_RESOLUTION|>--- conflicted
+++ resolved
@@ -83,10 +83,6 @@
 		s.onRegisterNodeRequest(req)
 	}
 	s.peerMapMutex.Lock()
-<<<<<<< HEAD
-=======
-	defer s.peerMapMutex.Unlock()
->>>>>>> a102d970
 	peer = s.peers[req.ID()]
 	s.peerMapMutex.Unlock()
 	if peer == nil {
@@ -223,14 +219,7 @@
 func (s *swarmImpl) onSendHandshakeMessage(r SendMessageReq) {
 
 	// check for existing remote node and session
-<<<<<<< HEAD
-
 	s.peerMapMutex.Lock()
-=======
-	defer s.peerMapMutex.Unlock()
-	s.peerMapMutex.Lock()
-
->>>>>>> a102d970
 	remoteNode := s.peers[r.PeerID]
 	s.peerMapMutex.Unlock()
 
@@ -262,10 +251,6 @@
 	s.peerMapMutex.Unlock()
 
 	if peer == nil {
-<<<<<<< HEAD
-=======
-		s.peerMapMutex.Unlock()
->>>>>>> a102d970
 		s.localNode.Debug("No contact info to target peer - attempting to find it on the network...")
 		callback := make(chan node.RemoteNodeData)
 
@@ -293,7 +278,6 @@
 	conn := peer.GetActiveConnection()
 
 	if conn == nil {
-		s.peerMapMutex.Unlock()
 		s.localNode.Warning("queuing protocol request until session is established...")
 		// save the message for later sending and try to connect to the node
 		s.messagesPendingSession[hex.EncodeToString(r.ReqID)] = r
@@ -302,11 +286,6 @@
 		s.onConnectionRequest(node.NewRemoteNodeData(peer.String(), peer.TCPAddress()), nil)
 		return
 	}
-<<<<<<< HEAD
-=======
-	defer s.peerMapMutex.Unlock()
-
->>>>>>> a102d970
 	session := peer.GetAuthenticatedSession()
 	if session == nil {
 		if _, exist := s.messagesPendingSession[hex.EncodeToString(r.ReqID)]; !exist {
@@ -363,10 +342,6 @@
 
 	// forget about this connection
 	id := c.ID()
-<<<<<<< HEAD
-=======
-	defer  s.peerByConMapMutex.Unlock()
->>>>>>> a102d970
 	s.peerByConMapMutex.Lock()
 	peer := s.peersByConnection[id]
 	if peer != nil {
@@ -382,10 +357,6 @@
 func (s *swarmImpl) onRemoteClientConnected(c net.Connection) {
 	// nop - a remote client connected - this is handled w message
 	s.localNode.Debug("Remote client connected. %s", c.ID())
-<<<<<<< HEAD
-=======
-	defer s.peerByConMapMutex.Unlock()
->>>>>>> a102d970
 	s.peerByConMapMutex.Lock()
 	peer := s.peersByConnection[c.ID()]
 	s.peerByConMapMutex.Unlock()
