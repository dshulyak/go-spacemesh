package tortoise

import (
	"fmt"

	"github.com/spacemeshos/go-spacemesh/common/types"
	"github.com/spacemeshos/go-spacemesh/common/util"
)

type (
	weight = util.Weight

	verifyingInfo struct {
<<<<<<< HEAD
		// goodUncounted is a weight that doesn't vote for this layer
		//
		// for example ballot created in layer 10 doesn't vote for layers
		// 10 and above, therefore its weight needs to be added to goodUncounted
		// for layers 10 and above
		goodUncounted   weight
		abstained       weight
=======
		good, abstained weight
		// highest block height below reference height
>>>>>>> eed17430
		referenceHeight uint64
	}

	epochInfo struct {
		atxs map[types.ATXID]uint64
		// weight is a sum of all atxs
		weight uint64
		// median height from atxs
		height uint64
	}

	layerInfo struct {
		lid            types.LayerID
		empty          weight
		hareTerminated bool
		blocks         []*blockInfo
		ballots        []*ballotInfo
		verifying      verifyingInfo
	}

	blockInfo struct {
		id     types.BlockID
		layer  types.LayerID
		height uint64
		hare   sign
		margin weight

		validity sign
		// if validity requires persisting it to the disk
		dirty bool
	}

	state struct {
		// last received layer
		// TODO should be last layer according to the clock
		// https://github.com/spacemeshos/go-spacemesh/issues/2921
		last types.LayerID
		// localThreshold is updated together with the last layer.
		localThreshold util.Weight

		// last verified layer
		verified types.LayerID
		// last processed layer
		processed types.LayerID
		// last evicted layer
		evicted types.LayerID

<<<<<<< HEAD
		epochs  map[types.EpochID]*epochInfo
		layers  map[types.LayerID]*layerInfo
		ballots map[types.LayerID][]*ballotInfo
=======
		localThreshold  weight
		globalThreshold weight

		// epochWeight average weight per layer of atx's that target keyed epoch
		epochWeight map[types.EpochID]weight
		// referenceHeight is a median height from all atxs that target keyed epoch
		referenceHeight map[types.EpochID]uint64
		// referenceWeight stores atx weight divided by the total number of eligibilities.
		// it is computed together with refBallot weight. it is not equal to refBallot
		// only if refBallot has more than 1 eligibility proof.
		referenceWeight map[types.BallotID]weight

		layers map[types.LayerID]*layerInfo
>>>>>>> eed17430

		// to efficiently find base and reference ballots
		ballotRefs map[types.BallotID]*ballotInfo
		// to efficiently decode exceptions
		blockRefs map[types.BlockID]*blockInfo
	}
)

func newState() *state {
	return &state{
		epochs:     map[types.EpochID]*epochInfo{},
		layers:     map[types.LayerID]*layerInfo{},
		ballotRefs: map[types.BallotID]*ballotInfo{},
		blockRefs:  map[types.BlockID]*blockInfo{},
	}
}

func (s *state) globalThreshold(cfg Config, target types.LayerID) weight {
	return computeGlobalThreshold(cfg, s.localThreshold, s.epochs, target, s.processed, s.last)
}

func (s *state) layer(lid types.LayerID) *layerInfo {
	layer, exist := s.layers[lid]
	if !exist {
		layer = &layerInfo{lid: lid, empty: util.WeightFromUint64(0)}
		s.layers[lid] = layer
	}
	return layer
}

func (s *state) addBallot(ballot *ballotInfo) {
	layer := s.layer(ballot.layer)
	layer.ballots = append(layer.ballots, ballot)
	s.ballotRefs[ballot.id] = ballot
}

func (s *state) addBlock(block *blockInfo) {
	layer := s.layer(block.layer)
	layer.blocks = append(layer.blocks, block)
	s.blockRefs[block.id] = block
	s.updateRefHeight(layer, block)
}

func (s *state) findRefHeightBelow(lid types.LayerID) uint64 {
	for lid = lid.Sub(1); lid.After(s.evicted); lid = lid.Sub(1) {
		layer := s.layer(lid)
		if len(layer.blocks) == 0 {
			continue
		}
		return layer.verifying.referenceHeight
	}
<<<<<<< HEAD
	epoch, exist := s.epochs[block.layer.GetEpoch()]
=======
	return 0
}

func (s *state) updateRefHeight(layer *layerInfo, block *blockInfo) error {
	_, exist := s.referenceHeight[block.layer.GetEpoch()]
>>>>>>> eed17430
	if !exist {
		return fmt.Errorf("reference height for epoch %v wasn't computed", block.layer.GetEpoch())
	}
	if layer.verifying.referenceHeight == 0 && layer.lid.After(s.evicted) {
		layer.verifying.referenceHeight = s.findRefHeightBelow(layer.lid)
	}
<<<<<<< HEAD
	if block.height <= epoch.height &&
=======
	if block.height <= s.referenceHeight[block.layer.GetEpoch()] &&
>>>>>>> eed17430
		block.height > layer.verifying.referenceHeight {
		layer.verifying.referenceHeight = block.height
	}
	return nil
}

type (
	baseInfo struct {
		id    types.BallotID
		layer types.LayerID
	}

	conditions struct {
		baseGood bool
		// is ballot consistent with local opinion within [base.layer, layer)
		consistent bool
		// set after comparing with local beacon
		badBeacon bool
		// any exceptions before base.layer
		votesBeforeBase bool
	}

	referenceInfo struct {
		weight weight
		height uint64
		beacon types.Beacon
	}

	ballotInfo struct {
		id         types.BallotID
		layer      types.LayerID
		base       baseInfo
		weight     weight
		reference  *referenceInfo
		votes      votes
		conditions conditions
	}
)

func (b *ballotInfo) good() bool {
	return b.canBeGood() && b.conditions.baseGood
}

func (b *ballotInfo) canBeGood() bool {
	return !b.conditions.badBeacon && !b.conditions.votesBeforeBase && b.conditions.consistent
}

type votes struct {
	tail *layerVote
}

func (v *votes) append(lv *layerVote) {
	if v.tail == nil {
		v.tail = lv
	} else {
		if v.tail.lid.Add(1) != lv.lid {
			panic("bug: added vote with a gap")
		}
		v.tail = v.tail.append(lv)
	}
}

func (v *votes) update(from types.LayerID, diff map[types.LayerID]map[types.BlockID]sign) votes {
	if v.tail == nil {
		return votes{}
	}
	return votes{tail: v.tail.update(from, diff)}
}

// cutBefore cuts all pointers to votes before the specified layer.
func (v *votes) cutBefore(lid types.LayerID) {
	for current := v.tail; current != nil; current = current.prev {
		prev := current.prev
		if prev != nil && prev.lid.Before(lid) {
			current.prev = nil
			return
		}
		if current.lid.Before(lid) {
			v.tail = nil
			return
		}
	}
}

func (v *votes) find(lid types.LayerID, bid types.BlockID) sign {
	for current := v.tail; current != nil; current = current.prev {
		if current.lid == lid {
			for _, block := range current.supported {
				if block.id == bid {
					return support
				}
			}
			return against
		}
	}
	return abstain
}

type layerVote struct {
	*layerInfo
	vote      sign
	supported []*blockInfo

	prev *layerVote
}

<<<<<<< HEAD
func (l *layerVote) getVote(block types.BlockID) sign {
	for _, info := range l.supported {
		if info.id == block {
=======
func (l *layerVote) getVote(bid types.BlockID) sign {
	for _, block := range l.supported {
		if block.id == bid {
>>>>>>> eed17430
			return support
		}
	}
	return against
}

func (l *layerVote) copy() *layerVote {
	return &layerVote{
		layerInfo: l.layerInfo,
		vote:      l.vote,
		supported: l.supported,
		prev:      l.prev,
	}
}

func (l *layerVote) append(lv *layerVote) *layerVote {
	lv.prev = l
	return lv
}

func (l *layerVote) update(from types.LayerID, diff map[types.LayerID]map[types.BlockID]sign) *layerVote {
	if l.lid.Before(from) {
		return l
	}
	copied := l.copy()
	if copied.prev != nil {
		copied.prev = copied.prev.update(from, diff)
	}
	layerdiff, exist := diff[copied.lid]
	if exist && len(layerdiff) == 0 {
		copied.vote = abstain
	} else if exist && len(layerdiff) > 0 {
		var supported []*blockInfo
<<<<<<< HEAD
		for _, block := range l.blocks {
			vote, exist := layerdiff[block.id]
			if exist && vote == support {
				supported = append(supported, block)
			}
			if !exist && l.getVote(block.id) == support {
				supported = append(supported, block)
			}
		}
		l.supported = supported
=======
		for _, block := range copied.blocks {
			vote, exist := layerdiff[block.id]
			if exist && vote == against {
				continue
			}
			if (exist && vote == support) || l.getVote(block.id) == support {
				supported = append(supported, block)
			}
		}
		copied.supported = supported
>>>>>>> eed17430
	}
	return copied
}<|MERGE_RESOLUTION|>--- conflicted
+++ resolved
@@ -11,7 +11,6 @@
 	weight = util.Weight
 
 	verifyingInfo struct {
-<<<<<<< HEAD
 		// goodUncounted is a weight that doesn't vote for this layer
 		//
 		// for example ballot created in layer 10 doesn't vote for layers
@@ -19,10 +18,6 @@
 		// for layers 10 and above
 		goodUncounted   weight
 		abstained       weight
-=======
-		good, abstained weight
-		// highest block height below reference height
->>>>>>> eed17430
 		referenceHeight uint64
 	}
 
@@ -70,25 +65,8 @@
 		// last evicted layer
 		evicted types.LayerID
 
-<<<<<<< HEAD
-		epochs  map[types.EpochID]*epochInfo
-		layers  map[types.LayerID]*layerInfo
-		ballots map[types.LayerID][]*ballotInfo
-=======
-		localThreshold  weight
-		globalThreshold weight
-
-		// epochWeight average weight per layer of atx's that target keyed epoch
-		epochWeight map[types.EpochID]weight
-		// referenceHeight is a median height from all atxs that target keyed epoch
-		referenceHeight map[types.EpochID]uint64
-		// referenceWeight stores atx weight divided by the total number of eligibilities.
-		// it is computed together with refBallot weight. it is not equal to refBallot
-		// only if refBallot has more than 1 eligibility proof.
-		referenceWeight map[types.BallotID]weight
-
+		epochs map[types.EpochID]*epochInfo
 		layers map[types.LayerID]*layerInfo
->>>>>>> eed17430
 
 		// to efficiently find base and reference ballots
 		ballotRefs map[types.BallotID]*ballotInfo
@@ -140,26 +118,18 @@
 		}
 		return layer.verifying.referenceHeight
 	}
-<<<<<<< HEAD
+	return 0
+}
+
+func (s *state) updateRefHeight(layer *layerInfo, block *blockInfo) error {
 	epoch, exist := s.epochs[block.layer.GetEpoch()]
-=======
-	return 0
-}
-
-func (s *state) updateRefHeight(layer *layerInfo, block *blockInfo) error {
-	_, exist := s.referenceHeight[block.layer.GetEpoch()]
->>>>>>> eed17430
 	if !exist {
 		return fmt.Errorf("reference height for epoch %v wasn't computed", block.layer.GetEpoch())
 	}
 	if layer.verifying.referenceHeight == 0 && layer.lid.After(s.evicted) {
 		layer.verifying.referenceHeight = s.findRefHeightBelow(layer.lid)
 	}
-<<<<<<< HEAD
 	if block.height <= epoch.height &&
-=======
-	if block.height <= s.referenceHeight[block.layer.GetEpoch()] &&
->>>>>>> eed17430
 		block.height > layer.verifying.referenceHeight {
 		layer.verifying.referenceHeight = block.height
 	}
@@ -266,15 +236,9 @@
 	prev *layerVote
 }
 
-<<<<<<< HEAD
-func (l *layerVote) getVote(block types.BlockID) sign {
-	for _, info := range l.supported {
-		if info.id == block {
-=======
 func (l *layerVote) getVote(bid types.BlockID) sign {
 	for _, block := range l.supported {
 		if block.id == bid {
->>>>>>> eed17430
 			return support
 		}
 	}
@@ -308,18 +272,6 @@
 		copied.vote = abstain
 	} else if exist && len(layerdiff) > 0 {
 		var supported []*blockInfo
-<<<<<<< HEAD
-		for _, block := range l.blocks {
-			vote, exist := layerdiff[block.id]
-			if exist && vote == support {
-				supported = append(supported, block)
-			}
-			if !exist && l.getVote(block.id) == support {
-				supported = append(supported, block)
-			}
-		}
-		l.supported = supported
-=======
 		for _, block := range copied.blocks {
 			vote, exist := layerdiff[block.id]
 			if exist && vote == against {
@@ -330,7 +282,6 @@
 			}
 		}
 		copied.supported = supported
->>>>>>> eed17430
 	}
 	return copied
 }