// Package activation is responsible for creating activation transactions and running the mining flow, coordinating
// Post building, sending proofs to PoET and building NIPost structs.
package activation

import (
	"context"
	"errors"
	"fmt"
	"sync"
	"time"
	"unsafe"

	"github.com/spacemeshos/ed25519"
	"github.com/spacemeshos/go-spacemesh/common/types"
	"github.com/spacemeshos/go-spacemesh/events"
	"github.com/spacemeshos/go-spacemesh/log"
	"github.com/spacemeshos/go-spacemesh/signing"
	"github.com/spacemeshos/post/shared"
	"go.uber.org/atomic"
)

var (
	// ErrStopRequested is returned when builder is stopped.
	ErrStopRequested = errors.New("builder: stop requested")
	// ErrATXChallengeExpired is returned when atx missed its publication window and needs to be regenerated.
	ErrATXChallengeExpired = errors.New("builder: atx expired")
	// ErrPoetServiceUnstable is returned when poet quality of service is low.
	ErrPoetServiceUnstable = errors.New("builder: poet service is unstable")
)

// AtxProtocol is the protocol id for broadcasting atxs over gossip
const AtxProtocol = "AtxGossip"

const defaultPoetRetryInterval = 5 * time.Second

type meshProvider interface {
	GetOrphanBlocksBefore(l types.LayerID) ([]types.BlockID, error)
	LatestLayer() types.LayerID
}

type broadcaster interface {
	Broadcast(ctx context.Context, channel string, data []byte) error
}

type poetNumberOfTickProvider struct {
}

func (provider *poetNumberOfTickProvider) NumOfTicks() uint64 {
	return 1
}

type nipostBuilder interface {
	updatePoETProver(PoetProvingServiceClient)
	BuildNIPost(ctx context.Context, challenge *types.Hash32, timeout chan struct{}) (*types.NIPost, error)
}

type idStore interface {
	StoreNodeIdentity(id types.NodeID) error
	GetIdentity(id string) (types.NodeID, error)
}

type nipostValidator interface {
	Validate(id signing.PublicKey, NIPost *types.NIPost, expectedChallenge types.Hash32, numUnits uint) error
	ValidatePost(id []byte, Post *types.Post, PostMetadata *types.PostMetadata, numUnits uint) error
}

type atxDBProvider interface {
	GetAtxHeader(id types.ATXID) (*types.ActivationTxHeader, error)
	GetNodeLastAtxID(nodeID types.NodeID) (types.ATXID, error)
	GetPosAtxID() (types.ATXID, error)
	GetAtxTimestamp(id types.ATXID) (time.Time, error)
	AwaitAtx(id types.ATXID) chan struct{}
	UnsubscribeAtx(id types.ATXID)
}

type bytesStore interface {
	Put(key []byte, buf []byte) error
	Get(key []byte) ([]byte, error)
}

type signer interface {
	Sign(m []byte) []byte
}

type layerClock interface {
	AwaitLayer(layerID types.LayerID) chan struct{}
	GetCurrentLayer() types.LayerID
}

type syncer interface {
	RegisterChForSynced(context.Context, chan struct{})
}

// SmeshingProvider defines the functionality required for the node's Smesher API.
type SmeshingProvider interface {
	Smeshing() bool
<<<<<<< HEAD
	StartSmeshing(coinbase types.Address, opts PostSetupOpts) error
	StopSmeshing(context.Context, bool) error
=======
	StartSmeshing(context.Context, types.Address, PostSetupOpts) error
	StopSmeshing(deleteFiles bool) error
>>>>>>> d0c4f566
	SmesherID() types.NodeID
	Coinbase() types.Address
	SetCoinbase(coinbase types.Address)
	MinGas() uint64
	SetMinGas(value uint64)
}

// A compile time check to ensure that Builder fully implements the SmeshingProvider interface.
var _ SmeshingProvider = (*Builder)(nil)

// Config defines configuration for Builder
type Config struct {
	CoinbaseAccount types.Address
	GoldenATXID     types.ATXID
	LayersPerEpoch  uint32
}

// Builder struct is the struct that orchestrates the creation of activation transactions
// it is responsible for initializing post, receiving poet proof and orchestrating nipst. after which it will
// calculate total weight and providing relevant view as proof
type Builder struct {
	started atomic.Bool

	signer
	accountLock       sync.RWMutex
	nodeID            types.NodeID
	coinbaseAccount   types.Address
	goldenATXID       types.ATXID
	layersPerEpoch    uint32
	db                atxDBProvider
	net               broadcaster
	mesh              meshProvider
	tickProvider      poetNumberOfTickProvider
	nipostBuilder     nipostBuilder
	postSetupProvider PostSetupProvider
	challenge         *types.NIPostChallenge
	initialPost       *types.Post
	// pendingATX is created with current commitment and nipst from current challenge.
	pendingATX            *types.ActivationTx
	layerClock            layerClock
	mtx                   sync.Mutex
	store                 bytesStore
	syncer                syncer
	log                   log.Log
	parentCtx             context.Context
	stop                  func()
	exited                chan struct{}
	poetRetryInterval     time.Duration
	poetClientInitializer PoETClientInitializer
	// pendingPoetClient is modified using atomic operations on unsafe.Pointer
	pendingPoetClient atomic.UnsafePointer
}

// BuilderOption ...
type BuilderOption func(*Builder)

// WithPoetRetryInterval modifies time that builder will have to wait before retrying ATX build process
// if it failed due to issues with PoET server.
func WithPoetRetryInterval(interval time.Duration) BuilderOption {
	return func(b *Builder) {
		b.poetRetryInterval = interval
	}
}

// PoETClientInitializer interfaces for creating PoetProvingServiceClient.
type PoETClientInitializer func(string) PoetProvingServiceClient

// WithPoETClientInitializer modifies initialization logic for PoET client. Used during client update.
func WithPoETClientInitializer(initializer PoETClientInitializer) BuilderOption {
	return func(b *Builder) {
		b.poetClientInitializer = initializer
	}
}

// WithContext modifies parent context for background job.
func WithContext(ctx context.Context) BuilderOption {
	return func(b *Builder) {
		b.parentCtx = ctx
	}
}

// NewBuilder returns an atx builder that will start a routine that will attempt to create an atx upon each new layer.
func NewBuilder(conf Config, nodeID types.NodeID, signer signer, db atxDBProvider, net broadcaster, mesh meshProvider,
	layersPerEpoch uint32, nipostBuilder nipostBuilder, postSetupProvider PostSetupProvider, layerClock layerClock,
	syncer syncer, store bytesStore, log log.Log, opts ...BuilderOption) *Builder {
	b := &Builder{
		parentCtx:         context.Background(),
		signer:            signer,
		nodeID:            nodeID,
		coinbaseAccount:   conf.CoinbaseAccount,
		goldenATXID:       conf.GoldenATXID,
		layersPerEpoch:    conf.LayersPerEpoch,
		db:                db,
		net:               net,
		mesh:              mesh,
		nipostBuilder:     nipostBuilder,
		postSetupProvider: postSetupProvider,
		layerClock:        layerClock,
		store:             store,
		syncer:            syncer,
		log:               log,
		poetRetryInterval: defaultPoetRetryInterval,
	}
	for _, opt := range opts {
		opt(b)
	}
	return b
}

// Smeshing returns true iff atx builder started.
func (b *Builder) Smeshing() bool {
	return b.started.Load()
}

// StartSmeshing is the main entry point of the atx builder.
// It runs the main loop of the builder and shouldn't be called more than once.
// If the post data is incomplete or missing, data creation
// session will be preceded. Changing of the post potions (e.g., number of labels),
// after initial setup, is supported.
func (b *Builder) StartSmeshing(ctx context.Context, coinbase types.Address, opts PostSetupOpts) error {
	b.mtx.Lock()
	if b.exited != nil {
		b.mtx.Unlock()
		return errors.New("already started")
	}
	b.coinbaseAccount = coinbase
	var ctx context.Context
	exited := make(chan struct{})
	ctx, b.stop = context.WithCancel(b.parentCtx)
	b.exited = exited
	b.mtx.Unlock()

	doneChan, err := b.postSetupProvider.StartSession(opts)
	if err != nil {
		return fmt.Errorf("failed to start post setup session: %w", err)
	}
	go func() {
		<-doneChan
		defer close(exited)
		if s := b.postSetupProvider.Status(); s.State != postSetupStateComplete {
<<<<<<< HEAD
			b.log.With().Error("failed to complete post setup", log.Err(b.postSetupProvider.LastError()))
=======
			b.status = smeshingStatusIdle
			b.log.WithContext(ctx).With().Error("failed to complete post setup", log.Err(b.postSetupProvider.LastError()))
>>>>>>> d0c4f566
			return
		}
		b.started.Store(true)
		b.loop(ctx)
		b.started.Store(false)
	}()

	return nil
}

// StopSmeshing stops the atx builder.
func (b *Builder) StopSmeshing(ctx context.Context, deleteFiles bool) error {
	b.mtx.Lock()
	defer b.mtx.Unlock()
	if b.exited == nil {
		return errors.New("not started")
	}

	if err := b.postSetupProvider.StopSession(deleteFiles); err != nil {
		return fmt.Errorf("failed to stop post data creation session: %v", err)
	}

	b.stop()
	select {
	case <-b.exited:
		b.exited = nil
	case <-ctx.Done():
		return ctx.Err()
	}
	return nil
}

// SmesherID returns the ID of the smesher that created this activation
func (b *Builder) SmesherID() types.NodeID {
	return b.nodeID
}

// SignAtx signs the atx and assigns the signature into atx.Sig
// this function returns an error if atx could not be converted to bytes
func (b *Builder) SignAtx(atx *types.ActivationTx) error {
	return SignAtx(b, atx)
}

func (b *Builder) waitOrStop(ctx context.Context, ch chan struct{}) error {
	select {
	case <-ch:
		return nil
	case <-ctx.Done():
		return ErrStopRequested
	}
}

// loop is the main loop that tries to create an atx per tick received from the global clock
func (b *Builder) loop(ctx context.Context) {
	err := b.loadChallenge()
	if err != nil {
		b.log.Info("challenge not loaded: %s", err)
	}

	// Once initialized, run the execution phase with zero-challenge,
	// to create the initial proof (the commitment).
	// TODO(moshababo): don't generate the commitment every time smeshing is starting, but once only.
	b.initialPost, _, err = b.postSetupProvider.GenerateProof(shared.ZeroChallenge)
	if err != nil {
		b.log.Error("post execution failed: %v", err)
		return
	}

	// ensure layer 1 has arrived
	if err := b.waitOrStop(ctx, b.layerClock.AwaitLayer(types.NewLayerID(1))); err != nil {
		return
	}
	b.run(ctx)
}

func (b *Builder) run(ctx context.Context) {
	var poetRetryTimer *time.Timer
	defer func() {
		if poetRetryTimer != nil {
			poetRetryTimer.Stop()
		}
	}()
	defer b.log.Info("atx builder is stopped")
	for {
		client := b.pendingPoetClient.Load()
		if client != nil {
			b.nipostBuilder.updatePoETProver(*(*PoetProvingServiceClient)(client))
			// CaS here will not lose concurrent update
			b.pendingPoetClient.CAS(client, nil)
		}

		if err := b.PublishActivationTx(ctx); err != nil {
			if errors.Is(err, ErrStopRequested) {
				return
			}
			b.log.With().Error("error attempting to publish atx",
				b.layerClock.GetCurrentLayer(),
				b.currentEpoch(),
				log.Err(err))
			events.ReportAtxCreated(false, uint32(b.currentEpoch()), "")

			switch {
			case errors.Is(err, ErrATXChallengeExpired):
				// can be retried immediatly with a new challenge
			case errors.Is(err, ErrPoetServiceUnstable):
				if poetRetryTimer == nil {
					poetRetryTimer = time.NewTimer(b.poetRetryInterval)
				} else {
					poetRetryTimer.Reset(b.poetRetryInterval)
				}
				select {
				case <-ctx.Done():
					return
				case <-poetRetryTimer.C:
				}
			default:
				// other failures are related to in-process software. we may as well panic here
				currentLayer := b.layerClock.GetCurrentLayer()
				select {
				case <-ctx.Done():
					return
				case <-b.layerClock.AwaitLayer(currentLayer.Add(1)):
				}
			}
		}
	}
}

func (b *Builder) buildNIPostChallenge(ctx context.Context) error {
	syncedCh := make(chan struct{})
	b.syncer.RegisterChForSynced(ctx, syncedCh)
	<-syncedCh
	challenge := &types.NIPostChallenge{NodeID: b.nodeID}
	atxID, pubLayerID, endTick, err := b.GetPositioningAtxInfo()
	if err != nil {
		return fmt.Errorf("failed to get positioning ATX: %v", err)
	}
	challenge.PositioningATX = atxID
	challenge.PubLayerID = pubLayerID.Add(b.layersPerEpoch)
	challenge.StartTick = endTick
	challenge.EndTick = endTick + b.tickProvider.NumOfTicks()
	if prevAtx, err := b.GetPrevAtx(b.nodeID); err != nil {
		challenge.InitialPostIndices = b.initialPost.Indices
	} else {
		challenge.PrevATXID = prevAtx.ID()
		challenge.Sequence = prevAtx.Sequence + 1
	}
	b.challenge = challenge
	if err := b.storeChallenge(b.challenge); err != nil {
		return fmt.Errorf("failed to store nipost challenge: %v", err)
	}
	return nil
}

// UpdatePoETServer updates poet client. Context is used to verify that the target is responsive.
func (b *Builder) UpdatePoETServer(ctx context.Context, target string) error {
	client := b.poetClientInitializer(target)
	// TODO(dshulyak) not enough information to verify that PoetServiceID matches with an expected one.
	// Maybe it should be provided during update.
	_, err := client.PoetServiceID(ctx)
	if err != nil {
		return fmt.Errorf("%w: %v", ErrPoetServiceUnstable, err)
	}
	b.pendingPoetClient.Store(unsafe.Pointer(&client))
	return nil
}

// SetCoinbase sets the address rewardAddress to be the coinbase account written into the activation transaction
// the rewards for blocks made by this miner will go to this address
func (b *Builder) SetCoinbase(rewardAddress types.Address) {
	b.accountLock.Lock()
	defer b.accountLock.Unlock()
	b.coinbaseAccount = rewardAddress
}

// Coinbase returns the current coinbase address.
func (b *Builder) Coinbase() types.Address {
	b.accountLock.RLock()
	defer b.accountLock.RUnlock()
	return b.coinbaseAccount
}

// MinGas [...]
func (b *Builder) MinGas() uint64 {
	panic("not implemented")
}

// SetMinGas [...]
func (b *Builder) SetMinGas(value uint64) {
	panic("not implemented")
}

func (b *Builder) getNIPostKey() []byte {
	return []byte("NIPost")
}

func (b *Builder) storeChallenge(ch *types.NIPostChallenge) error {
	bts, err := types.InterfaceToBytes(ch)
	if err != nil {
		return err
	}
	return b.store.Put(b.getNIPostKey(), bts)
}

func (b *Builder) loadChallenge() error {
	bts, err := b.store.Get(b.getNIPostKey())
	if err != nil {
		return err
	}
	if len(bts) > 0 {
		tp := &types.NIPostChallenge{}
		err = types.BytesToInterface(bts, tp)
		if err != nil {
			return err
		}
		b.challenge = tp
	}
	return nil
}

// PublishActivationTx attempts to publish an atx, it returns an error if an atx cannot be created.
func (b *Builder) PublishActivationTx(ctx context.Context) error {
	b.discardChallengeIfStale()
	if b.challenge != nil {
		b.log.With().Info("using existing atx challenge", b.currentEpoch())
	} else {
		b.log.With().Info("building new atx challenge", b.currentEpoch())
		err := b.buildNIPostChallenge(ctx)
		if err != nil {
			b.log.Error(err.Error())
			return fmt.Errorf("failed to build new atx challenge: %w", err)
		}
	}

	b.log.With().Info("new atx challenge is ready", b.currentEpoch())

	if b.pendingATX == nil {
		var err error
		b.pendingATX, err = b.createAtx(ctx)
		if err != nil {
			b.log.Error(err.Error())
			return err
		}
	}

	atx := b.pendingATX
	atxReceived := b.db.AwaitAtx(atx.ID())
	defer b.db.UnsubscribeAtx(atx.ID())
	size, err := b.signAndBroadcast(ctx, atx)
	if err != nil {
		b.log.Error(err.Error())
		return err
	}

	b.log.Event().Info(fmt.Sprintf("atx published %v", atx.ID().ShortString()), atx.Fields(size)...)
	events.ReportAtxCreated(true, uint32(b.currentEpoch()), atx.ShortString())

	select {
	case <-atxReceived:
		b.log.With().Info(fmt.Sprintf("received atx in db %v", atx.ID().ShortString()), atx.ID())
	case <-b.layerClock.AwaitLayer((atx.TargetEpoch() + 1).FirstLayer()):
		syncedCh := make(chan struct{})
		b.syncer.RegisterChForSynced(ctx, syncedCh)
		select {
		case <-atxReceived:
			b.log.With().Info(fmt.Sprintf("received atx in db %v (in the last moment)", atx.ID().ShortString()), atx.ID())
		case <-syncedCh: // ensure we've seen all blocks before concluding that the ATX was lost
			b.discardChallenge()
			return fmt.Errorf("%w: target epoch has passed", ErrATXChallengeExpired)
		case <-ctx.Done():
			return ErrStopRequested
		}
	case <-ctx.Done():
		return ErrStopRequested
	}
	b.discardChallenge()
	return nil
}

func (b *Builder) createAtx(ctx context.Context) (*types.ActivationTx, error) {
	b.log.With().Info("challenge ready")

	pubEpoch := b.challenge.PubLayerID.GetEpoch()

	hash, err := b.challenge.Hash()
	if err != nil {
		return nil, fmt.Errorf("getting challenge hash failed: %w", err)
	}

	// the following method waits for a PoET proof, which should take ~1 epoch
	atxExpired := b.layerClock.AwaitLayer((pubEpoch + 2).FirstLayer()) // this fires when the target epoch is over

	b.log.With().Info("building NIPost")

	nipost, err := b.nipostBuilder.BuildNIPost(ctx, hash, atxExpired)
	if err != nil {
		return nil, fmt.Errorf("failed to build NIPost: %w", err)
	}

	b.log.With().Info("awaiting atx publication epoch",
		log.FieldNamed("pub_epoch", pubEpoch),
		log.FieldNamed("pub_epoch_first_layer", pubEpoch.FirstLayer()),
		log.FieldNamed("current_layer", b.layerClock.GetCurrentLayer()),
	)
	if err := b.waitOrStop(ctx, b.layerClock.AwaitLayer(pubEpoch.FirstLayer())); err != nil {
		return nil, fmt.Errorf("failed to wait for publication epoch: %w", err)
	}
	b.log.Info("publication epoch has arrived!")
	if discarded := b.discardChallengeIfStale(); discarded {
		return nil, fmt.Errorf("%w: atx target epoch has passed during nipost construction", ErrATXChallengeExpired)
	}

	// when we reach here an epoch has passed
	// we've completed the sequential work, now before publishing the atx,
	// we need to provide number of atx seen in the epoch of the positioning atx.

	// ensure we are synced before generating the ATX's view
	syncedCh := make(chan struct{})
	b.syncer.RegisterChForSynced(ctx, syncedCh)
	if err := b.waitOrStop(ctx, syncedCh); err != nil {
		return nil, err
	}

	var initialPost *types.Post
	if b.challenge.PrevATXID == *types.EmptyATXID {
		initialPost = b.initialPost
	}

	return types.NewActivationTx(*b.challenge, b.Coinbase(), nipost, b.postSetupProvider.LastOpts().NumUnits, initialPost), nil
}

func (b *Builder) currentEpoch() types.EpochID {
	return b.layerClock.GetCurrentLayer().GetEpoch()
}

func (b *Builder) discardChallenge() {
	b.challenge = nil
	b.pendingATX = nil
	if err := b.store.Put(b.getNIPostKey(), []byte{}); err != nil {
		b.log.Error("failed to discard NIPost challenge: %v", err)
	}
}

func (b *Builder) signAndBroadcast(ctx context.Context, atx *types.ActivationTx) (int, error) {
	if err := b.SignAtx(atx); err != nil {
		return 0, fmt.Errorf("failed to sign ATX: %v", err)
	}
	buf, err := types.InterfaceToBytes(atx)
	if err != nil {
		return 0, fmt.Errorf("failed to serialize ATX: %v", err)
	}
	if err := b.net.Broadcast(ctx, AtxProtocol, buf); err != nil {
		return 0, fmt.Errorf("failed to broadcast ATX: %v", err)
	}
	return len(buf), nil
}

// GetPositioningAtxInfo return the following details about the latest atx, to be used as a positioning atx:
// 	atxID, pubLayerID, endTick
func (b *Builder) GetPositioningAtxInfo() (types.ATXID, types.LayerID, uint64, error) {
	if id, err := b.db.GetPosAtxID(); err != nil {
		return types.ATXID{}, types.LayerID{}, 0, fmt.Errorf("cannot find pos atx: %v", err)
	} else if id == b.goldenATXID {
		b.log.With().Info("using golden atx as positioning atx", id)
		return id, types.LayerID{}, 0, nil
	} else if atx, err := b.db.GetAtxHeader(id); err != nil {
		return types.ATXID{}, types.LayerID{}, 0, fmt.Errorf("inconsistent state: failed to get atx header: %v", err)
	} else {
		return id, atx.PubLayerID, atx.EndTick, nil
	}
}

// GetPrevAtx gets the last atx header of specified node Id, it returns error if no previous atx found or if no
// AtxHeader struct in db
func (b *Builder) GetPrevAtx(node types.NodeID) (*types.ActivationTxHeader, error) {
	if id, err := b.db.GetNodeLastAtxID(node); err != nil {
		return nil, fmt.Errorf("no prev atx found: %v", err)
	} else if atx, err := b.db.GetAtxHeader(id); err != nil {
		return nil, fmt.Errorf("inconsistent state: failed to get atx header: %v", err)
	} else {
		return atx, nil
	}
}

func (b *Builder) discardChallengeIfStale() bool {
	if b.challenge != nil && b.challenge.PubLayerID.GetEpoch()+1 < b.currentEpoch() {
		b.log.With().Info("atx target epoch has already passed -- starting over",
			log.FieldNamed("target_epoch", b.challenge.PubLayerID.GetEpoch()+1),
			log.FieldNamed("current_epoch", b.currentEpoch()),
		)
		b.discardChallenge()
		return true
	}
	return false
}

// ExtractPublicKey extracts public key from message and verifies public key exists in idStore, this is how we validate
// ATX signature. If this is the first ATX it is considered valid anyways and ATX syntactic validation will determine ATX validity
func ExtractPublicKey(signedAtx *types.ActivationTx) (*signing.PublicKey, error) {
	bts, err := signedAtx.InnerBytes()
	if err != nil {
		return nil, err
	}

	pubKey, err := ed25519.ExtractPublicKey(bts, signedAtx.Sig)
	if err != nil {
		return nil, err
	}

	pub := signing.NewPublicKey(pubKey)
	return pub, nil
}

// SignAtx signs the atx atx with specified signer and assigns the signature into atx.Sig
// this function returns an error if atx could not be converted to bytes
func SignAtx(signer signer, atx *types.ActivationTx) error {
	bts, err := atx.InnerBytes()
	if err != nil {
		return err
	}
	atx.Sig = signer.Sign(bts)
	return nil
}<|MERGE_RESOLUTION|>--- conflicted
+++ resolved
@@ -94,13 +94,8 @@
 // SmeshingProvider defines the functionality required for the node's Smesher API.
 type SmeshingProvider interface {
 	Smeshing() bool
-<<<<<<< HEAD
-	StartSmeshing(coinbase types.Address, opts PostSetupOpts) error
+	StartSmeshing(types.Address, PostSetupOpts) error
 	StopSmeshing(context.Context, bool) error
-=======
-	StartSmeshing(context.Context, types.Address, PostSetupOpts) error
-	StopSmeshing(deleteFiles bool) error
->>>>>>> d0c4f566
 	SmesherID() types.NodeID
 	Coinbase() types.Address
 	SetCoinbase(coinbase types.Address)
@@ -220,7 +215,7 @@
 // If the post data is incomplete or missing, data creation
 // session will be preceded. Changing of the post potions (e.g., number of labels),
 // after initial setup, is supported.
-func (b *Builder) StartSmeshing(ctx context.Context, coinbase types.Address, opts PostSetupOpts) error {
+func (b *Builder) StartSmeshing(coinbase types.Address, opts PostSetupOpts) error {
 	b.mtx.Lock()
 	if b.exited != nil {
 		b.mtx.Unlock()
@@ -241,12 +236,7 @@
 		<-doneChan
 		defer close(exited)
 		if s := b.postSetupProvider.Status(); s.State != postSetupStateComplete {
-<<<<<<< HEAD
-			b.log.With().Error("failed to complete post setup", log.Err(b.postSetupProvider.LastError()))
-=======
-			b.status = smeshingStatusIdle
 			b.log.WithContext(ctx).With().Error("failed to complete post setup", log.Err(b.postSetupProvider.LastError()))
->>>>>>> d0c4f566
 			return
 		}
 		b.started.Store(true)
